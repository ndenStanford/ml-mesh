--- conflicted
+++ resolved
@@ -68,11 +68,7 @@
         args:
           - --explicit-package-bases
           - --no-warn-unused-ignores
-<<<<<<< HEAD
         additional_dependencies: [types-requests]
-=======
-        additional_dependencies: ['types-requests']
->>>>>>> 1ca5e660
 
   # isort
   - repo: https://github.com/pycqa/isort

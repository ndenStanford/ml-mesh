[tool.poetry]
name = "kubeflow-torch-gpu"
version = "0.1.0"
description = "Kubeflow image for torch (GPU available)"
authors = ["Ivan Okhotnikov <ivan.okhotnikov@onclusive.com>"]

[tool.poetry.dependencies]
python = "3.9.19"
jupyterlab = "4.2.4"
notebook = "7.2.1"
ipykernel = "6.29.5"
core = {path = "../../libs/core"}
nlp = {path = "../../libs/nlp"}
serving = {path = "../../libs/serving"}
neptune-notebooks = "^0.9.3"
matplotlib = "^3.9.2"
seaborn = "^0.13.2"
torch = "1.12.1"
elasticsearch = "^7.0.0"
elasticsearch-dsl = "^7.0.0"
pandasticsearch = {extras = ["pandas"], version = "0.6.0"}
<<<<<<< HEAD
=======
transformers = "4.43.2"
numpy = "1.24.4"
simplejson = "3.0.9"
>>>>>>> 3e7994d9
feature_store = {path = "../../libs/feature_store"}

[build-system]
requires = ["poetry-core"]
build-backend = "poetry.core.masonry.api"<|MERGE_RESOLUTION|>--- conflicted
+++ resolved
@@ -19,12 +19,9 @@
 elasticsearch = "^7.0.0"
 elasticsearch-dsl = "^7.0.0"
 pandasticsearch = {extras = ["pandas"], version = "0.6.0"}
-<<<<<<< HEAD
-=======
 transformers = "4.43.2"
 numpy = "1.24.4"
 simplejson = "3.0.9"
->>>>>>> 3e7994d9
 feature_store = {path = "../../libs/feature_store"}
 
 [build-system]

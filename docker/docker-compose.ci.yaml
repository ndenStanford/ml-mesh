---
version : '3.9'

services:
  # ===========================================================
  # PYTHON BASE
  # ===========================================================
  python-base:
    build:
      context: ..
      dockerfile: ./docker/python-base/Dockerfile
      target: ${TARGET_BUILD_STAGE:-development}
      network: host
      args:
        AWS_ACCOUNT_ID: ${AWS_ACCOUNT_ID:-063759612765}
        IMAGE_TAG: ${IMAGE_TAG}
        PYTHON_VERSION: ${PYTHON_VERSION:-3.8.16}
        IMAGE_NAME: python-base
    image: ${AWS_ACCOUNT_ID:-063759612765}.dkr.ecr.us-east-1.amazonaws.com/python-base:${IMAGE_TAG}

  # ===========================================================
  # FASTAPI SERVE
  # ===========================================================ech

  fastapi-serve:
    build:
      context: ..
      dockerfile: ./docker/fastapi-serve/Dockerfile
      target: ${TARGET_BUILD_STAGE:-development}
      network: host
      args:
        AWS_ACCOUNT_ID: ${AWS_ACCOUNT_ID:-063759612765}
        IMAGE_TAG: ${IMAGE_TAG}
        IMAGE_NAME: fastapi-serve
    image: ${AWS_ACCOUNT_ID:-063759612765}.dkr.ecr.us-east-1.amazonaws.com/fastapi-serve:${IMAGE_TAG}
    depends_on:
      - python-base

  # ===========================================================
  # GPU BASE
  # ===========================================================
  gpu-base:
    build:
      context: ..
      dockerfile: ./docker/gpu-base/Dockerfile
      target: ${TARGET_BUILD_STAGE:-development}
      network: host
      args:
        AWS_ACCOUNT_ID: ${AWS_ACCOUNT_ID:-063759612765}
        CUDA_VERSION: 11.6.2
        PYTHON_VERSION: ${PYTHON_VERSION:-3.8.16}
        IMAGE_NAME: gpu-base
        IMAGE_TAG: ${IMAGE_TAG}
    image: ${AWS_ACCOUNT_ID:-063759612765}.dkr.ecr.us-east-1.amazonaws.com/gpu-base:${IMAGE_TAG}

  gpu-base-tests:
    deploy:
      resources:
        reservations:
          devices:
            - driver: nvidia
            # that's the closest analogue to --gpus; provide
            # an integer amount of devices or 'all'
              count: 1
            # Devices are reserved using a list of capabilities, making
            # capabilities the only required field. A device MUST
            # satisfy all the requested capabilities for a successful
            # reservation.
              capabilities: [gpu]
    command: [pytest, tests/core, -ra, -vv, --capture=no]
    image: ${AWS_ACCOUNT_ID:-063759612765}.dkr.ecr.us-east-1.amazonaws.com/gpu-base:${IMAGE_TAG}

  # ===========================================================
  # GPU TRAIN
  # ===========================================================
  gpu-train:
    build:
      context: ..
      dockerfile: ./docker/gpu-train/Dockerfile
      target: ${TARGET_BUILD_STAGE:-development}
      network: host
      args:
        AWS_ACCOUNT_ID: ${AWS_ACCOUNT_ID:-063759612765}
        IMAGE_TAG: ${IMAGE_TAG}
        IMAGE_NAME: gpu-train
    image: ${AWS_ACCOUNT_ID:-063759612765}.dkr.ecr.us-east-1.amazonaws.com/gpu-train:${IMAGE_TAG}

  gpu-train-tests:
    deploy:
      resources:
        reservations:
          devices:
            - driver: nvidia
            # that's the closest analogue to --gpus; provide
            # an integer amount of devices or 'all'
              count: 1
            # Devices are reserved using a list of capabilities, making
            # capabilities the only required field. A device MUST
            # satisfy all the requested capabilities for a successful
            # reservation.
              capabilities: [gpu]
    command: [pytest, tests/core, -ra, -vv, --capture=no]
    image: ${AWS_ACCOUNT_ID:-063759612765}.dkr.ecr.us-east-1.amazonaws.com/gpu-train:${IMAGE_TAG}

  # ===========================================================
  # NEURON COMPILE
  # ===========================================================

  neuron-compile:
    build:
      context: ..
      dockerfile: ./docker/neuron-compile/Dockerfile
      target: ${TARGET_BUILD_STAGE:-development}
      network: host
      args:
        AWS_ACCOUNT_ID: ${AWS_ACCOUNT_ID:-063759612765}
        IMAGE_TAG: ${IMAGE_TAG}
        IMAGE_NAME: neuron-compile
    image: ${AWS_ACCOUNT_ID:-063759612765}.dkr.ecr.us-east-1.amazonaws.com/neuron-compile:${IMAGE_TAG}
    depends_on:
      - python-base

  neuron-compile-tests:
    devices:
      - /dev/neuron0:/dev/neuron0
    volumes:
      - neuron-vol:/docker/neuron-compile/tests/output_compile
    environment:
      NEURON_COMPILE_OUTPUT_DIR: ./tests/output_compile # must match the "neuron-compile/{...}" suffix of the test suite output volume bind
    command: [pytest, tests/core, -ra, -vv, --capture=no]
    image: ${AWS_ACCOUNT_ID:-063759612765}.dkr.ecr.us-east-1.amazonaws.com/neuron-compile:${IMAGE_TAG}
    depends_on:
      - neuron-compile

  # ===========================================================
  # NEURON INFERENCE
  # ===========================================================

  neuron-inference:
    build:
      context: ..
      dockerfile: ./docker/neuron-inference/Dockerfile
      target: ${TARGET_BUILD_STAGE:-development}
      network: host
      args:
        AWS_ACCOUNT_ID: ${AWS_ACCOUNT_ID:-063759612765}
        IMAGE_TAG: ${IMAGE_TAG}
        IMAGE_NAME: neuron-inference
    image: ${AWS_ACCOUNT_ID:-063759612765}.dkr.ecr.us-east-1.amazonaws.com/neuron-inference:${IMAGE_TAG}
    depends_on:
      - python-base

  neuron-inference-tests:
    devices:
      - /dev/neuron0:/dev/neuron0
    volumes:
      - neuron-vol:/docker/neuron-inference/tests/input_inference
    environment:
      NEURON_COMPILE_OUTPUT_DIR: ./tests/input_inference # must match the "neuron-inference/{...}" suffix of the neuron-compile test suite output volume bind
    command: [pytest, tests/core, -ra, -vv, --capture=no]
    image: ${AWS_ACCOUNT_ID:-063759612765}.dkr.ecr.us-east-1.amazonaws.com/neuron-inference:${IMAGE_TAG}
    depends_on:
      neuron-compile-tests:
        condition: service_completed_successfully
      neuron-inference:
        condition: service_started

  # ===========================================================
  # KUBEFLOW JUPYTER
  # ===========================================================

  kubeflow-jupyter:
    build:
      context: ..
      dockerfile: ./docker/kubeflow-jupyter/Dockerfile
      target: ${TARGET_BUILD_STAGE:-development}
      network: host
      args:
        AWS_ACCOUNT_ID: ${AWS_ACCOUNT_ID:-063759612765}
        IMAGE_TAG: ${IMAGE_TAG}
        IMAGE_NAME: kubeflow-jupyter
    image: ${AWS_ACCOUNT_ID:-063759612765}.dkr.ecr.us-east-2.amazonaws.com/kubeflow-jupyter:${IMAGE_TAG}
    entrypoint: [pwd]
    depends_on:
      - python-base

  # ===========================================================
  # KUBEFLOW TORCH CPU
  # ===========================================================

  kubeflow-torch-cpu:
    build:
      context: ..
      dockerfile: ./docker/kubeflow-torch-cpu/Dockerfile
      target: ${TARGET_BUILD_STAGE:-development}
      network: host
      args:
        AWS_ACCOUNT_ID: ${AWS_ACCOUNT_ID:-063759612765}
        IMAGE_TAG: ${IMAGE_TAG}
        IMAGE_NAME: kubeflow-torch-cpu
    image: ${AWS_ACCOUNT_ID:-063759612765}.dkr.ecr.us-east-2.amazonaws.com/kubeflow-torch-cpu:${IMAGE_TAG}
    entrypoint: [pwd]
    depends_on:
      - kubeflow-jupyter

  # ===========================================================
  # KUBEFLOW DATA SCIENCE
  # ===========================================================

  kubeflow-data-science:
    build:
      context: ..
      dockerfile: ./docker/kubeflow-data-science/Dockerfile
      target: ${TARGET_BUILD_STAGE:-development}
      network: host
      args:
        AWS_ACCOUNT_ID: ${AWS_ACCOUNT_ID:-063759612765}
        IMAGE_TAG: ${IMAGE_TAG}
        IMAGE_NAME: kubeflow-data-science
    image: ${AWS_ACCOUNT_ID:-063759612765}.dkr.ecr.us-east-2.amazonaws.com/kubeflow-data-science:${IMAGE_TAG}
    entrypoint: [pwd]
    depends_on:
      - kubeflow-torch-cpu

  # ===========================================================
  # KUBEFLOW TORCH GPU
  # ===========================================================

  kubeflow-torch-gpu:
    build:
      context: ..
      dockerfile: ./docker/kubeflow-torch-gpu/Dockerfile
      target: ${TARGET_BUILD_STAGE:-development}
      network: host
      args:
        AWS_ACCOUNT_ID: ${AWS_ACCOUNT_ID:-063759612765}
        IMAGE_TAG: ${IMAGE_TAG}
        IMAGE_NAME: kubeflow-torch-gpu
    image: ${AWS_ACCOUNT_ID:-063759612765}.dkr.ecr.us-east-2.amazonaws.com/kubeflow-torch-gpu:${IMAGE_TAG}
    entrypoint: [pwd]

  # ===========================================================
<<<<<<< HEAD
  # DASK BASE
  # ===========================================================

  dask-base:
    build:
      context: ..
      dockerfile: ./docker/dask-base/Dockerfile
=======
  # KUBEFLOW TORCH INF
  # ===========================================================

  kubeflow-torch-inf:
    build:
      context: ..
      dockerfile: ./docker/kubeflow-torch-inf/Dockerfile
>>>>>>> cca415e5
      target: ${TARGET_BUILD_STAGE:-development}
      network: host
      args:
        AWS_ACCOUNT_ID: ${AWS_ACCOUNT_ID:-063759612765}
        IMAGE_TAG: ${IMAGE_TAG}
<<<<<<< HEAD
        IMAGE_NAME: dask-base
    image: ${AWS_ACCOUNT_ID:-063759612765}.dkr.ecr.us-east-2.amazonaws.com/dask-base:${IMAGE_TAG}
=======
        IMAGE_NAME: kubeflow-torch-inf
    image: ${AWS_ACCOUNT_ID:-063759612765}.dkr.ecr.us-east-2.amazonaws.com/kubeflow-torch-inf:${IMAGE_TAG}
>>>>>>> cca415e5
    entrypoint: [pwd]

volumes :
  neuron-vol:<|MERGE_RESOLUTION|>--- conflicted
+++ resolved
@@ -240,7 +240,6 @@
     entrypoint: [pwd]
 
   # ===========================================================
-<<<<<<< HEAD
   # DASK BASE
   # ===========================================================
 
@@ -248,28 +247,31 @@
     build:
       context: ..
       dockerfile: ./docker/dask-base/Dockerfile
-=======
-  # KUBEFLOW TORCH INF
-  # ===========================================================
-
-  kubeflow-torch-inf:
-    build:
-      context: ..
-      dockerfile: ./docker/kubeflow-torch-inf/Dockerfile
->>>>>>> cca415e5
-      target: ${TARGET_BUILD_STAGE:-development}
-      network: host
-      args:
-        AWS_ACCOUNT_ID: ${AWS_ACCOUNT_ID:-063759612765}
-        IMAGE_TAG: ${IMAGE_TAG}
-<<<<<<< HEAD
+      target: ${TARGET_BUILD_STAGE:-development}
+      network: host
+      args:
+        AWS_ACCOUNT_ID: ${AWS_ACCOUNT_ID:-063759612765}
+        IMAGE_TAG: ${IMAGE_TAG}
         IMAGE_NAME: dask-base
     image: ${AWS_ACCOUNT_ID:-063759612765}.dkr.ecr.us-east-2.amazonaws.com/dask-base:${IMAGE_TAG}
-=======
+    entrypoint: [pwd]
+
+  # ===========================================================
+  # KUBEFLOW TORCH INF
+  # ===========================================================
+
+  kubeflow-torch-inf:
+    build:
+      context: ..
+      dockerfile: ./docker/kubeflow-torch-inf/Dockerfile
+      target: ${TARGET_BUILD_STAGE:-development}
+      network: host
+      args:
+        AWS_ACCOUNT_ID: ${AWS_ACCOUNT_ID:-063759612765}
+        IMAGE_TAG: ${IMAGE_TAG}
         IMAGE_NAME: kubeflow-torch-inf
     image: ${AWS_ACCOUNT_ID:-063759612765}.dkr.ecr.us-east-2.amazonaws.com/kubeflow-torch-inf:${IMAGE_TAG}
->>>>>>> cca415e5
-    entrypoint: [pwd]
-
+    entrypoint: [pwd]
+    
 volumes :
   neuron-vol:
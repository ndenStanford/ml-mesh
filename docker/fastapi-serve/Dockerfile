<<<<<<< HEAD
ARG OWNER=onclusiveml
ARG IMAGE_NAME=python-base
ARG IMAGE_TAG=latest
ARG BASE_CONTAINER=$OWNER/$IMAGE_NAME
ARG DOCKER_IMAGE_DIR=docker/fastapi-serve
=======
ARG AWS_ACCOUNT_ID
ARG IMAGE_TAG
>>>>>>> bd3b8508

FROM ${AWS_ACCOUNT_ID}.dkr.ecr.us-east-1.amazonaws.com/python-base:$IMAGE_TAG as builder

ARG IMAGE_NAME

ARG DOCKER_IMAGE_DIR

ENV USER=app
ENV HOME="docker/${IMAGE_NAME}"

# create non root user
RUN useradd -l -M -s /bin/bash -N -u 1000 ${USER} \
 && mkdir -p "${HOME}" \
 && mkdir -p "${POETRY_HOME}" \
 && chown -R ${USER}:users "${HOME}" \
 && chown -R ${USER}:users /usr/local/bin \
 && chown -R ${USER}:users /usr/local/lib \
 && chown -R ${USER}:users "${POETRY_HOME}"

USER ${USER}

# setup workspace
WORKDIR "/"

# install - poetry requirements
<<<<<<< HEAD
COPY --chown=app:users ${DOCKER_IMAGE_DIR}/poetry.lock ${DOCKER_IMAGE_DIR}/pyproject.toml ./
=======
COPY --chown=${USER}:users "${HOME}/poetry.lock" "${HOME}/pyproject.toml" ./${HOME}/

WORKDIR "${HOME}"
>>>>>>> bd3b8508

RUN poetry install --no-dev --no-root --no-interaction --no-ansi && \
    rm -rf ~/.cache/pypoetry/cache && \
    rm -rf ~/.cache/pypoetry/artifacts && \
    poetry cache clear pypi --all -q && \
    chown -R "${USER}:users" "${HOME}"

# --- production stage
FROM builder as production
ARG DOCKER_IMAGE_DIR


# --- test build stage
FROM builder as development
ARG DOCKER_IMAGE_DIR<|MERGE_RESOLUTION|>--- conflicted
+++ resolved
@@ -1,19 +1,9 @@
-<<<<<<< HEAD
-ARG OWNER=onclusiveml
-ARG IMAGE_NAME=python-base
-ARG IMAGE_TAG=latest
-ARG BASE_CONTAINER=$OWNER/$IMAGE_NAME
-ARG DOCKER_IMAGE_DIR=docker/fastapi-serve
-=======
 ARG AWS_ACCOUNT_ID
 ARG IMAGE_TAG
->>>>>>> bd3b8508
 
 FROM ${AWS_ACCOUNT_ID}.dkr.ecr.us-east-1.amazonaws.com/python-base:$IMAGE_TAG as builder
 
 ARG IMAGE_NAME
-
-ARG DOCKER_IMAGE_DIR
 
 ENV USER=app
 ENV HOME="docker/${IMAGE_NAME}"
@@ -33,13 +23,9 @@
 WORKDIR "/"
 
 # install - poetry requirements
-<<<<<<< HEAD
-COPY --chown=app:users ${DOCKER_IMAGE_DIR}/poetry.lock ${DOCKER_IMAGE_DIR}/pyproject.toml ./
-=======
 COPY --chown=${USER}:users "${HOME}/poetry.lock" "${HOME}/pyproject.toml" ./${HOME}/
 
 WORKDIR "${HOME}"
->>>>>>> bd3b8508
 
 RUN poetry install --no-dev --no-root --no-interaction --no-ansi && \
     rm -rf ~/.cache/pypoetry/cache && \
@@ -49,9 +35,7 @@
 
 # --- production stage
 FROM builder as production
-ARG DOCKER_IMAGE_DIR
 
 
 # --- test build stage
-FROM builder as development
-ARG DOCKER_IMAGE_DIR+FROM builder as development
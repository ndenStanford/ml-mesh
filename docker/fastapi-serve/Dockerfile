--- conflicted
+++ resolved
@@ -29,14 +29,10 @@
     rm -rf ~/.cache/pypoetry/cache && \
     rm -rf ~/.cache/pypoetry/artifacts && \
     poetry cache clear pypi --all -q && \
-<<<<<<< HEAD
     chown -R "${USER}:users" "${HOME}"
-=======
-    chown -R "${NB_USER}:users" "${HOME}"
 
 # --- production stage
 FROM builder as production
 
 # --- test build stage
-FROM builder as development
->>>>>>> b5d8bf07
+FROM builder as development
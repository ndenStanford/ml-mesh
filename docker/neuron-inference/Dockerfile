<<<<<<< HEAD
ARG OWNER=onclusiveml
ARG IMAGE_NAME=python-base
ARG IMAGE_TAG=latest
ARG BASE_CONTAINER=$OWNER/$IMAGE_NAME
ARG DOCKER_IMAGE_DIR=docker/neuron-inference
=======
ARG AWS_ACCOUNT_ID
ARG IMAGE_TAG
>>>>>>> bd3b8508

FROM ${AWS_ACCOUNT_ID}.dkr.ecr.us-east-1.amazonaws.com/python-base:$IMAGE_TAG as builder

ARG IMAGE_NAME

ENV USER=app
ENV HOME="docker/${IMAGE_NAME}"

ARG DOCKER_IMAGE_DIR

USER root

# get wget and gnupg2 tools
# hadolint ignore=DL3008
RUN apt-get update && \
    apt-get -yq install --no-install-recommends wget gnupg2 && \
    apt-get clean && \
    rm -rf /var/lib/apt/lists/*

# Configure Linux for Neuron repository updates
RUN echo 'deb https://apt.repos.neuron.amazonaws.com bionic main' >> /etc/apt/sources.list.d/neuron.list
# hadolint ignore=DL4006
RUN wget -qO - https://apt.repos.neuron.amazonaws.com/GPG-PUB-KEY-AMAZON-AWS-NEURON.PUB | apt-key add -

# Install Neuron Driver
# hadolint ignore=DL3008
RUN apt-get update && \
    apt-get -yq install --no-install-recommends aws-neuronx-tools && \
    apt-get clean && \
    rm -rf /var/lib/apt/lists/*

# create non root user
RUN useradd -l -M -s /bin/bash -N -u 1000 ${USER} \
 && mkdir -p "${HOME}" \
 && mkdir -p "${POETRY_HOME}" \
 && chown -R ${USER}:users "${HOME}" \
 && chown -R ${USER}:users /usr/local/bin \
 && chown -R ${USER}:users /usr/local/lib \
 && chown -R ${USER}:users /usr/local/share \
 && chown -R ${USER}:users "${POETRY_HOME}"

# switch user
USER ${USER}

# setup workspace

<<<<<<< HEAD
RUN export PATH="/opt/aws/neuron/bin:$PATH"

# install - production poetry requirements
COPY --chown=${USER}:users ${DOCKER_IMAGE_DIR}/poetry.lock ${DOCKER_IMAGE_DIR}/pyproject.toml ./
=======
WORKDIR "/"

ENV PATH="/opt/aws/neuron/bin:$PATH"

# install - production poetry requirements
COPY --chown=${USER}:users ${HOME}/poetry.lock ${HOME}/pyproject.toml ./${HOME}/

WORKDIR "${HOME}"
>>>>>>> bd3b8508

# install production dependencies
RUN poetry install \
    --only main \
    --no-root \
    --no-interaction \
    --no-ansi && \
    rm -rf ~/.cache/pypoetry/cache && \
    rm -rf ~/.cache/pypoetry/artifacts && \
    poetry cache clear pypi --all -q && \
    chown -R "${USER}:users" "${HOME}"

# --- production stage
FROM builder as production
ARG DOCKER_IMAGE_DIR


# --- test build stage
FROM builder as development
ARG DOCKER_IMAGE_DIR

# install development dependencies
RUN poetry install \
    --only dev \
    --no-root \
    --no-interaction \
    --no-ansi && \
    rm -rf ~/.cache/pypoetry/cache && \
    rm -rf ~/.cache/pypoetry/artifacts && \
    poetry cache clear pypi --all -q && \
    chown -R "${USER}:users" "${HOME}"

<<<<<<< HEAD
COPY --chown=${USER}:users pytest.ini ./

COPY --chown=${USER}:users ${DOCKER_IMAGE_DIR}/tests/ ./tests

RUN mkdir tests/output
=======
WORKDIR "/"

COPY --chown=${USER}:users "${HOME}/tests" "${HOME}/tests"

WORKDIR "${HOME}"

# hadolint ignore=DL3002
USER root
>>>>>>> bd3b8508
<|MERGE_RESOLUTION|>--- conflicted
+++ resolved
@@ -1,13 +1,5 @@
-<<<<<<< HEAD
-ARG OWNER=onclusiveml
-ARG IMAGE_NAME=python-base
-ARG IMAGE_TAG=latest
-ARG BASE_CONTAINER=$OWNER/$IMAGE_NAME
-ARG DOCKER_IMAGE_DIR=docker/neuron-inference
-=======
 ARG AWS_ACCOUNT_ID
 ARG IMAGE_TAG
->>>>>>> bd3b8508
 
 FROM ${AWS_ACCOUNT_ID}.dkr.ecr.us-east-1.amazonaws.com/python-base:$IMAGE_TAG as builder
 
@@ -15,8 +7,6 @@
 
 ENV USER=app
 ENV HOME="docker/${IMAGE_NAME}"
-
-ARG DOCKER_IMAGE_DIR
 
 USER root
 
@@ -54,12 +44,6 @@
 
 # setup workspace
 
-<<<<<<< HEAD
-RUN export PATH="/opt/aws/neuron/bin:$PATH"
-
-# install - production poetry requirements
-COPY --chown=${USER}:users ${DOCKER_IMAGE_DIR}/poetry.lock ${DOCKER_IMAGE_DIR}/pyproject.toml ./
-=======
 WORKDIR "/"
 
 ENV PATH="/opt/aws/neuron/bin:$PATH"
@@ -68,7 +52,6 @@
 COPY --chown=${USER}:users ${HOME}/poetry.lock ${HOME}/pyproject.toml ./${HOME}/
 
 WORKDIR "${HOME}"
->>>>>>> bd3b8508
 
 # install production dependencies
 RUN poetry install \
@@ -83,12 +66,10 @@
 
 # --- production stage
 FROM builder as production
-ARG DOCKER_IMAGE_DIR
 
 
 # --- test build stage
 FROM builder as development
-ARG DOCKER_IMAGE_DIR
 
 # install development dependencies
 RUN poetry install \
@@ -101,13 +82,6 @@
     poetry cache clear pypi --all -q && \
     chown -R "${USER}:users" "${HOME}"
 
-<<<<<<< HEAD
-COPY --chown=${USER}:users pytest.ini ./
-
-COPY --chown=${USER}:users ${DOCKER_IMAGE_DIR}/tests/ ./tests
-
-RUN mkdir tests/output
-=======
 WORKDIR "/"
 
 COPY --chown=${USER}:users "${HOME}/tests" "${HOME}/tests"
@@ -115,5 +89,4 @@
 WORKDIR "${HOME}"
 
 # hadolint ignore=DL3002
-USER root
->>>>>>> bd3b8508
+USER root
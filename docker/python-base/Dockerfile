--- conflicted
+++ resolved
@@ -1,16 +1,11 @@
 ARG PYTHON_VERSION=3.8.16
-ARG DOCKER_IMAGE_DIR=docker/python-base
 
 FROM python:${PYTHON_VERSION}-slim as builder
 
-<<<<<<< HEAD
-ARG DOCKER_IMAGE_DIR
-=======
 ARG IMAGE_NAME
 
 ENV USER=app
 ENV HOME="docker/${IMAGE_NAME}"
->>>>>>> bd3b8508
 
 ENV HOME="/home"
 
@@ -40,8 +35,6 @@
 
 # --- production stage
 FROM builder as production
-ARG DOCKER_IMAGE_DIR
 
 # --- test build stage
-FROM builder as development
-ARG DOCKER_IMAGE_DIR+FROM builder as development
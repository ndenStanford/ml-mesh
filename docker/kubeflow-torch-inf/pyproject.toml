[tool.poetry]
name = "kubeflow-torch-inf"
version = "0.1.0"
description = "Kubeflow image for torch (Inferentia available)"
authors = ["Ivan Okhotnikov <ivan.okhotnikov@onclusive.com>"]
readme = "README.md"
packages = [{include = "kubeflow_torch_inf"}]

[tool.poetry.dependencies]
python = "3.8.16"
jupyterlab = "3.6.5"
notebook = "6.4.12"
ipykernel = "6.25.0"
core = {path = "../../libs/core"}
nlp = {path = "../../libs/nlp"}
compile = {path = "../../libs/compile"}
tracking = {path = "../../libs/tracking"}
neptune-notebooks = "^0.9.3"
matplotlib = "^3.7.2"
seaborn = "^0.12.2"
<<<<<<< HEAD
torch = "1.13.1"
torch-neuron = "^1.0"
elasticsearch-dsl = "^7.0.0"
pandasticsearch = {extras=["[pandas"], version=0.6.0}
=======

[[tool.poetry.source]]
name = "aws-neuron"
url = "https://pip.repos.neuron.amazonaws.com/"
default = false
secondary = true
>>>>>>> a462ecae


[build-system]
requires = ["poetry-core"]
build-backend = "poetry.core.masonry.api"<|MERGE_RESOLUTION|>--- conflicted
+++ resolved
@@ -18,19 +18,14 @@
 neptune-notebooks = "^0.9.3"
 matplotlib = "^3.7.2"
 seaborn = "^0.12.2"
-<<<<<<< HEAD
-torch = "1.13.1"
-torch-neuron = "^1.0"
 elasticsearch-dsl = "^7.0.0"
 pandasticsearch = {extras=["[pandas"], version=0.6.0}
-=======
 
 [[tool.poetry.source]]
 name = "aws-neuron"
 url = "https://pip.repos.neuron.amazonaws.com/"
 default = false
 secondary = true
->>>>>>> a462ecae
 
 
 [build-system]

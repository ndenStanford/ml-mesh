[tool.poetry]
name = "neuron-compile"
version = "0.1.0"
description = "Neuron compilation of a torch based model graph"
authors = ["Sebastian sebastian.scherer@onclusive.com>"]
readme = "README.md"
packages = [{include = "neuron_compile"}]

[tool.poetry.dependencies]
python = "3.8.16"
<<<<<<< HEAD

=======
>>>>>>> e5e997de

[[tool.poetry.source]]
name = "aws-neuron"
url = "https://pip.repos.neuron.amazonaws.com/"
default = false
secondary = true


[tool.poetry.group.dev.dependencies]
pytest = "7.2.0"
compile = {path = "../../libs/compile"}
<<<<<<< HEAD
transformers = "^4.27.2"
=======
>>>>>>> e5e997de

[build-system]
requires = ["poetry-core"]
build-backend = "poetry.core.masonry.api"<|MERGE_RESOLUTION|>--- conflicted
+++ resolved
@@ -8,10 +8,6 @@
 
 [tool.poetry.dependencies]
 python = "3.8.16"
-<<<<<<< HEAD
-
-=======
->>>>>>> e5e997de
 
 [[tool.poetry.source]]
 name = "aws-neuron"
@@ -23,10 +19,6 @@
 [tool.poetry.group.dev.dependencies]
 pytest = "7.2.0"
 compile = {path = "../../libs/compile"}
-<<<<<<< HEAD
-transformers = "^4.27.2"
-=======
->>>>>>> e5e997de
 
 [build-system]
 requires = ["poetry-core"]

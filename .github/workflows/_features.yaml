--- conflicted
+++ resolved
@@ -74,11 +74,7 @@
           role-to-assume: ${{ secrets.AWS_ROLE_TO_ASSUME }}
           role-external-id: ${{ secrets.AWS_ROLE_EXTERNAL_ID }}
           role-duration-seconds: 1200
-<<<<<<< HEAD
-          role-session-name: WarehouseTransformCI
-=======
           role-session-name: FeaturesRegistrationCI
->>>>>>> 0c9bbc40
 
       - uses: dorny/paths-filter@v3
         id: files-changed

--- conflicted
+++ resolved
@@ -4,11 +4,7 @@
   push:
     branches:
       - develop
-<<<<<<< HEAD
       - chore/include-llms-in-test-coverage
-=======
-      - bug/sonarqube-checks-fail
->>>>>>> d1f8f8fe
 jobs:
   build:
     name: Build
@@ -46,19 +42,10 @@
         uses: abatilo/actions-poetry@v2
         with:
           poetry-version: ${{ matrix.poetry-version }}
-<<<<<<< HEAD
-      - name: Install lib dependencies and generate test coverage for libs
-        run: |
-          for lib in core compile data models nlp serving tracking hashing llms; do
-            make libs.install/$lib
-            make libs.coverage-unit/$lib
-          done
-=======
       - name: Install lib dependencies
         run: make libs.install-all-covered
       - name: Generate test coverage for libs
         run: make libs.coverage-unit-all
->>>>>>> d1f8f8fe
       - name: Generate test coverage xml
         run: |
           poetry run coverage combine .coverage-*

--- conflicted
+++ resolved
@@ -266,13 +266,8 @@
             TARGET_BUILD_STAGE="development" \
             AWS_ACCESS_KEY_ID="${{ secrets.AWS_ACCESS_KEY_ID }}" \
             AWS_SECRET_ACCESS_KEY="${{ secrets.AWS_SECRET_ACCESS_KEY }}" \
-<<<<<<< HEAD
-            ONCLUSIVEML_NEPTUNE_API_TOKEN="${{ secrets.NEPTUNE_API_TOKEN }}" \
-            PLATFORM=linux/amd64 \
-=======
             NEPTUNE_API_TOKEN="${{ secrets.NEPTUNE_API_TOKEN }}" \
             PLATFORM="linux/amd64" \
->>>>>>> a5117fe6
             ENVIRONMENT="ci" \
             DEPLOYMENT="${{ inputs.environment }}"
 

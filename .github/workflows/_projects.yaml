--- conflicted
+++ resolved
@@ -256,11 +256,7 @@
         id: get-base-image-tag
         if: ${{ inputs.base-image != null }}
         run: |
-<<<<<<< HEAD
-          echo "tag=$(aws ecr describe-images --region us-east-2 --repository-name ${{ inputs.base-image }} --query "reverse(sort_by(imageDetails,& imagePushedAt))[*].imageTags[?starts_with(@, \`${{ steps.get-base-image-tag-lookup.outputs.value }}\`) == \`true\`][] | [0]")" >> $GITHUB_OUTPUT
-=======
           echo "tag=$(aws ecr describe-images --region ${{ inputs.base-region }} --repository-name ${{ inputs.base-image }} --query "reverse(sort_by(imageDetails,& imagePushedAt))[*].imageTags[?starts_with(@, \`${{ steps.get-base-image-tag-lookup.outputs.value }}\`) == \`true\`][] | [0]")" >> $GITHUB_OUTPUT
->>>>>>> 4ee3f1f1
 
       - name: Build Project Docker Image | ${{ inputs.environment }}  ${{ inputs.project }}-${{ inputs.component }}
         uses: nick-fields/retry@v3

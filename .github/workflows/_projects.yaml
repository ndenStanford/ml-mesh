---
name: Projects
on  :
  workflow_call:
    inputs:
      environment:
        required: true
        type: string
        description: Environment where code is deployed [prod, stage]
      project:
        required: true
        type: string
        description: Project.
      component:
        required: true
        type: string
        description: Component to build, test and deploy.
      tag:
        required: true
        type: string
        description: Version tag of image.
      download-model:
        required: false
        default: false
        type: boolean
        description: Whether to download a specified model version from the neptune model registry.
      integration:
        required: false
        default: false
        type: boolean
        description: Whether to run integration test suite.
      functional:
        required: false
        default: false
        type: boolean
        description: Whether to run functional test suite. Only applicable to `serve` component.
      load:
        required: false
        default: false
        type: boolean
        description: Whether to run load test suite. Only applicable to `serve` component.
      upload-test-results:
        required: false
        default: false
        type: boolean
        description: Whether to upload load test results to the tested compiled model version once all tests have passed. Only sensible for 'serve' component.
      pull-request:
        required: true
        default: true
        type: boolean
        description: Indicates whether this workflow is running for a Pull Request.
      release:
        required: true
        default: true
        type: boolean
        description: If false, only the project components that have been changed are ran, otherwise every project component is ran.
      runner-kind:
        required: true
        default: custom
        type: string
        description: If 'custom', a customized self hosted runner will be provided. Otherwise needs to be a valid Github Actions runner kind reference.
      self-hosted-runner-type:
        required: false
        type: string
        description: Which EC2 instance type to provide as a self hosted runner. Only relevant if `runner-kind`='custom'.
<<<<<<< HEAD
      setup-neuron:
        required: false
        default: true
        type: boolean
        description: Whether to setup Neuron OS depedencies on the custom runner.
=======
      self-hosted-runner-ami:
        required: false
        default: ami-07b4e00e2c69c3702
        type: string
        description: The EC2 AMI of the self hosted runner. Default value is in-house AL2 based AMI.
      self-hosted-runner-neuron:
        required: false
        default: true
        type: boolean
        description: Whether to install AWS neuron dependencies on self hosted runner. Only relevant if `runner-kind`='custom'.
>>>>>>> f01b6af6

    secrets:
      AWS_ACCOUNT_ID:
        required: true
        description: AWS account ID.
      AWS_DEFAULT_REGION:
        required: true
        description: AWS account region
      AWS_ACCESS_KEY_ID:
        required: true
        description: AWS access key ID.
      AWS_SECRET_ACCESS_KEY:
        required: true
        description: AWS secret access key
      OPENAI_API_KEY:
        required: true
        description: OPENAI Api key.
      NEPTUNE_API_TOKEN:
        required: true
        description: NEPTUNE AI authentication token for API calls.
      INTERNAL_ML_ENDPOINT_API_KEY:
        required: true
        description: Internal ml endpoint Api key.
      GH_PERSONAL_ACCESS_TOKEN:
        required: true
        description: Github PAT to allow EC2 instance to connect to Github repository content.

jobs:
  check-run-criteria:
    name: Check if the project's component flow needs to be run
    runs-on: ubuntu-latest
    environment: ${{ inputs.environment }}
    outputs:
      run: ${{ inputs.release || steps.files-changed.outputs.this == 'true' }}
    steps:
      - name: Check out code
        uses: actions/checkout@v3

      - uses: dorny/paths-filter@v2
        id: files-changed
        name: Get a list of modified files.
        with:
          list-files: shell
          filters: |
            this:
              - added | modified: 'projects/${{ inputs.project }}/${{ inputs.component }}/**'

  provision-customized-runner:
    name: Provision self-hosted & customized runner
    needs: check-run-criteria
    uses: ./.github/workflows/_provision_customized_runner.yaml
    if: ${{ needs.check-run-criteria.outputs.run == 'true' && inputs.runner-kind == 'custom' }}
    with:
      environment: ${{ inputs.environment }}
      self-hosted-runner-type: ${{ inputs.self-hosted-runner-type }}
      self-hosted-runner-ami: ${{ inputs.self-hosted-runner-ami }}
      setup-docker-compose: true
<<<<<<< HEAD
      setup-neuron: ${{ inputs.setup-neuron }}
=======
      setup-neuron: ${{ inputs.self-hosted-runner-neuron }}
>>>>>>> f01b6af6
    secrets:
      AWS_DEFAULT_REGION: ${{ secrets.AWS_DEFAULT_REGION }}
      AWS_ACCESS_KEY_ID: ${{ secrets.AWS_ACCESS_KEY_ID }}
      AWS_SECRET_ACCESS_KEY: ${{ secrets.AWS_SECRET_ACCESS_KEY }}
      GH_PERSONAL_ACCESS_TOKEN: ${{ secrets.GH_PERSONAL_ACCESS_TOKEN }}

  set-runner-specs:
    name: Set runner specs conditional on hosting requirements
    runs-on: ubuntu-latest
    timeout-minutes: 5
    needs: [check-run-criteria, provision-customized-runner]
    if: ${{ always() && needs.check-run-criteria.outputs.run == 'true' }}
    outputs:
      runner-label: ${{ steps.set-runner-label.outputs.value }}
      runner-instance-id: ${{ steps.set-runner-instance-id.outputs.value }}
    steps:
      - name: Toggle runner label
        uses: haya14busa/action-cond@v1
        id: set-runner-label
        with:
          cond: ${{ inputs.runner-kind == 'custom' }}
          if_true: ${{ needs.provision-customized-runner.outputs.runner-label }}
          if_false: ${{ inputs.runner-kind }}

      - name: Toggle runner instance type
        uses: haya14busa/action-cond@v1
        id: set-runner-instance-id
        with:
          cond: ${{ inputs.runner-kind == 'custom' }}
          if_true: ${{ needs.provision-customized-runner.outputs.runner-instance-id }}
          if_false: ''

  deploy:
    name: Build, test and deploy project component
    needs: [check-run-criteria, set-runner-specs]
    runs-on: ${{ needs.set-runner-specs.outputs.runner-label }}
    timeout-minutes: 20
    if: ${{ always() && needs.check-run-criteria.outputs.run == 'true' }}
    environment: ${{ inputs.environment }}
    steps:
      - name: Check out code
        uses: actions/checkout@v3

      - name: Configure AWS Credentials
        uses: aws-actions/configure-aws-credentials@v3
        with:
          aws-access-key-id: ${{ secrets.AWS_ACCESS_KEY_ID }}
          aws-secret-access-key: ${{ secrets.AWS_SECRET_ACCESS_KEY }}
          aws-region: ${{ secrets.AWS_DEFAULT_REGION }}

      - name: Get ECR credentials | ${{ inputs.environment }} ${{ inputs.project }}-${{ inputs.component }}
        run: make docker.login AWS_ACCOUNT_ID="${{ secrets.AWS_ACCOUNT_ID }}"

      - name: Build Project Docker Image | ${{ inputs.environment }}  ${{ inputs.project }}-${{ inputs.component }}
        run: |
          make projects.build/${{ inputs.project }} COMPONENT=${{ inputs.component }} \
            AWS_ACCOUNT_ID="${{ secrets.AWS_ACCOUNT_ID }}" \
            IMAGE_TAG="${{ inputs.tag }}" \
            TARGET_BUILD_STAGE="development" \
            PLATFORM=linux/amd64 \
            ENVIRONMENT="ci"

      - name: Run project component unit tests | ${{ inputs.environment }} ${{ inputs.project }}-${{ inputs.component }}
        run: |
          make projects.unit/${{ inputs.project }} COMPONENT=${{ inputs.component }} \
            AWS_ACCOUNT_ID="${{ secrets.AWS_ACCOUNT_ID }}" \
            IMAGE_TAG="${{ inputs.tag }}" \
            TARGET_BUILD_STAGE="development" \
            PLATFORM=linux/amd64 \
            ENVIRONMENT="ci"

      - name: Download model artifact before further tests | ${{ inputs.environment }} ${{ inputs.project }}-${{ inputs.component }}
        if: ${{ inputs.download-model }}
        run: |
          make projects.run/${{ inputs.project }} \
            COMPONENT=${{ inputs.component }} \
            TASK=download-model \
            AWS_ACCOUNT_ID="${{ secrets.AWS_ACCOUNT_ID }}" \
            IMAGE_TAG="${{ inputs.tag }}" \
            TARGET_BUILD_STAGE="development" \
            AWS_ACCESS_KEY_ID="${{ secrets.AWS_ACCESS_KEY_ID }}" \
            AWS_SECRET_ACCESS_KEY="${{ secrets.AWS_SECRET_ACCESS_KEY }}" \
            NEPTUNE_API_TOKEN="${{ secrets.NEPTUNE_API_TOKEN }}" \
            PLATFORM=linux/amd64 \
            ENVIRONMENT="ci"

      - name: Run project component integration tests | ${{ inputs.environment }}  ${{ inputs.project }}-${{ inputs.component }}
        if: ${{ inputs.integration }}
        run: |
          make projects.integration/${{ inputs.project }} COMPONENT=${{ inputs.component }} \
            AWS_ACCOUNT_ID="${{ secrets.AWS_ACCOUNT_ID }}" \
            IMAGE_TAG="${{ inputs.tag }}" \
            TARGET_BUILD_STAGE="development" \
            PLATFORM=linux/amd64 \
            OPENAI_API_KEY="${{ secrets.OPENAI_API_KEY }}" \
            ENVIRONMENT="ci"

      - name: Run project component functional tests | ${{ inputs.environment }}  ${{ inputs.project }}-${{ inputs.component }}
        if: ${{ inputs.functional }}
        run: |
          make projects.functional/${{ inputs.project }} COMPONENT=${{ inputs.component }} \
            AWS_ACCOUNT_ID="${{ secrets.AWS_ACCOUNT_ID }}" \
            IMAGE_TAG="${{ inputs.tag }}" \
            TARGET_BUILD_STAGE="development" \
            PLATFORM=linux/amd64 \
            OPENAI_API_KEY="${{ secrets.OPENAI_API_KEY }}" \
            ENVIRONMENT="ci"

      - name: Run project component load tests | ${{ inputs.environment }}  ${{ inputs.project }}-${{ inputs.component }}
        if: ${{ inputs.load }}
        run: |
          make projects.load/${{ inputs.project }} COMPONENT=${{ inputs.component }} \
            AWS_ACCOUNT_ID="${{ secrets.AWS_ACCOUNT_ID }}" \
            IMAGE_TAG="${{ inputs.tag }}" \
            TARGET_BUILD_STAGE="development" \
            PLATFORM=linux/amd64 \
            ENVIRONMENT="ci"

      - name: Upload project component (load) test results | ${{ inputs.environment }}  ${{ inputs.project }}-${{ inputs.component }}
        if: ${{ inputs.upload-test-results }}
        run: |
          make projects.run/${{ inputs.project }} \
            COMPONENT=${{ inputs.component }} \
            TASK=upload-results \
            AWS_ACCOUNT_ID="${{ secrets.AWS_ACCOUNT_ID }}" \
            IMAGE_TAG="${{ inputs.tag }}" \
            TARGET_BUILD_STAGE="development" \
            AWS_ACCESS_KEY_ID="${{ secrets.AWS_ACCESS_KEY_ID }}" \
            AWS_SECRET_ACCESS_KEY="${{ secrets.AWS_SECRET_ACCESS_KEY }}" \
            NEPTUNE_API_TOKEN="${{ secrets.NEPTUNE_API_TOKEN }}" \
            PLATFORM=linux/amd64 \
            ENVIRONMENT="ci"

      - name: Build Docker Image | ${{ inputs.environment }}  ${{ inputs.project }}-${{ inputs.component }}
        run: |
          make projects.build/${{ inputs.project }} COMPONENT=${{ inputs.component }} \
            AWS_ACCOUNT_ID="${{ secrets.AWS_ACCOUNT_ID }}" \
            IMAGE_TAG="${{ inputs.tag }}" \
            TARGET_BUILD_STAGE="production" \
            PLATFORM=linux/amd64 \
            ENVIRONMENT="ci" \
            USE_DOCKER_CACHE=true

      - name: Push Docker image with version | ${{ inputs.environment }}  ${{ inputs.project }}-${{ inputs.component }}
        run: |
          make projects.deploy/${{ inputs.project }} COMPONENT=${{ inputs.component }} \
            AWS_ACCOUNT_ID="${{ secrets.AWS_ACCOUNT_ID }}" \
            IMAGE_TAG="${{ inputs.tag }}" \
            TARGET_BUILD_STAGE="development" \
            PLATFORM=linux/amd64 \
            ENVIRONMENT="ci"

  stop-runner:
    name: Stop self-hosted EC2 runner
    runs-on: ubuntu-latest
    timeout-minutes: 5
    needs: [check-run-criteria, set-runner-specs, deploy]
    environment: ${{ inputs.environment }}
    if: ${{ always() && needs.check-run-criteria.outputs.run == 'true' && inputs.runner-kind == 'custom' }} # required to stop the runner even if the error happened in the previous jobs
    steps:
      - name: Configure AWS credentials
        uses: aws-actions/configure-aws-credentials@v3
        with:
          aws-access-key-id: ${{ secrets.AWS_ACCESS_KEY_ID }}
          aws-secret-access-key: ${{ secrets.AWS_SECRET_ACCESS_KEY }}
          aws-region: us-east-2

      - name: Stop EC2 runner
        uses: machulav/ec2-github-runner@v2
        with:
          mode: stop
          github-token: ${{ secrets.GH_PERSONAL_ACCESS_TOKEN }}
          label: ${{ needs.set-runner-specs.outputs.runner-label }}
          ec2-instance-id: ${{ needs.set-runner-specs.outputs.runner-instance-id }}<|MERGE_RESOLUTION|>--- conflicted
+++ resolved
@@ -63,13 +63,11 @@
         required: false
         type: string
         description: Which EC2 instance type to provide as a self hosted runner. Only relevant if `runner-kind`='custom'.
-<<<<<<< HEAD
       setup-neuron:
         required: false
         default: true
         type: boolean
         description: Whether to setup Neuron OS depedencies on the custom runner.
-=======
       self-hosted-runner-ami:
         required: false
         default: ami-07b4e00e2c69c3702
@@ -80,7 +78,6 @@
         default: true
         type: boolean
         description: Whether to install AWS neuron dependencies on self hosted runner. Only relevant if `runner-kind`='custom'.
->>>>>>> f01b6af6
 
     secrets:
       AWS_ACCOUNT_ID:
@@ -138,11 +135,8 @@
       self-hosted-runner-type: ${{ inputs.self-hosted-runner-type }}
       self-hosted-runner-ami: ${{ inputs.self-hosted-runner-ami }}
       setup-docker-compose: true
-<<<<<<< HEAD
       setup-neuron: ${{ inputs.setup-neuron }}
-=======
       setup-neuron: ${{ inputs.self-hosted-runner-neuron }}
->>>>>>> f01b6af6
     secrets:
       AWS_DEFAULT_REGION: ${{ secrets.AWS_DEFAULT_REGION }}
       AWS_ACCESS_KEY_ID: ${{ secrets.AWS_ACCESS_KEY_ID }}

name: Projects
on:
  workflow_call:
    inputs:
      environment:
        required: true
        type: string
        description: "Environment where code is deployed [prod, stage]"
      project:
        required: true
        type: string
        description: "Project."
      component:
        required: true
        type: string
        description: "Component to build, test and deploy."
      tag:
        required: true
        type: string
        description: "Version tag of image."
      integration:
        required: true
        default: true
        type: boolean
        description: "Whether to run integrations."
      pull-request:
        required: true
        default: true
        type: boolean
        description: "Indicates whether this workflow is running for a Pull Request."
      release:
        required: true
        default: true
        type: boolean
        description: "If false, only the project components that have been changed are ran, otherwise every project component is ran."

    secrets:
      AWS_ACCOUNT_ID:
        required: true
        description: "AWS account ID."
      AWS_DEFAULT_REGION:
        required: true
        description: "AWS account region"
      AWS_ACCESS_KEY_ID:
        required: true
        description: "AWS access key ID."
      AWS_SECRET_ACCESS_KEY:
        required: true
        description: "AWS secret access key"
      OPENAI_API_KEY:
        required: true
        description: "OPENAI Api key."
      NEPTUNE_API_TOKEN:
        required: true
        description: "NEPTUNE AI authentication token for API calls."
      INTERNAL_ML_ENDPOINT_API_KEY:
        required: true
        description: "Internal ml endpoint Api key."

jobs:
  deploy:
    runs-on: ubuntu-20.04
    environment: ${{ inputs.environment }}
    env:
      aws-access-key-id: ${{ secrets.AWS_ACCESS_KEY_ID }}
      aws-secret-access-key: ${{ secrets.AWS_SECRET_ACCESS_KEY }}
      aws-region: ${{ secrets.AWS_DEFAULT_REGION }}
      OPENAI_API_KEY: ${{ secrets.OPENAI_API_KEY }}
      INTERNAL_ML_ENDPOINT_API_KEY: ${{ secrets.INTERNAL_ML_ENDPOINT_API_KEY }}

    steps:
      - name: Check out code
        uses: actions/checkout@v3

      - uses: dorny/paths-filter@v2
        id: files-changed
        name: Get a list of modified files.
        with:
          list-files: shell
          filters: |
            this:
              - added | modified: 'projects/${{ inputs.project }}/${{ inputs.component }}/**'

      - name: Configure AWS Credentials
        uses: aws-actions/configure-aws-credentials@v1
        with:
          aws-access-key-id: ${{ secrets.AWS_ACCESS_KEY_ID }}
          aws-secret-access-key: ${{ secrets.AWS_SECRET_ACCESS_KEY }}
          aws-region: ${{ secrets.AWS_DEFAULT_REGION }}
<<<<<<< HEAD
          # role-to-assume: ${{ secrets.AWS_ROLE_TO_ASSUME }}
          # role-duration-seconds: 1200
          # role-session-name: DeployManifests
=======
>>>>>>> fdfb98b6

      - name: Get ECR credentials | ${{ inputs.environment }} ${{ inputs.project }}-${{ inputs.component }}
        if: ${{ inputs.release || steps.files-changed.outputs.this == 'true' }}
        run: make docker.login AWS_ACCOUNT_ID="${{ secrets.AWS_ACCOUNT_ID }}"

      - name: Build App Docker Image | ${{ inputs.environment }}  ${{ inputs.project }}-${{ inputs.component }}
        if: ${{ inputs.release || steps.files-changed.outputs.this == 'true' }}
        run: |
          make projects.build/${{ inputs.project }} COMPONENT=${{ inputs.component }} \
          AWS_ACCOUNT_ID="${{ secrets.AWS_ACCOUNT_ID }}" \
          IMAGE_TAG="${{ inputs.tag }}" \
          TARGET_BUILD_STAGE="development" \
          PLATFORM=linux/amd64 \
          ENVIRONMENT="ci"

      - name: Check internal api key
        run: |
          echo $INTERNAL_ML_ENDPOINT_API_KEY

      - name: Run app component unit tests | ${{ inputs.environment }} ${{ inputs.project }}-${{ inputs.component }}
        if: ${{ inputs.release || steps.files-changed.outputs.this == 'true' }}
        run: |
          make projects.unit/${{ inputs.project }} COMPONENT=${{ inputs.component }} \
          AWS_ACCOUNT_ID="${{ secrets.AWS_ACCOUNT_ID }}" \
          IMAGE_TAG="${{ inputs.tag }}" \
          TARGET_BUILD_STAGE="development" \
          PLATFORM=linux/amd64 \
          ENVIRONMENT="ci"

      - name: Run app component integration tests | ${{ inputs.environment }}  ${{ inputs.project }}-${{ inputs.component }}
        if: ${{ ( inputs.release || steps.files-changed.outputs.this == 'true' ) && inputs.integration }}
        run: |
          make projects.integration/${{ inputs.project }} COMPONENT=${{ inputs.component }} \
          AWS_ACCOUNT_ID="${{ secrets.AWS_ACCOUNT_ID }}" \
          IMAGE_TAG="${{ inputs.tag }}" \
          TARGET_BUILD_STAGE="development" \
          PLATFORM=linux/amd64 \
          ENVIRONMENT="ci"

      - name: Build Docker Image | ${{ inputs.environment }}  ${{ inputs.project }}-${{ inputs.component }}
        if: ${{ inputs.release || steps.files-changed.outputs.this == 'true' }}
        run: |
          make projects.build/${{ inputs.project }} COMPONENT=${{ inputs.component }} \
          AWS_ACCOUNT_ID="${{ secrets.AWS_ACCOUNT_ID }}" \
          IMAGE_TAG="${{ inputs.tag }}" \
          TARGET_BUILD_STAGE="production" \
          PLATFORM=linux/amd64 \
          ENVIRONMENT="ci"

      - name: Push Docker image with version | ${{ inputs.environment }}  ${{ inputs.project }}-${{ inputs.component }}
        if: ${{ inputs.release || steps.files-changed.outputs.this == 'true' }}
        run: |
          make projects.deploy/${{ inputs.project }} COMPONENT=${{ inputs.component }} \
          AWS_ACCOUNT_ID="${{ secrets.AWS_ACCOUNT_ID }}" \
          IMAGE_TAG="${{ inputs.tag }}" \
          TARGET_BUILD_STAGE="development" \
          PLATFORM=linux/amd64 \
          ENVIRONMENT="ci"<|MERGE_RESOLUTION|>--- conflicted
+++ resolved
@@ -87,12 +87,6 @@
           aws-access-key-id: ${{ secrets.AWS_ACCESS_KEY_ID }}
           aws-secret-access-key: ${{ secrets.AWS_SECRET_ACCESS_KEY }}
           aws-region: ${{ secrets.AWS_DEFAULT_REGION }}
-<<<<<<< HEAD
-          # role-to-assume: ${{ secrets.AWS_ROLE_TO_ASSUME }}
-          # role-duration-seconds: 1200
-          # role-session-name: DeployManifests
-=======
->>>>>>> fdfb98b6
 
       - name: Get ECR credentials | ${{ inputs.environment }} ${{ inputs.project }}-${{ inputs.component }}
         if: ${{ inputs.release || steps.files-changed.outputs.this == 'true' }}

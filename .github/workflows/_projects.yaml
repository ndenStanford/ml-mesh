--- conflicted
+++ resolved
@@ -121,11 +121,7 @@
     name: Provision self-hosted & customized runner
     needs: check-run-criteria
     uses: ./.github/workflows/_provision_customized_runner.yaml
-<<<<<<< HEAD
-    if: ${{ needs.check-run-criteria.outputs.run == 'true' && inputs.runner-kind == 'custom' }}
-=======
-    if: ${{ needs.check-run-criteria.outputs.run && inputs.runner-kind == 'custom' }}
->>>>>>> 1db26114
+    if: ${{ needs.check-run-critera.run && inputs.runner-kind == 'custom' }}
     with:
       environment: ${{ inputs.environment }}
       self-hosted-runner-type: ${{ inputs.self-hosted-runner-type }}
@@ -141,11 +137,7 @@
     name: Set runner specs conditional on hosting requirements
     runs-on: ubuntu-latest
     needs: [check-run-criteria, provision-customized-runner]
-<<<<<<< HEAD
-    if: ${{ always() && needs.check-run-criteria.outputs.run == 'true' }}
-=======
-    if: ${{ needs.check-run-criteria.outputs.run && always() }}
->>>>>>> 1db26114
+    if: ${{ needs.check-run-critera.run && always() }}
     outputs:
       runner-label: ${{ steps.set-runner-label.outputs.value }}
       runner-instance-id: ${{ steps.set-runner-instance-id.outputs.value }}
@@ -170,11 +162,7 @@
     name: Run project test suite(s)
     needs: [check-run-criteria, set-runner-specs]
     runs-on: ${{ needs.set-runner-specs.outputs.runner-label }}
-<<<<<<< HEAD
-    if: ${{ always() && needs.check-run-criteria.outputs.run == 'true' }}
-=======
-    if: ${{ needs.check-run-criteria.outputs.run && always() }}
->>>>>>> 1db26114
+    if: ${{ needs.check-run-critera.run && always() }}
     environment: ${{ inputs.environment }}
     steps:
       - name: Check out code
@@ -291,11 +279,7 @@
     runs-on: ubuntu-latest
     needs: [check-run-criteria, set-runner-specs, deploy]
     environment: ${{ inputs.environment }}
-<<<<<<< HEAD
-    if: ${{ always() && needs.check-run-criteria.outputs.run == 'true' && inputs.runner-kind == 'custom' }} # required to stop the runner even if the error happened in the previous jobs
-=======
-    if: ${{ always() && needs.check-run-criteria.outputs.run && inputs.runner-kind == 'custom' }} # required to stop the runner even if the error happened in the previous jobs
->>>>>>> 1db26114
+    if: ${{ always() && needs.check-run-critera.run && inputs.runner-kind == 'custom' }} # required to stop the runner even if the error happened in the previous jobs
     steps:
       - name: Configure AWS credentials
         uses: aws-actions/configure-aws-credentials@v2

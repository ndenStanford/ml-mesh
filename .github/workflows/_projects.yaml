---
name: Projects
on  :
  workflow_call:
    inputs:
      environment:
        required: true
        type: string
        description: Environment where code is deployed [prod, stage]
      project:
        required: true
        type: string
        description: Project.
      component:
        required: true
        type: string
        description: Component to build, test and deploy.
      tag:
        required: true
        type: string
        description: Version tag of image.
      download-model:
        required: false
        default: false
        type: boolean
        description: Whether to download a specified model version from the neptune model registry.
      integration:
        required: false
        default: false
        type: boolean
        description: Whether to run integration test suite.
      functional:
        required: false
        default: false
        type: boolean
        description: Whether to run functional test suite. Only applicable to `serve` component.
      load:
        required: false
        default: false
        type: boolean
        description: Whether to run load test suite. Only applicable to `serve` component.
      upload-test-results:
        required: false
        default: false
        type: boolean
        description: Whether to upload load test results to the tested compiled model version once all tests have passed. Only sensible for 'serve' component.
      release:
        required: true
        default: true
        type: boolean
        description: If false, only the project components that have been changed are ran, otherwise every project component is ran.
      runner-kind:
        required: true
        default: custom
        type: string
        description: If 'custom', a customized self hosted runner will be provided. Otherwise needs to be a valid Github Actions runner kind reference.
      self-hosted-runner-type:
        required: false
        type: string
        description: Which EC2 instance type to provide as a self hosted runner. Only relevant if `runner-kind`='custom'.
      setup-neuron:
        required: false
        default: true
        type: boolean
        description: Whether to setup Neuron OS depedencies on the custom runner.
      self-hosted-runner-ami:
        required: false
        default: ami-07b4e00e2c69c3702
        type: string
        description: The EC2 AMI of the self hosted runner. Default value is in-house AL2 based AMI.
<<<<<<< HEAD

=======
      self-hosted-runner-neuron:
        required: false
        default: true
        type: boolean
        description: Whether to install AWS neuron dependencies on self hosted runner. Only relevant if `runner-kind`='custom'.
>>>>>>> 136da9bc
    secrets:
      AWS_ACCOUNT_ID:
        required: true
        description: AWS account ID.
      AWS_DEFAULT_REGION:
        required: true
        description: AWS account region
      AWS_ACCESS_KEY_ID:
        required: true
        description: AWS access key ID.
      AWS_SECRET_ACCESS_KEY:
        required: true
        description: AWS secret access key
      OPENAI_API_KEY:
        required: true
        description: OPENAI Api key.
      NEPTUNE_API_TOKEN:
        required: true
        description: NEPTUNE AI authentication token for API calls.
      INTERNAL_ML_ENDPOINT_API_KEY:
        required: true
        description: Internal ml endpoint Api key.
      GH_PERSONAL_ACCESS_TOKEN:
        required: true
        description: Github PAT to allow EC2 instance to connect to Github repository content.

jobs:
  check-run-criteria:
    name: Check if the project's component flow needs to be run
    runs-on: ubuntu-latest
    environment: ${{ inputs.environment }}
    outputs:
      run: ${{ inputs.release || steps.files-changed.outputs.this == 'true' }}
    steps:
      - name: Check out code
        uses: actions/checkout@v3

      - uses: dorny/paths-filter@v2
        id: files-changed
        name: Get a list of modified files.
        with:
          list-files: shell
          filters: |
            this:
              - added | modified: 'projects/${{ inputs.project }}/${{ inputs.component }}/**'

  provision-customized-runner:
    name: Provision self-hosted & customized runner
    needs: check-run-criteria
    uses: ./.github/workflows/_provision-customized-runner.yaml
    if: ${{ needs.check-run-criteria.outputs.run == 'true' && inputs.runner-kind == 'custom' }}
    with:
      environment: ${{ inputs.environment }}
      self-hosted-runner-type: ${{ inputs.self-hosted-runner-type }}
      self-hosted-runner-ami: ${{ inputs.self-hosted-runner-ami }}
      setup-docker-compose: true
      setup-neuron: ${{ inputs.setup-neuron }}
    secrets:
      AWS_DEFAULT_REGION: ${{ secrets.AWS_DEFAULT_REGION }}
      AWS_ACCESS_KEY_ID: ${{ secrets.AWS_ACCESS_KEY_ID }}
      AWS_SECRET_ACCESS_KEY: ${{ secrets.AWS_SECRET_ACCESS_KEY }}
      GH_PERSONAL_ACCESS_TOKEN: ${{ secrets.GH_PERSONAL_ACCESS_TOKEN }}

  set-runner-specs:
    name: Set runner specs conditional on hosting requirements
    runs-on: ubuntu-latest
    timeout-minutes: 5
    needs: [check-run-criteria, provision-customized-runner]
    if: ${{ always() && needs.check-run-criteria.outputs.run == 'true' }}
    outputs:
      runner-label: ${{ steps.set-runner-label.outputs.value }}
      runner-instance-id: ${{ steps.set-runner-instance-id.outputs.value }}
    steps:
      - name: Toggle runner label
        uses: haya14busa/action-cond@v1
        id: set-runner-label
        with:
          cond: ${{ inputs.runner-kind == 'custom' }}
          if_true: ${{ needs.provision-customized-runner.outputs.runner-label }}
          if_false: ${{ inputs.runner-kind }}

      - name: Toggle runner instance type
        uses: haya14busa/action-cond@v1
        id: set-runner-instance-id
        with:
          cond: ${{ inputs.runner-kind == 'custom' }}
          if_true: ${{ needs.provision-customized-runner.outputs.runner-instance-id }}
          if_false: ''

  deploy:
    name: Build, test and deploy project component
    needs: [check-run-criteria, set-runner-specs]
    runs-on: ${{ needs.set-runner-specs.outputs.runner-label }}
    timeout-minutes: 20
    if: ${{ always() && needs.check-run-criteria.outputs.run == 'true' }}
    environment: ${{ inputs.environment }}
    steps:
      - name: Check out code
        uses: actions/checkout@v3

      - name: Configure AWS Credentials
        uses: aws-actions/configure-aws-credentials@v3
        with:
          aws-access-key-id: ${{ secrets.AWS_ACCESS_KEY_ID }}
          aws-secret-access-key: ${{ secrets.AWS_SECRET_ACCESS_KEY }}
          aws-region: ${{ secrets.AWS_DEFAULT_REGION }}

      - name: Get ECR credentials | ${{ inputs.environment }} ${{ inputs.project }}-${{ inputs.component }}
        run: make docker.login AWS_ACCOUNT_ID="${{ secrets.AWS_ACCOUNT_ID }}"

      - name: Build Project Docker Image | ${{ inputs.environment }}  ${{ inputs.project }}-${{ inputs.component }}
        run: |
          make projects.build/${{ inputs.project }} COMPONENT=${{ inputs.component }} \
            AWS_ACCOUNT_ID="${{ secrets.AWS_ACCOUNT_ID }}" \
            IMAGE_TAG="${{ inputs.tag }}" \
            TARGET_BUILD_STAGE="development" \
            PLATFORM=linux/amd64 \
            ENVIRONMENT="ci"

      - name: Run project component unit tests | ${{ inputs.environment }} ${{ inputs.project }}-${{ inputs.component }}
        run: |
          make projects.unit/${{ inputs.project }} COMPONENT=${{ inputs.component }} \
            AWS_ACCOUNT_ID="${{ secrets.AWS_ACCOUNT_ID }}" \
            IMAGE_TAG="${{ inputs.tag }}" \
            TARGET_BUILD_STAGE="development" \
            PLATFORM=linux/amd64 \
            ENVIRONMENT="ci"

      - name: Download model artifact before further tests | ${{ inputs.environment }} ${{ inputs.project }}-${{ inputs.component }}
        if: ${{ inputs.download-model }}
        run: |
          make projects.run/${{ inputs.project }} \
            COMPONENT=${{ inputs.component }} \
            TASK=download-model \
            AWS_ACCOUNT_ID="${{ secrets.AWS_ACCOUNT_ID }}" \
            IMAGE_TAG="${{ inputs.tag }}" \
            TARGET_BUILD_STAGE="development" \
            AWS_ACCESS_KEY_ID="${{ secrets.AWS_ACCESS_KEY_ID }}" \
            AWS_SECRET_ACCESS_KEY="${{ secrets.AWS_SECRET_ACCESS_KEY }}" \
            NEPTUNE_API_TOKEN="${{ secrets.NEPTUNE_API_TOKEN }}" \
            PLATFORM=linux/amd64 \
            ENVIRONMENT="ci"

      - name: Run project component integration tests | ${{ inputs.environment }}  ${{ inputs.project }}-${{ inputs.component }}
        if: ${{ inputs.integration }}
        run: |
          make projects.integration/${{ inputs.project }} COMPONENT=${{ inputs.component }} \
            AWS_ACCOUNT_ID="${{ secrets.AWS_ACCOUNT_ID }}" \
            IMAGE_TAG="${{ inputs.tag }}" \
            TARGET_BUILD_STAGE="development" \
            PLATFORM=linux/amd64 \
            OPENAI_API_KEY="${{ secrets.OPENAI_API_KEY }}" \
            ENVIRONMENT="ci"

      - name: Run project component functional tests | ${{ inputs.environment }}  ${{ inputs.project }}-${{ inputs.component }}
        if: ${{ inputs.functional }}
        run: |
          make projects.functional/${{ inputs.project }} COMPONENT=${{ inputs.component }} \
            AWS_ACCOUNT_ID="${{ secrets.AWS_ACCOUNT_ID }}" \
            IMAGE_TAG="${{ inputs.tag }}" \
            TARGET_BUILD_STAGE="development" \
            PLATFORM=linux/amd64 \
            OPENAI_API_KEY="${{ secrets.OPENAI_API_KEY }}" \
            ENVIRONMENT="ci"

      - name: Run project component load tests | ${{ inputs.environment }}  ${{ inputs.project }}-${{ inputs.component }}
        if: ${{ inputs.load }}
        run: |
          make projects.load/${{ inputs.project }} COMPONENT=${{ inputs.component }} \
            AWS_ACCOUNT_ID="${{ secrets.AWS_ACCOUNT_ID }}" \
            IMAGE_TAG="${{ inputs.tag }}" \
            TARGET_BUILD_STAGE="development" \
            PLATFORM=linux/amd64 \
            ENVIRONMENT="ci"

      - name: Upload project component (load) test results | ${{ inputs.environment }}  ${{ inputs.project }}-${{ inputs.component }}
        if: ${{ inputs.upload-test-results }}
        run: |
          make projects.run/${{ inputs.project }} \
            COMPONENT=${{ inputs.component }} \
            TASK=upload-results \
            AWS_ACCOUNT_ID="${{ secrets.AWS_ACCOUNT_ID }}" \
            IMAGE_TAG="${{ inputs.tag }}" \
            TARGET_BUILD_STAGE="development" \
            AWS_ACCESS_KEY_ID="${{ secrets.AWS_ACCESS_KEY_ID }}" \
            AWS_SECRET_ACCESS_KEY="${{ secrets.AWS_SECRET_ACCESS_KEY }}" \
            NEPTUNE_API_TOKEN="${{ secrets.NEPTUNE_API_TOKEN }}" \
            PLATFORM=linux/amd64 \
            ENVIRONMENT="ci"

      - name: Build Docker Image | ${{ inputs.environment }}  ${{ inputs.project }}-${{ inputs.component }}
        run: |
          make projects.build/${{ inputs.project }} COMPONENT=${{ inputs.component }} \
            AWS_ACCOUNT_ID="${{ secrets.AWS_ACCOUNT_ID }}" \
            IMAGE_TAG="${{ inputs.tag }}" \
            TARGET_BUILD_STAGE="production" \
            PLATFORM=linux/amd64 \
            ENVIRONMENT="ci" \
            USE_DOCKER_CACHE=true

      - name: Push Docker image with version | ${{ inputs.environment }}  ${{ inputs.project }}-${{ inputs.component }}
        run: |
          make projects.deploy/${{ inputs.project }} COMPONENT=${{ inputs.component }} \
            AWS_ACCOUNT_ID="${{ secrets.AWS_ACCOUNT_ID }}" \
            IMAGE_TAG="${{ inputs.tag }}" \
            TARGET_BUILD_STAGE="development" \
            PLATFORM=linux/amd64 \
            ENVIRONMENT="ci"

  stop-runner:
    name: Stop self-hosted EC2 runner
    runs-on: ubuntu-latest
    timeout-minutes: 5
    needs: [check-run-criteria, set-runner-specs, deploy]
    environment: ${{ inputs.environment }}
    if: ${{ always() && needs.check-run-criteria.outputs.run == 'true' && inputs.runner-kind == 'custom' }} # required to stop the runner even if the error happened in the previous jobs
    steps:
      - name: Configure AWS credentials
        uses: aws-actions/configure-aws-credentials@v3
        with:
          aws-access-key-id: ${{ secrets.AWS_ACCESS_KEY_ID }}
          aws-secret-access-key: ${{ secrets.AWS_SECRET_ACCESS_KEY }}
          aws-region: us-east-2

      - name: Stop EC2 runner
        uses: machulav/ec2-github-runner@v2
        with:
          mode: stop
          github-token: ${{ secrets.GH_PERSONAL_ACCESS_TOKEN }}
          label: ${{ needs.set-runner-specs.outputs.runner-label }}
          ec2-instance-id: ${{ needs.set-runner-specs.outputs.runner-instance-id }}<|MERGE_RESOLUTION|>--- conflicted
+++ resolved
@@ -58,25 +58,16 @@
         required: false
         type: string
         description: Which EC2 instance type to provide as a self hosted runner. Only relevant if `runner-kind`='custom'.
-      setup-neuron:
+      self-hosted-runner-ami:
+        required: false
+        default: ami-07b4e00e2c69c3702
+        type: string
+        description: The EC2 AMI of the self hosted runner. Default value is in-house AL2 based AMI.
+      self-hosted-runner-neuron:
         required: false
         default: true
         type: boolean
-        description: Whether to setup Neuron OS depedencies on the custom runner.
-      self-hosted-runner-ami:
-        required: false
-        default: ami-07b4e00e2c69c3702
-        type: string
-        description: The EC2 AMI of the self hosted runner. Default value is in-house AL2 based AMI.
-<<<<<<< HEAD
-
-=======
-      self-hosted-runner-neuron:
-        required: false
-        default: true
-        type: boolean
         description: Whether to install AWS neuron dependencies on self hosted runner. Only relevant if `runner-kind`='custom'.
->>>>>>> 136da9bc
     secrets:
       AWS_ACCOUNT_ID:
         required: true
@@ -133,7 +124,7 @@
       self-hosted-runner-type: ${{ inputs.self-hosted-runner-type }}
       self-hosted-runner-ami: ${{ inputs.self-hosted-runner-ami }}
       setup-docker-compose: true
-      setup-neuron: ${{ inputs.setup-neuron }}
+      setup-neuron: ${{ inputs.self-hosted-runner-neuron }}
     secrets:
       AWS_DEFAULT_REGION: ${{ secrets.AWS_DEFAULT_REGION }}
       AWS_ACCESS_KEY_ID: ${{ secrets.AWS_ACCESS_KEY_ID }}

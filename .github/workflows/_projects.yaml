--- conflicted
+++ resolved
@@ -199,13 +199,9 @@
       - name: Download model artifact before further tests | ${{ inputs.environment }} ${{ inputs.project }}-${{ inputs.component }}
         if: ${{ inputs.download-model }}
         run: |
-<<<<<<< HEAD
-          make projects.run/${{ inputs.project }} COMPONENT=${{ inputs.component }} TASK=download-model \
-=======
           make projects.run/${{ inputs.project }} \
             COMPONENT=${{ inputs.component }} \
             TASK=download-model \
->>>>>>> 6ad71d5c
             AWS_ACCOUNT_ID="${{ secrets.AWS_ACCOUNT_ID }}" \
             IMAGE_TAG="${{ inputs.tag }}" \
             TARGET_BUILD_STAGE="development" \
@@ -248,13 +244,9 @@
       - name: Upload project component (load) test results | ${{ inputs.environment }}  ${{ inputs.project }}-${{ inputs.component }}
         if: ${{ inputs.upload-test-results }}
         run: |
-<<<<<<< HEAD
-          make projects.run/${{ inputs.project }} COMPONENT=${{ inputs.component }} TASK=upload-results \
-=======
           make projects.run/${{ inputs.project }} \
             COMPONENT=${{ inputs.component }} \
             TASK=upload-results \
->>>>>>> 6ad71d5c
             AWS_ACCOUNT_ID="${{ secrets.AWS_ACCOUNT_ID }}" \
             IMAGE_TAG="${{ inputs.tag }}" \
             TARGET_BUILD_STAGE="development" \

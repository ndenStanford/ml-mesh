name: Projects
on:
  workflow_call:
    inputs:
      environment:
        required: true
        type: string
        description: "Environment where code is deployed [prod, stage]"
      project:
        required: true
        type: string
        description: "Project."
      component:
        required: true
        type: string
        description: "Component to build, test and deploy."
      tag:
        required: true
        type: string
        description: "Version tag of image."
      integration:
        required: true
        default: true
        type: boolean
        description: "Whether to run integrations."
      pull-request:
        required: true
        default: true
        type: boolean
        description: "Indicates whether this workflow is running for a Pull Request."
      python-version:
        required: false
        type: string
        default: "3.8.16"
        description: "Python version."
      poetry-version:
        required: false
        type: string
        default: "1.3.2"
        description: "Python version."
    secrets:
      AWS_ACCOUNT_ID:
        required: true
        description: "AWS account ID."
      AWS_DEFAULT_REGION:
        required: true
        description: "AWS account region"
      AWS_ACCESS_KEY_ID:
        required: true
        description: "AWS access key ID."
      AWS_SECRET_ACCESS_KEY:
        required: true
        description: "AWS secret access key"
      AWS_ROLE_TO_ASSUME:
        required: true
        description: "AWS IAM role to assume."
<<<<<<< HEAD
      OPENAI_API_KEY:
        required: true
        description: "OPENAI Api key."
=======
      NEPTUNE_API_TOKEN:
        required: true
        description: "NEPTUNE AI authentication token for API calls."
>>>>>>> e6538b9f

jobs:
  deploy:
    runs-on: ubuntu-20.04
    environment: ${{ inputs.environment }}
    env:
      aws-access-key-id: ${{ secrets.AWS_ACCESS_KEY_ID }}
      aws-secret-access-key: ${{ secrets.AWS_SECRET_ACCESS_KEY }}
      aws-region: ${{ secrets.AWS_DEFAULT_REGION }}
      OPENAI_API_KEY: ${{ secrets.OPENAI_API_KEY }}

    steps:
      - name: Check out code
        uses: actions/checkout@v3

      - name: Configure AWS Credentials
        uses: aws-actions/configure-aws-credentials@v1
        with:
          aws-access-key-id: ${{ secrets.AWS_ACCESS_KEY_ID }}
          aws-secret-access-key: ${{ secrets.AWS_SECRET_ACCESS_KEY }}
          aws-region: ${{ secrets.AWS_DEFAULT_REGION }}
          role-to-assume: ${{ secrets.AWS_ROLE_TO_ASSUME }}
          role-duration-seconds: 1200
          role-session-name: DeployManifests

      - name: Setup Python
        uses: actions/setup-python@v4
        with:
          python-version-file: ".python-version"

      - name: Get Poetry version
        id: get-poetry-version
        run: |
          echo "::set-output name=poetry-version::$(cat .poetry-version)"

      - name: Setup Poetry
        uses: abatilo/actions-poetry@v2
        with:
          poetry-version: ${{ steps.get-poetry-version.outputs.poetry-version }}

      - name: Get ECR credentials | ${{ inputs.environment }} ${{ inputs.project }}-${{ inputs.component }}
        run: make docker.login AWS_ACCOUNT_ID="${{ secrets.AWS_ACCOUNT_ID }}"

      - name: Run project component unit tests | ${{ inputs.environment }} ${{ inputs.project }}-${{ inputs.component }}
        run: make projects.unit/${{ inputs.project }} COMPONENT=${{ inputs.component }} WITH_DOCKER=true

      - name: Run project component integration tests | ${{ inputs.environment }}  ${{ inputs.project }}-${{ inputs.component }}
        if: ${{ inputs.integration }}
        run: make projects.integration/${{ inputs.project }} COMPONENT=${{ inputs.component }} WITH_DOCKER=true

      - name: Build Docker Image | ${{ inputs.environment }}  ${{ inputs.project }}-${{ inputs.component }}
        run:
          make projects.build/${{ inputs.project }} COMPONENT=${{ inputs.component }} \
          OWNER="${{ secrets.AWS_ACCOUNT_ID }}.dkr.ecr.${{ secrets.AWS_DEFAULT_REGION }}.amazonaws.com" \
          IMAGE_TAG="${{ inputs.tag }}" \
          PLATFORM=linux/amd64

      - name: Push Docker image with version | ${{ inputs.environment }}  ${{ inputs.project }}-${{ inputs.component }}
        run: |
          make projects.deploy/${{ inputs.project }} COMPONENT=${{ inputs.component }} \
          OWNER="${{ secrets.AWS_ACCOUNT_ID }}.dkr.ecr.${{ secrets.AWS_DEFAULT_REGION }}.amazonaws.com" \
          IMAGE_TAG="${{ inputs.tag }}"<|MERGE_RESOLUTION|>--- conflicted
+++ resolved
@@ -54,15 +54,12 @@
       AWS_ROLE_TO_ASSUME:
         required: true
         description: "AWS IAM role to assume."
-<<<<<<< HEAD
       OPENAI_API_KEY:
         required: true
         description: "OPENAI Api key."
-=======
       NEPTUNE_API_TOKEN:
         required: true
         description: "NEPTUNE AI authentication token for API calls."
->>>>>>> e6538b9f
 
 jobs:
   deploy:

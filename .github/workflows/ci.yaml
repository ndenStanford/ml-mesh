---
name       : ML-mesh CI Workflow

on         :
  push:
    branches:
      - main
      - develop
  pull_request:
    branches:
      - main
      - develop
    types:
      - ready_for_review
      - opened
      - synchronize
      - reopened

concurrency:
  cancel-in-progress: ${{ github.event_name == 'pull_request' }}
  group: Deployment ${{ github.ref_name }}

jobs       :

  # ===============================================
  # GET CORE DEPENDENCIES VERSIONS
  # ===============================================

  run-get-core-dependencies-versions:
    name: Core dependencies versions
    runs-on: ubuntu-22.04
    outputs:
      python-version: ${{ steps.get-python.outputs.version }}
      poetry-version: ${{ steps.get-poetry.outputs.version }}
    steps:

      - name: Check out code
        uses: actions/checkout@v4

      - name: Get python version
        id: get-python
        run: |
          echo "::set-output name=version::$(cat .python-version)"
      - name: Get poetry version
        id: get-poetry
        run: |
          echo "::set-output name=version::$(cat .poetry-version)"

  # ===============================================
  # GET ENVIRONMENT NAME
  # ===============================================

  get-environment:
    name: Get Environment Name.
    runs-on: ubuntu-22.04
    outputs:
      name: ${{ steps.get-environment-name.outputs.value }}
    steps:

      - name: Get Environment name
        uses: haya14busa/action-cond@v1
        id: get-environment-name
        with:
          cond: ${{ github.event_name == 'pull_request' }}
          if_true: dev
          if_false: prod

  # ===============================================
  # QUALITY CHECKS
  # ===============================================

  run-code-quality-checks:
    name: Run Pre-Commit Checks
    uses: ./.github/workflows/_code-quality.yaml
    needs: [run-get-core-dependencies-versions, get-environment]
    with:
      environment: prod
      pull-request: ${{ github.event_name == 'pull_request' }}
      timeout: 20
      poetry-version: ${{ needs.run-get-core-dependencies-versions.outputs.poetry-version }}
    secrets:
      AWS_DEFAULT_REGION: ${{ secrets.AWS_DEFAULT_REGION }}
      AWS_ACCESS_KEY_ID: ${{ secrets.AWS_ACCESS_KEY_ID }}
      AWS_SECRET_ACCESS_KEY: ${{ secrets.AWS_SECRET_ACCESS_KEY }}

  # ===============================================
  # GET REPOSITORY STATE
  # ===============================================

  run-repository-state:
    name: Get Repository metadata
    uses: ./.github/workflows/_repository-state.yaml
    needs: [get-environment, run-code-quality-checks]
    with:
      environment: prod
      pull-request: ${{ github.event_name == 'pull_request' }}
      base-ref: ${{ github.base_ref }}
      head-ref: ${{ github.ref_name }}
      pre-release: ${{ github.ref_name == 'develop' }}
      include-pre-releases: ${{ github.ref_name == 'develop' }}
    secrets:
      GITHUB_TOKEN_: ${{ secrets.GITHUB_TOKEN }}

  # ===============================================
  # GET TARGET BRANCH NAME
  # ===============================================

  get-target-branch-name:
    name: Get Push/Pull target branch name.
    runs-on: ubuntu-22.04
    outputs:
      name: ${{ steps.get-target-branch.outputs.value }}
    steps:

      - name: Get target branch
        uses: haya14busa/action-cond@v1
        id: get-target-branch
        with:
          cond: ${{ github.event_name == 'pull_request' }}
          if_true: ${{ github.base_ref }}
          if_false: ${{ github.ref_name }}


  # ===============================================
  # UPLOAD BOOTSTRAP SCRIPT
  # ===============================================

  upload-bootstrap:
    name: Upload bootstrap script
    runs-on: ubuntu-22.04
    needs: [run-code-quality-checks]
    environment: prod
    steps:
      - name: Check out code
        uses: actions/checkout@v4

      - name: Configure AWS Credentials
        uses: aws-actions/configure-aws-credentials@v4
        with:
          aws-access-key-id: ${{ secrets.AWS_ACCESS_KEY_ID }}
          aws-secret-access-key: ${{ secrets.AWS_SECRET_ACCESS_KEY }}
          aws-region: ${{ secrets.AWS_DEFAULT_REGION }}

      - name: Upload bootstrap script to S3
        if: ${{ !github.event_name == 'pull_request' }}
        run: aws s3 cp ./bin/bootstrap/linux s3://installation-script-dev/

  # ===============================================
  # TEST LIBS
  # ===============================================

  run-libs-tests:
    name: Library
    uses: ./.github/workflows/_libs.yaml
    needs: [get-environment, run-repository-state, get-target-branch-name, run-get-core-dependencies-versions]

    strategy:
      max-parallel: 10
      fail-fast: ${{ needs.get-target-branch-name.outputs.name == 'develop' }}
      matrix:
        libs:

          - name: core
            integration: false

          - name: compile
            integration: false

          - name: models
            integration: false

          - name: serving
            integration: false

          - name: tracking
            integration: false

          - name: nlp
            integration: false

          - name: hashing
            integration: false

          - name: beam
            integration: false
            functional: false

          - name: io
            integration: true
            functional: false

          - name: feature_store
            integration: true

          - name: queries
            integration: false

          - name: ts
            integration: false


    with:
      environment: prod
      lib: ${{ matrix.libs.name }}
      integration: ${{ matrix.libs.integration }}
      python-version: ${{ needs.run-get-core-dependencies-versions.outputs.python-version }}
      poetry-version: ${{ needs.run-get-core-dependencies-versions.outputs.poetry-version }}
      release: ${{ needs.get-target-branch-name.outputs.name == 'main' || github.actor == 'dependabot[bot]' }} # if PR to main or dependabot PR
    secrets:
      AWS_DEFAULT_REGION: ${{ secrets.AWS_DEFAULT_REGION }}
      AWS_ACCESS_KEY_ID: ${{ secrets.AWS_ACCESS_KEY_ID }}
      AWS_SECRET_ACCESS_KEY: ${{ secrets.AWS_SECRET_ACCESS_KEY }}
      ONCLUSIVEML_FEATURE_STORE_MYSQL_HOST: ${{ secrets.ONCLUSIVEML_FEATURE_STORE_MYSQL_HOST }}
      ONCLUSIVEML_FEATURE_STORE_MYSQL_PASSWORD: ${{ secrets.ONCLUSIVEML_FEATURE_STORE_MYSQL_PASSWORD }}
<<<<<<< HEAD
=======
      OPENAI_API_KEY: ${{ secrets.OPENAI_API_KEY }}
>>>>>>> 0422fdfb

  # ===============================================
  # TEST FEATURES
  # ===============================================

  run-features-test:
    name: Run feast feature store test
    uses: ./.github/workflows/_features.yaml
    needs: [run-repository-state, get-target-branch-name, run-get-core-dependencies-versions]
    with:
      test: true
      environment: prod
      python-version: ${{ needs.run-get-core-dependencies-versions.outputs.python-version }}
      poetry-version: ${{ needs.run-get-core-dependencies-versions.outputs.poetry-version }}
      release: ${{ needs.get-target-branch-name.outputs.name == 'main' || github.actor == 'dependabot[bot]' }} # if PR to main or dependabot PR
    secrets:
      AWS_DEFAULT_REGION: ${{ secrets.AWS_DEFAULT_REGION }}
      AWS_ACCESS_KEY_ID: ${{ secrets.AWS_ACCESS_KEY_ID }}
      AWS_SECRET_ACCESS_KEY: ${{ secrets.AWS_SECRET_ACCESS_KEY }}
      ONCLUSIVEML_FEATURE_STORE_MYSQL_HOST: ${{ secrets.ONCLUSIVEML_FEATURE_STORE_MYSQL_HOST }}
      ONCLUSIVEML_FEATURE_STORE_MYSQL_PASSWORD: ${{ secrets.ONCLUSIVEML_FEATURE_STORE_MYSQL_PASSWORD }}

  # ===============================================
  # DOCKER
  # ===============================================

  run-core-docker:
    name: Core Docker images
    uses: ./.github/workflows/_docker.yaml
    needs:
      - get-environment
      - run-repository-state
      - get-target-branch-name
      - run-libs-tests
    strategy:
      max-parallel: 2
      fail-fast: ${{ needs.get-target-branch-name.outputs.name == 'develop' }}
      matrix:
        image:

          - name: python-base
            region: us-east-2
            self-hosted-runner-type: c6i.large
            runner-kind: custom
            push-image: true

          - name: gpu-base
            region: us-east-2
            self-hosted-runner-type: c6i.large
            runner-kind: custom
            push-image: true

          - name: beam-backfill
            region: us-east-2
            self-hosted-runner-type: c6i.large
            runner-kind: custom
            push-image: true

          - name: neuron-inference
            region: us-east-2
            self-hosted-runner-type: c6i.large
            runner-kind: custom
            push-image: true
            base-image: python-base
            base-region: us-east-2

          - name: beam-worker
            region: us-east-2
            self-hosted-runner-type: c6i.large
            runner-kind: custom
            push-image: ${{ github.event_name != 'pull_request' }}

        self-hosted-runner-neuron: [false]
        self-hosted-runner-ami: [ami-046f0b2604eaac9c4]
        use-cache: [true]

    with:
      environment: prod
      image: ${{ matrix.image.name }}
      base-image: ${{ matrix.image.base-image }}
      base-region: ${{ matrix.image.region }}
      region: ${{ matrix.image.region }}
      tag: ${{ needs.run-repository-state.outputs.tag }}
      release: ${{ needs.get-target-branch-name.outputs.name == 'main' || github.actor == 'dependabot[bot]' }} # if PR to main or dependabot PR
      runner-kind: ${{ matrix.image.runner-kind }}
      self-hosted-runner-type: ${{ matrix.image.self-hosted-runner-type }}
      self-hosted-runner-ami: ${{ matrix.self-hosted-runner-ami }}
      self-hosted-runner-neuron: ${{ matrix.self-hosted-runner-neuron }}
      use-cache: ${{ matrix.use-cache }}
      push-image: ${{ matrix.image.push-image }}
    secrets:
      AWS_ACCOUNT_ID: ${{ secrets.AWS_ACCOUNT_ID }}
      AWS_DEFAULT_REGION: ${{ secrets.AWS_DEFAULT_REGION }}
      AWS_ACCESS_KEY_ID: ${{ secrets.AWS_ACCESS_KEY_ID }}
      AWS_SECRET_ACCESS_KEY: ${{ secrets.AWS_SECRET_ACCESS_KEY }}
      GH_PERSONAL_ACCESS_TOKEN: ${{ secrets.GH_PERSONAL_ACCESS_TOKEN }}

  run-kubeflow-docker:
    name: Kubeflow Docker images
    uses: ./.github/workflows/_docker.yaml
    needs:
      - get-environment
      - run-repository-state
      - get-target-branch-name
      - run-libs-tests
      - run-core-docker
    strategy:
      max-parallel: 5
      fail-fast: ${{ needs.get-target-branch-name.outputs.name == 'develop' }}
      matrix:
        image:

          # kubeflow-torch-cpu
          - name: kubeflow-torch-cpu
            region: us-east-2
            self-hosted-runner-type: c6i.large
            runner-kind: custom
            push-image: ${{ github.event_name != 'pull_request' }}
            base-image: python-base
            base-region: us-east-2

          # kubeflow-torch-gpu
          - name: kubeflow-torch-gpu
            region: us-east-2
            self-hosted-runner-type: c6i.large
            runner-kind: custom
            push-image: ${{ github.event_name != 'pull_request' }}
            base-image: gpu-base
            base-region: us-east-2

          # kubeflow-torch-inf
          - name: kubeflow-torch-inf
            region: us-east-2
            self-hosted-runner-type: c6i.large
            runner-kind: custom
            push-image: ${{ github.event_name != 'pull_request' }}
            base-image: neuron-inference
            base-region: us-east-2

        self-hosted-runner-neuron: [false]
        self-hosted-runner-ami: [ami-046f0b2604eaac9c4]
        use-cache: [true]

    with:
      environment: prod
      image: ${{ matrix.image.name }}
      base-image: ${{ matrix.image.base-image }}
      base-region: ${{ matrix.image.base-region }}
      region: ${{ matrix.image.region }}
      tag: ${{ needs.run-repository-state.outputs.tag }}
      release: ${{ needs.get-target-branch-name.outputs.name == 'main' || github.actor == 'dependabot[bot]' }} # if PR to main or dependabot PR
      runner-kind: ${{ matrix.image.runner-kind }}
      self-hosted-runner-type: ${{ matrix.image.self-hosted-runner-type }}
      self-hosted-runner-ami: ${{ matrix.self-hosted-runner-ami }}
      self-hosted-runner-neuron: ${{ matrix.self-hosted-runner-neuron }}
      use-cache: ${{ matrix.use-cache }}
      push-image: ${{ matrix.image.push-image }}
    secrets:
      AWS_ACCOUNT_ID: ${{ secrets.AWS_ACCOUNT_ID }}
      AWS_DEFAULT_REGION: ${{ secrets.AWS_DEFAULT_REGION }}
      AWS_ACCESS_KEY_ID: ${{ secrets.AWS_ACCESS_KEY_ID }}
      AWS_SECRET_ACCESS_KEY: ${{ secrets.AWS_SECRET_ACCESS_KEY }}
      GH_PERSONAL_ACCESS_TOKEN: ${{ secrets.GH_PERSONAL_ACCESS_TOKEN }}

  # ===============================================
  # PROJECTS
  # ===============================================

  # keywords

  run-keywords-project:
    name: Keywords Project
    uses: ./.github/workflows/_projects.yaml
    needs:
      - get-environment
      - run-repository-state
      - get-target-branch-name
      - run-libs-tests
      - run-core-docker
    strategy:
      max-parallel: 5
      fail-fast: ${{ needs.get-target-branch-name.outputs.name == 'develop' }}
      matrix:
        components:
          # NOTE: list of project components to run

          # train
          - name: train
            download-model: false
            integration: false
            functional: false
            load: false
            upload-test-results: false
            runner-kind: ubuntu-22.04
            push-image: ${{ github.event_name != 'pull_request' }}
            base-image: python-base

          # compile
          - name: compile
            download-model: false
            integration: false
            functional: false
            load: false
            upload-test-results: false
            runner-kind: ubuntu-22.04
            push-image: ${{ github.event_name != 'pull_request' }}
            base-image: neuron-inference

          # serve
          - name: serve
            download-model: true
            integration: true
            functional: true
            load: false
            upload-test-results: false
            runner-kind: custom
            self-hosted-runner-type: inf1.xlarge
            self-hosted-runner-ami: ami-00ca6f88d3e1669fb
            push-image: ${{ github.event_name != 'pull_request' }}
            base-image: neuron-inference

        use-cache: [true]

    with:
      project: keywords
      environment: prod
      component: ${{ matrix.components.name }}
      tag: ${{ needs.run-repository-state.outputs.tag }}
      download-model: ${{ matrix.components.download-model }}
      integration: ${{ matrix.components.integration }}
      functional: ${{ matrix.components.functional }}
      load: ${{ matrix.components.load }}
      upload-test-results: ${{ matrix.components.upload-test-results }}
      release: ${{ needs.get-target-branch-name.outputs.name == 'main' || github.actor == 'dependabot[bot]' }} # if PR to main or dependabot PR
      runner-kind: ${{ matrix.components.runner-kind }}
      self-hosted-runner-type: ${{ matrix.components.self-hosted-runner-type }}
      self-hosted-runner-ami: ${{ matrix.components.self-hosted-runner-ami }}
      use-cache: ${{ matrix.use-cache }}
      push-image: ${{ matrix.components.push-image }}
      base-image: ${{ matrix.components.base-image }}
    secrets:
      AWS_ACCOUNT_ID: ${{ secrets.AWS_ACCOUNT_ID }}
      AWS_DEFAULT_REGION: ${{ secrets.AWS_DEFAULT_REGION }}
      AWS_ACCESS_KEY_ID: ${{ secrets.AWS_ACCESS_KEY_ID }}
      AWS_SECRET_ACCESS_KEY: ${{ secrets.AWS_SECRET_ACCESS_KEY }}
      GH_PERSONAL_ACCESS_TOKEN: ${{ secrets.GH_PERSONAL_ACCESS_TOKEN }}
      OPENAI_API_KEY: ${{ secrets.OPENAI_API_KEY }}
      NEPTUNE_API_TOKEN: ${{ secrets.NEPTUNE_API_TOKEN }}
      INTERNAL_ML_ENDPOINT_API_KEY: ${{ secrets.INTERNAL_ML_ENDPOINT_API_KEY }}

  # summarization

  run-summarization-project:
    name: Sum. Project
    uses: ./.github/workflows/_projects.yaml
    needs:
      - get-environment
      - run-repository-state
      - get-target-branch-name
      - run-libs-tests
      - run-core-docker
    strategy:
      max-parallel: 10
      fail-fast: ${{ needs.get-target-branch-name.outputs.name == 'develop' }}
      matrix:
        components:
          # NOTE: list of project components to run

          # serve
          - name: serve
            download-model: false
            integration: true
            functional: false
            load: false
            upload-test-results: false
            runner-kind: ubuntu-22.04
            use-cache: true
            push-image: ${{ github.event_name != 'pull_request' }}
            base-image: python-base

    with:
      project: summarization
      environment: prod
      component: ${{ matrix.components.name }}
      tag: ${{ needs.run-repository-state.outputs.tag }}
      download-model: ${{ matrix.components.download-model }}
      integration: ${{ matrix.components.integration }}
      functional: ${{ matrix.components.functional }}
      load: ${{ matrix.components.load }}
      upload-test-results: ${{ matrix.components.upload-test-results }}
      release: ${{ needs.get-target-branch-name.outputs.name == 'main' || github.actor == 'dependabot[bot]' }} # if PR to main or dependabot PR
      runner-kind: ${{ matrix.components.runner-kind }}
      self-hosted-runner-type: ${{ matrix.components.self-hosted-runner-type }}
      use-cache: ${{ matrix.components.use-cache }}
      push-image: ${{ matrix.components.push-image }}
      base-image: ${{ matrix.components.base-image }}
    secrets:
      AWS_ACCOUNT_ID: ${{ secrets.AWS_ACCOUNT_ID }}
      AWS_DEFAULT_REGION: ${{ secrets.AWS_DEFAULT_REGION }}
      AWS_ACCESS_KEY_ID: ${{ secrets.AWS_ACCESS_KEY_ID }}
      AWS_SECRET_ACCESS_KEY: ${{ secrets.AWS_SECRET_ACCESS_KEY }}
      GH_PERSONAL_ACCESS_TOKEN: ${{ secrets.GH_PERSONAL_ACCESS_TOKEN }}
      OPENAI_API_KEY: ${{ secrets.OPENAI_API_KEY }}
      NEPTUNE_API_TOKEN: ${{ secrets.NEPTUNE_API_TOKEN }}
      INTERNAL_ML_ENDPOINT_API_KEY: ${{ secrets.INTERNAL_ML_ENDPOINT_API_KEY }}
      PROMPT_REGISTRY_APP_ID: ${{ secrets.PROMPT_REGISTRY_APP_ID }}
      PROMPT_REGISTRY_APP_PRIVATE_KEY: ${{ secrets.PROMPT_REGISTRY_APP_PRIVATE_KEY }}

  # entity-linking

  run-entity-linking-project:
    name: Entity Linking Project
    uses: ./.github/workflows/_projects.yaml
    needs:
      - get-environment
      - run-repository-state
      - get-target-branch-name
      - run-libs-tests
      - run-core-docker
    strategy:
      max-parallel: 10
      fail-fast: ${{ needs.get-target-branch-name.outputs.name == 'develop' }}
      matrix:
        components:
          # NOTE: list of project components to run

          # train
          - name: train
            download-model: false
            integration: false
            functional: false
            load: false
            upload-test-results: false
            runner-kind: custom
            self-hosted-runner-type: c6i.xlarge
            self-hosted-runner-ami: ami-046f0b2604eaac9c4
            self-hosted-runner-neuron: false
            use-cache: true
            push-image: ${{ github.event_name != 'pull_request' }}
            base-image: python-base

          # serve
          - name: serve
            download-model: true
            integration: true
            functional: false
            load: false
            upload-test-results: false
            runner-kind: custom
            self-hosted-runner-type: g4dn.xlarge
            self-hosted-runner-ami: ami-03e4816f04f417e5a
            self-hosted-runner-neuron: false
            use-cache: true
            push-image: ${{ github.event_name != 'pull_request' }}
            base-image: gpu-base

          # backfill
          - name: backfill
            download-model: false
            integration: false
            functional: false
            load: false
            upload-test-results: false
            runner-kind: ubuntu-22.04
            self-hosted-runner-neuron: false
            use-cache: true
            push-image: ${{ github.event_name != 'pull_request' }}
            base-image: beam-backfill

    with:
      project: entity-linking
      environment: prod
      component: ${{ matrix.components.name }}
      tag: ${{ needs.run-repository-state.outputs.tag }}
      download-model: ${{ matrix.components.download-model }}
      integration: ${{ matrix.components.integration }}
      functional: ${{ matrix.components.functional }}
      load: ${{ matrix.components.load }}
      upload-test-results: ${{ matrix.components.upload-test-results }}
      release: ${{ needs.get-target-branch-name.outputs.name == 'main' || github.actor == 'dependabot[bot]' }} # if PR to main or dependabot PR
      runner-kind: ${{ matrix.components.runner-kind }}
      self-hosted-runner-type: ${{ matrix.components.self-hosted-runner-type }}
      self-hosted-runner-ami: ${{ matrix.components.self-hosted-runner-ami }}
      self-hosted-runner-neuron: ${{ matrix.components.self-hosted-runner-neuron }}
      use-cache: ${{ matrix.components.use-cache }}
      push-image: ${{ matrix.components.push-image }}
      base-image: ${{ matrix.components.base-image }}
    secrets:
      AWS_ACCOUNT_ID: ${{ secrets.AWS_ACCOUNT_ID }}
      AWS_DEFAULT_REGION: ${{ secrets.AWS_DEFAULT_REGION }}
      AWS_ACCESS_KEY_ID: ${{ secrets.AWS_ACCESS_KEY_ID }}
      AWS_SECRET_ACCESS_KEY: ${{ secrets.AWS_SECRET_ACCESS_KEY }}
      GH_PERSONAL_ACCESS_TOKEN: ${{ secrets.GH_PERSONAL_ACCESS_TOKEN }}
      OPENAI_API_KEY: ${{ secrets.OPENAI_API_KEY }}
      NEPTUNE_API_TOKEN: ${{ secrets.NEPTUNE_API_TOKEN }}
      INTERNAL_ML_ENDPOINT_API_KEY: ${{ secrets.INTERNAL_ML_ENDPOINT_API_KEY }}
      REDIS_CONNECTION_STRING: ${{ secrets.REDIS_CONNECTION_STRING }}


  # sentiment

  run-sentiment-project:
    name: Sentiment Project
    uses: ./.github/workflows/_projects.yaml
    needs:
      - get-environment
      - run-repository-state
      - get-target-branch-name
      - run-libs-tests
      - run-core-docker
    strategy:
      max-parallel: 10
      fail-fast: ${{ needs.get-target-branch-name.outputs.name == 'develop' }}
      matrix:
        components:
          # NOTE: list of project components to run

          # train
          - name: train
            download-model: false
            integration: false
            functional: false
            load: false
            upload-test-results: false
            runner-kind: ubuntu-22.04
            push-image: ${{ github.event_name != 'pull_request' }}
            base-image: python-base

          # compile
          - name: compile
            download-model: false
            integration: false
            functional: false
            load: false
            upload-test-results: false
            runner-kind: ubuntu-22.04
            push-image: ${{ github.event_name != 'pull_request' }}
            base-image: neuron-inference

          # serve
          - name: serve
            download-model: true
            integration: false
            functional: true
            load: false
            upload-test-results: false
            runner-kind: custom
            self-hosted-runner-type: inf1.xlarge
            self-hosted-runner-ami: ami-00ca6f88d3e1669fb
            push-image: ${{ github.event_name != 'pull_request' }}
            base-image: neuron-inference

          # backfill
          - name: backfill
            download-model: false
            integration: false
            functional: false
            load: false
            upload-test-results: false
            runner-kind: ubuntu-22.04
            push-image: ${{ github.event_name != 'pull_request' }}
            base-image: beam-backfill

        use-cache: [true]

    with:
      project: sentiment
      environment: prod
      component: ${{ matrix.components.name }}
      tag: ${{ needs.run-repository-state.outputs.tag }}
      download-model: ${{ matrix.components.download-model }}
      integration: ${{ matrix.components.integration }}
      functional: ${{ matrix.components.functional }}
      load: ${{ matrix.components.load }}
      upload-test-results: ${{ matrix.components.upload-test-results }}
      release: ${{ needs.get-target-branch-name.outputs.name == 'main' || github.actor == 'dependabot[bot]' }} # if PR to main or dependabot PR
      runner-kind: ${{ matrix.components.runner-kind }}
      self-hosted-runner-type: ${{ matrix.components.self-hosted-runner-type }}
      self-hosted-runner-ami: ${{ matrix.components.self-hosted-runner-ami }}
      use-cache: ${{ matrix.use-cache }}
      push-image: ${{ matrix.components.push-image }}
      base-image: ${{ matrix.components.base-image }}
    secrets:
      AWS_ACCOUNT_ID: ${{ secrets.AWS_ACCOUNT_ID }}
      AWS_DEFAULT_REGION: ${{ secrets.AWS_DEFAULT_REGION }}
      AWS_ACCESS_KEY_ID: ${{ secrets.AWS_ACCESS_KEY_ID }}
      AWS_SECRET_ACCESS_KEY: ${{ secrets.AWS_SECRET_ACCESS_KEY }}
      GH_PERSONAL_ACCESS_TOKEN: ${{ secrets.GH_PERSONAL_ACCESS_TOKEN }}
      OPENAI_API_KEY: ${{ secrets.OPENAI_API_KEY }}
      NEPTUNE_API_TOKEN: ${{ secrets.NEPTUNE_API_TOKEN }}
      INTERNAL_ML_ENDPOINT_API_KEY: ${{ secrets.INTERNAL_ML_ENDPOINT_API_KEY }}

  # iptc

  run-iptc-project:
    name: IPTC Project
    uses: ./.github/workflows/_projects.yaml
    needs:
      - get-environment
      - run-repository-state
      - get-target-branch-name
      - run-libs-tests
      - run-core-docker
    strategy:
      max-parallel: 10
      fail-fast: ${{ needs.get-target-branch-name.outputs.name == 'develop' }}
      matrix:
        components:
          # NOTE: list of project components to run

          # train
          - name: train
            download-model: false
            integration: false
            functional: false
            load: false
            upload-test-results: false
            runner-kind: custom
            self-hosted-runner-type: g4dn.2xlarge
            self-hosted-runner-ami: ami-03e4816f04f417e5a
            self-hosted-runner-neuron: false
            use-cache: true
            push-image: true
            base-image: gpu-base

          # compile
          - name: compile
            download-model: false
            integration: false
            functional: false
            load: false
            upload-test-results: false
            runner-kind: ubuntu-22.04
            self-hosted-runner-neuron: false
            use-cache: true
            push-image: ${{ github.event_name != 'pull_request' }}
            base-image: neuron-inference

          # serve
          - name: serve
            download-model: true
            integration: true
            functional: true
            load: false
            upload-test-results: false
            runner-kind: custom
            self-hosted-runner-type: inf1.xlarge
            self-hosted-runner-ami: ami-00ca6f88d3e1669fb
            self-hosted-runner-neuron: true
            use-cache: true
            push-image: ${{ github.event_name != 'pull_request' }}
            base-image: neuron-inference

    with:
      project: iptc
      environment: prod
      component: ${{ matrix.components.name }}
      tag: ${{ needs.run-repository-state.outputs.tag }}
      download-model: ${{ matrix.components.download-model }}
      integration: ${{ matrix.components.integration }}
      functional: ${{ matrix.components.functional }}
      load: ${{ matrix.components.load }}
      upload-test-results: ${{ matrix.components.upload-test-results }}
      release: ${{ needs.get-target-branch-name.outputs.name == 'main' || github.actor == 'dependabot[bot]' }} # if PR to main or dependabot PR
      runner-kind: ${{ matrix.components.runner-kind }}
      self-hosted-runner-type: ${{ matrix.components.self-hosted-runner-type }}
      self-hosted-runner-ami: ${{ matrix.components.self-hosted-runner-ami }}
      self-hosted-runner-neuron: ${{ matrix.components.self-hosted-runner-neuron }}
      use-cache: ${{ matrix.components.use-cache }}
      push-image: ${{ matrix.components.push-image }}
      base-image: ${{ matrix.components.base-image }}
    secrets:
      AWS_ACCOUNT_ID: ${{ secrets.AWS_ACCOUNT_ID }}
      AWS_DEFAULT_REGION: ${{ secrets.AWS_DEFAULT_REGION }}
      AWS_ACCESS_KEY_ID: ${{ secrets.AWS_ACCESS_KEY_ID }}
      AWS_SECRET_ACCESS_KEY: ${{ secrets.AWS_SECRET_ACCESS_KEY }}
      GH_PERSONAL_ACCESS_TOKEN: ${{ secrets.GH_PERSONAL_ACCESS_TOKEN }}
      OPENAI_API_KEY: ${{ secrets.OPENAI_API_KEY }}
      NEPTUNE_API_TOKEN: ${{ secrets.NEPTUNE_API_TOKEN }}
      INTERNAL_ML_ENDPOINT_API_KEY: ${{ secrets.INTERNAL_ML_ENDPOINT_API_KEY }}

  # iptc multi model client

  run-iptc-multi-project:
    name: IPTC Multi Model Client Project
    uses: ./.github/workflows/_projects.yaml
    needs:
      - get-environment
      - run-repository-state
      - get-target-branch-name
      - run-libs-tests
      - run-core-docker
    strategy:
      max-parallel: 10
      fail-fast: ${{ needs.get-target-branch-name.outputs.name == 'develop' }}
      matrix:
        components:

          # serve
          - name: serve
            download-model: false
            integration: true
            functional: false
            load: false
            upload-test-results: false
            runner-kind: ubuntu-22.04
            self-hosted-runner-neuron: false
            use-cache: true
            push-image: ${{ github.event_name != 'pull_request' }}
            base-image: python-base

    with:
      project: iptc-multi
      environment: prod
      component: ${{ matrix.components.name }}
      tag: ${{ needs.run-repository-state.outputs.tag }}
      download-model: ${{ matrix.components.download-model }}
      integration: ${{ matrix.components.integration }}
      functional: ${{ matrix.components.functional }}
      load: ${{ matrix.components.load }}
      upload-test-results: ${{ matrix.components.upload-test-results }}
      release: ${{ needs.get-target-branch-name.outputs.name == 'main' || github.actor == 'dependabot[bot]' }} # if PR to main or dependabot PR
      runner-kind: ${{ matrix.components.runner-kind }}
      self-hosted-runner-neuron: ${{ matrix.components.self-hosted-runner-neuron }}
      use-cache: ${{ matrix.components.use-cache }}
      push-image: ${{ matrix.components.push-image }}
      base-image: ${{ matrix.components.base-image }}
    secrets:
      AWS_ACCOUNT_ID: ${{ secrets.AWS_ACCOUNT_ID }}
      AWS_DEFAULT_REGION: ${{ secrets.AWS_DEFAULT_REGION }}
      AWS_ACCESS_KEY_ID: ${{ secrets.AWS_ACCESS_KEY_ID }}
      AWS_SECRET_ACCESS_KEY: ${{ secrets.AWS_SECRET_ACCESS_KEY }}
      GH_PERSONAL_ACCESS_TOKEN: ${{ secrets.GH_PERSONAL_ACCESS_TOKEN }}
      OPENAI_API_KEY: ${{ secrets.OPENAI_API_KEY }}
      NEPTUNE_API_TOKEN: ${{ secrets.NEPTUNE_API_TOKEN }}
      INTERNAL_ML_ENDPOINT_API_KEY: ${{ secrets.INTERNAL_ML_ENDPOINT_API_KEY }}

  # ner

  run-ner-project:
    name: NER Project
    uses: ./.github/workflows/_projects.yaml
    needs:
      - get-environment
      - run-repository-state
      - get-target-branch-name
      - run-libs-tests
      - run-core-docker
    strategy:
      max-parallel: 10
      fail-fast: ${{ needs.get-target-branch-name.outputs.name == 'develop' }} # fixed. desired: TRUE for feature PR & PUSH events
      matrix:
        components:
          # NOTE: list of project components to run

          # backfill
          - name: backfill
            download-model: false
            integration: false
            functional: false
            load: false
            upload-test-results: false
            runner-kind: ubuntu-22.04
            use-cache: true
            push-image: ${{ github.event_name != 'pull_request' }}
            base-image: beam-backfill

          # serve
          - name: serve
            download-model: true
            integration: false
            functional: true
            load: false
            upload-test-results: false
            runner-kind: custom
            self-hosted-runner-type: inf1.xlarge
            self-hosted-runner-ami: ami-00ca6f88d3e1669fb
            use-cache: true
            push-image: ${{ github.event_name != 'pull_request' }}
            base-image: neuron-inference

               # compile
          - name: compile
            download-model: false
            integration: false
            functional: false
            load: false
            upload-test-results: false
            runner-kind: ubuntu-20.04
            self-hosted-runner-type: inf1.xlarge
            self-hosted-runner-ami: ami-00ca6f88d3e1669fb
            use-cache: true
            push-image: ${{ github.event_name != 'pull_request' }}
            base-image: neuron-inference

    with:
      project: ner
      environment: prod
      component: ${{ matrix.components.name }}
      tag: ${{ needs.run-repository-state.outputs.tag }}
      download-model: ${{ matrix.components.download-model }}
      integration: ${{ matrix.components.integration }}
      functional: ${{ matrix.components.functional }}
      load: ${{ matrix.components.load }}
      upload-test-results: ${{ matrix.components.upload-test-results }}
      release: ${{ needs.get-target-branch-name.outputs.name == 'main' || github.actor == 'dependabot[bot]' }} # if PR to main or dependabot PR
      runner-kind: ${{ matrix.components.runner-kind }}
      self-hosted-runner-type: ${{ matrix.components.self-hosted-runner-type }}
      self-hosted-runner-ami: ${{ matrix.components.self-hosted-runner-ami }}
      use-cache: ${{ matrix.components.use-cache }}
      push-image: ${{ matrix.components.push-image }}
      base-image: ${{ matrix.components.base-image }}
    secrets:
      AWS_ACCOUNT_ID: ${{ secrets.AWS_ACCOUNT_ID }}
      AWS_DEFAULT_REGION: ${{ secrets.AWS_DEFAULT_REGION }}
      AWS_ACCESS_KEY_ID: ${{ secrets.AWS_ACCESS_KEY_ID }}
      AWS_SECRET_ACCESS_KEY: ${{ secrets.AWS_SECRET_ACCESS_KEY }}
      GH_PERSONAL_ACCESS_TOKEN: ${{ secrets.GH_PERSONAL_ACCESS_TOKEN }}
      OPENAI_API_KEY: ${{ secrets.OPENAI_API_KEY }}
      NEPTUNE_API_TOKEN: ${{ secrets.NEPTUNE_API_TOKEN }}
      INTERNAL_ML_ENDPOINT_API_KEY: ${{ secrets.INTERNAL_ML_ENDPOINT_API_KEY }}

  # translation

  run-translation-project:
    name: Translation Project
    uses: ./.github/workflows/_projects.yaml
    needs:
      - get-environment
      - run-repository-state
      - get-target-branch-name
      - run-libs-tests
      - run-core-docker
    strategy:
      max-parallel: 10
      fail-fast: ${{ needs.get-target-branch-name.outputs.name == 'develop' }}
      matrix:
        components:
          # NOTE: list of project components to run

          # SERVE
          - name: serve
            download-model: false
            integration: false
            functional: true
            load: false
            upload-test-results: false
            runner-kind: ubuntu-22.04
            use-cache: true
            push-image: ${{ github.event_name != 'pull_request' }}
            base-image: python-base

    with:
      project: translation
      environment: prod
      component: ${{ matrix.components.name }}
      tag: ${{ needs.run-repository-state.outputs.tag }}
      download-model: ${{ matrix.components.download-model }}
      functional: ${{ matrix.components.functional }}
      release: ${{ needs.get-target-branch-name.outputs.name == 'main' || github.actor == 'dependabot[bot]' }} # if PR to main or dependabot PR
      runner-kind: ${{ matrix.components.runner-kind }}
      self-hosted-runner-type: ${{ matrix.components.self-hosted-runner-type }}
      use-cache: ${{ matrix.components.use-cache }}
      push-image: ${{ matrix.components.push-image }}
      base-image: ${{ matrix.components.base-image }}
    secrets:
      AWS_ACCOUNT_ID: ${{ secrets.AWS_ACCOUNT_ID }}
      AWS_DEFAULT_REGION: ${{ secrets.AWS_DEFAULT_REGION }}
      AWS_ACCESS_KEY_ID: ${{ secrets.AWS_ACCESS_KEY_ID }}
      AWS_SECRET_ACCESS_KEY: ${{ secrets.AWS_SECRET_ACCESS_KEY }}
      GH_PERSONAL_ACCESS_TOKEN: ${{ secrets.GH_PERSONAL_ACCESS_TOKEN }}
      OPENAI_API_KEY: ${{ secrets.OPENAI_API_KEY }}
      NEPTUNE_API_TOKEN: ${{ secrets.NEPTUNE_API_TOKEN }}
      INTERNAL_ML_ENDPOINT_API_KEY: ${{ secrets.INTERNAL_ML_ENDPOINT_API_KEY }}

  # lsh

  run-lsh-project:
    name: LSH Project
    uses: ./.github/workflows/_projects.yaml
    needs:
      - get-environment
      - run-repository-state
      - get-target-branch-name
      - run-libs-tests
      - run-core-docker
    strategy:
      max-parallel: 10
      fail-fast: ${{ needs.get-target-branch-name.outputs.name == 'develop' }}
      matrix:
        components:
          # NOTE: list of project components to run

          # serve
          - name: serve
            download-model: false
            integration: true
            functional: true
            load: false
            upload-test-results: false
            runner-kind: ubuntu-22.04
            self-hosted-runner-neuron: false
            push-image: ${{ github.event_name != 'pull_request' }}
            base-image: python-base

          # backfill
          - name: backfill
            download-model: false
            integration: false
            functional: false
            load: false
            upload-test-results: false
            runner-kind: ubuntu-22.04
            self-hosted-runner-neuron: false
            push-image: ${{ github.event_name != 'pull_request' }}
            base-image: beam-backfill

        use-cache: [true]

    with:
      project: lsh
      environment: prod
      component: ${{ matrix.components.name }}
      tag: ${{ needs.run-repository-state.outputs.tag }}
      download-model: ${{ matrix.components.download-model }}
      integration: ${{ matrix.components.integration }}
      functional: ${{ matrix.components.functional }}
      load: ${{ matrix.components.load }}
      upload-test-results: ${{ matrix.components.upload-test-results }}
      release: ${{ needs.get-target-branch-name.outputs.name == 'main' || github.actor == 'dependabot[bot]' }} # if PR to main or dependabot PR
      runner-kind: ${{ matrix.components.runner-kind }}
      self-hosted-runner-neuron: ${{ matrix.components.self-hosted-runner-neuron }}
      self-hosted-runner-type: ${{ matrix.components.self-hosted-runner-type }}
      use-cache: ${{ matrix.use-cache }}
      push-image: ${{ matrix.components.push-image }}
      base-image: ${{ matrix.components.base-image }}
    secrets:
      AWS_ACCOUNT_ID: ${{ secrets.AWS_ACCOUNT_ID }}
      AWS_DEFAULT_REGION: ${{ secrets.AWS_DEFAULT_REGION }}
      AWS_ACCESS_KEY_ID: ${{ secrets.AWS_ACCESS_KEY_ID }}
      AWS_SECRET_ACCESS_KEY: ${{ secrets.AWS_SECRET_ACCESS_KEY }}
      GH_PERSONAL_ACCESS_TOKEN: ${{ secrets.GH_PERSONAL_ACCESS_TOKEN }}
      OPENAI_API_KEY: ${{ secrets.OPENAI_API_KEY }}
      NEPTUNE_API_TOKEN: ${{ secrets.NEPTUNE_API_TOKEN }}
      INTERNAL_ML_ENDPOINT_API_KEY: ${{ secrets.INTERNAL_ML_ENDPOINT_API_KEY }}


  run-topic-project:
    name: Topic Project
    uses: ./.github/workflows/_projects.yaml
    needs:
      - get-environment
      - run-repository-state
      - get-target-branch-name
      - run-libs-tests
      - run-core-docker
    strategy:
      max-parallel: 10
      fail-fast: ${{ needs.get-target-branch-name.outputs.name == 'develop' }}
      matrix:
        components:
          # NOTE: list of project components to run

          # register
          - name: register
            download-model: false
            integration: false
            functional: false
            load: false
            upload-test-results: false
            runner-kind: ubuntu-22.04
            self-hosted-runner-neuron: false
            use-cache: true
            push-image: ${{ github.event_name != 'pull_request' }}
            base-image: python-base

          # train
          - name: train
            download-model: false
            integration: false
            functional: false
            load: false
            upload-test-results: false
            runner-kind: custom
            self-hosted-runner-type: c6i.xlarge
            self-hosted-runner-neuron: false
            use-cache: true
            push-image: ${{ github.event_name != 'pull_request' }}
            base-image: gpu-base

          # serve
          - name: serve
            download-model: true
            integration: false
            functional: false
            load: false
            upload-test-results: false
            runner-kind: custom
            self-hosted-runner-type: c6i.xlarge
            self-hosted-runner-neuron: false
            use-cache: true
            push-image: ${{ github.event_name != 'pull_request' }}
            base-image: gpu-base

          # backfill
          - name: backfill
            download-model: false
            integration: false
            functional: false
            load: false
            upload-test-results: false
            runner-kind: ubuntu-22.04
            self-hosted-runner-neuron: false
            use-cache: true
            push-image: ${{ github.event_name != 'pull_request' }}
            base-image: beam-backfill

    with:
      project: topic
      environment: prod
      component: ${{ matrix.components.name }}
      tag: ${{ needs.run-repository-state.outputs.tag }}
      download-model: ${{ matrix.components.download-model }}
      integration: ${{ matrix.components.integration }}
      functional: ${{ matrix.components.functional }}
      load: ${{ matrix.components.load }}
      upload-test-results: ${{ matrix.components.upload-test-results }}
      release: ${{ needs.get-target-branch-name.outputs.name == 'main' || github.actor == 'dependabot[bot]' }} # if PR to main or dependabot PR
      runner-kind: ${{ matrix.components.runner-kind }}
      self-hosted-runner-type: ${{ matrix.components.self-hosted-runner-type }}
      self-hosted-runner-neuron: ${{ matrix.components.self-hosted-runner-neuron }}
      use-cache: ${{ matrix.components.use-cache }}
      push-image: ${{ matrix.components.push-image }}
      base-image: ${{ matrix.components.base-image }}
    secrets:
      AWS_ACCOUNT_ID: ${{ secrets.AWS_ACCOUNT_ID }}
      AWS_DEFAULT_REGION: ${{ secrets.AWS_DEFAULT_REGION }}
      AWS_ACCESS_KEY_ID: ${{ secrets.AWS_ACCESS_KEY_ID }}
      AWS_SECRET_ACCESS_KEY: ${{ secrets.AWS_SECRET_ACCESS_KEY }}
      GH_PERSONAL_ACCESS_TOKEN: ${{ secrets.GH_PERSONAL_ACCESS_TOKEN }}
      OPENAI_API_KEY: ${{ secrets.OPENAI_API_KEY }}
      NEPTUNE_API_TOKEN: ${{ secrets.NEPTUNE_API_TOKEN }}
      INTERNAL_ML_ENDPOINT_API_KEY: ${{ secrets.INTERNAL_ML_ENDPOINT_API_KEY }}

  # transcript-segmentation

  run-transcript-segmentation-project:
    name: Transcr. Segm. Project
    uses: ./.github/workflows/_projects.yaml
    needs:
      - get-environment
      - run-repository-state
      - get-target-branch-name
      - run-libs-tests
      - run-core-docker
    strategy:
      max-parallel: 10
      fail-fast: ${{ needs.get-target-branch-name.outputs.name == 'develop' }}
      matrix:
        components:
          # NOTE: list of project components to run

          # serve
          - name: serve
            download-model: false
            integration: false
            functional: false
            load: false
            upload-test-results: false
            runner-kind: ubuntu-22.04
            use-cache: true
            push-image: ${{ github.event_name != 'pull_request' }}
            base-image: python-base

    with:
      project: transcript-segmentation
      environment: prod
      component: ${{ matrix.components.name }}
      tag: ${{ needs.run-repository-state.outputs.tag }}
      download-model: ${{ matrix.components.download-model }}
      integration: ${{ matrix.components.integration }}
      functional: ${{ matrix.components.functional }}
      load: ${{ matrix.components.load }}
      upload-test-results: ${{ matrix.components.upload-test-results }}
      release: ${{ needs.get-target-branch-name.outputs.name == 'main' || github.actor == 'dependabot[bot]' }} # if PR to main or dependabot PR
      runner-kind: ${{ matrix.components.runner-kind }}
      self-hosted-runner-type: ${{ matrix.components.self-hosted-runner-type }}
      use-cache: ${{ matrix.components.use-cache }}
      push-image: ${{ matrix.components.push-image }}
      base-image: ${{ matrix.components.base-image }}
    secrets:
      AWS_ACCOUNT_ID: ${{ secrets.AWS_ACCOUNT_ID }}
      AWS_DEFAULT_REGION: ${{ secrets.AWS_DEFAULT_REGION }}
      AWS_ACCESS_KEY_ID: ${{ secrets.AWS_ACCESS_KEY_ID }}
      AWS_SECRET_ACCESS_KEY: ${{ secrets.AWS_SECRET_ACCESS_KEY }}
      GH_PERSONAL_ACCESS_TOKEN: ${{ secrets.GH_PERSONAL_ACCESS_TOKEN }}
      OPENAI_API_KEY: ${{ secrets.OPENAI_API_KEY }}
      NEPTUNE_API_TOKEN: ${{ secrets.NEPTUNE_API_TOKEN }}
      INTERNAL_ML_ENDPOINT_API_KEY: ${{ secrets.INTERNAL_ML_ENDPOINT_API_KEY }}
      PROMPT_REGISTRY_APP_ID: ${{ secrets.PROMPT_REGISTRY_APP_ID }}
      PROMPT_REGISTRY_APP_PRIVATE_KEY: ${{ secrets.PROMPT_REGISTRY_APP_PRIVATE_KEY }}

  # topic-summarization

  run-topic-summarization-project:
    name: Topic Sum. Project
    uses: ./.github/workflows/_projects.yaml
    needs:
      - get-environment
      - run-repository-state
      - get-target-branch-name
      - run-libs-tests
      - run-core-docker
    strategy:
      max-parallel: 10
      fail-fast: ${{ needs.get-target-branch-name.outputs.name == 'develop' }}
      matrix:
        components:
          # NOTE: list of project components to run

          # serve
          - name: serve
            download-model: false
            integration: false
            functional: false
            load: false
            upload-test-results: false
            runner-kind: ubuntu-22.04
            push-image: ${{ github.event_name != 'pull_request' }}
            base-image: python-base

          # backfill
          - name: backfill
            download-model: false
            integration: false
            functional: false
            load: false
            upload-test-results: false
            runner-kind: ubuntu-22.04
            push-image: ${{ github.event_name != 'pull_request' }}
            base-image: beam-backfill

        use-cache: [true]

    with:
      project: topic-summarization
      environment: prod
      component: ${{ matrix.components.name }}
      tag: ${{ needs.run-repository-state.outputs.tag }}
      download-model: ${{ matrix.components.download-model }}
      integration: ${{ matrix.components.integration }}
      functional: ${{ matrix.components.functional }}
      load: ${{ matrix.components.load }}
      upload-test-results: ${{ matrix.components.upload-test-results }}
      release: ${{ needs.get-target-branch-name.outputs.name == 'main' || github.actor == 'dependabot[bot]' }} # if PR to main or dependabot PR
      runner-kind: ${{ matrix.components.runner-kind }}
      self-hosted-runner-type: ${{ matrix.components.self-hosted-runner-type }}
      use-cache: ${{ matrix.use-cache }}
      push-image: ${{ matrix.components.push-image }}
      base-image: ${{ matrix.components.base-image }}
    secrets:
      AWS_ACCOUNT_ID: ${{ secrets.AWS_ACCOUNT_ID }}
      AWS_DEFAULT_REGION: ${{ secrets.AWS_DEFAULT_REGION }}
      AWS_ACCESS_KEY_ID: ${{ secrets.AWS_ACCESS_KEY_ID }}
      AWS_SECRET_ACCESS_KEY: ${{ secrets.AWS_SECRET_ACCESS_KEY }}
      GH_PERSONAL_ACCESS_TOKEN: ${{ secrets.GH_PERSONAL_ACCESS_TOKEN }}
      OPENAI_API_KEY: ${{ secrets.OPENAI_API_KEY }}
      NEPTUNE_API_TOKEN: ${{ secrets.NEPTUNE_API_TOKEN }}
      INTERNAL_ML_ENDPOINT_API_KEY: ${{ secrets.INTERNAL_ML_ENDPOINT_API_KEY }}
      MEDIA_API_CLIENT_ID: ${{ secrets.MEDIA_API_CLIENT_ID }}
      MEDIA_API_CLIENT_SECRET: ${{ secrets.MEDIA_API_CLIENT_SECRET }}
      ELASTICSEARCH_KEY: ${{ secrets.ELASTICSEARCH_KEY }}
      PROMPT_REGISTRY_APP_ID: ${{ secrets.PROMPT_REGISTRY_APP_ID }}
      PROMPT_REGISTRY_APP_PRIVATE_KEY: ${{ secrets.PROMPT_REGISTRY_APP_PRIVATE_KEY }}

  # visitor-estimation

  run-visitor-estimation-project:
    name: Visitor Estimation Project
    uses: ./.github/workflows/_projects.yaml
    needs:
      - get-environment
      - run-repository-state
      - get-target-branch-name
      - run-libs-tests
      - run-core-docker
    strategy:
      max-parallel: 10
      fail-fast: ${{ needs.get-target-branch-name.outputs.name == 'develop' }}
      matrix:
        components:
          # NOTE: list of project components to run

          # register
          - name: register
            download-model: false
            integration: false
            functional: false
            load: false
            upload-test-results: false
            runner-kind: ubuntu-22.04
            push-image: true
            base-image: python-base

    with:
      project: visitor-estimation
      environment: prod
      component: ${{ matrix.components.name }}
      tag: ${{ needs.run-repository-state.outputs.tag }}
      download-model: ${{ matrix.components.download-model }}
      integration: ${{ matrix.components.integration }}
      functional: ${{ matrix.components.functional }}
      load: ${{ matrix.components.load }}
      upload-test-results: ${{ matrix.components.upload-test-results }}
      release: ${{ needs.get-target-branch-name.outputs.name == 'main' || github.actor == 'dependabot[bot]' }} # if PR to main or dependabot PR
      runner-kind: ${{ matrix.components.runner-kind }}
      push-image: ${{ matrix.components.push-image }}
      base-image: ${{ matrix.components.base-image }}
    secrets:
      AWS_ACCOUNT_ID: ${{ secrets.AWS_ACCOUNT_ID }}
      AWS_DEFAULT_REGION: ${{ secrets.AWS_DEFAULT_REGION }}
      AWS_ACCESS_KEY_ID: ${{ secrets.AWS_ACCESS_KEY_ID }}
      AWS_SECRET_ACCESS_KEY: ${{ secrets.AWS_SECRET_ACCESS_KEY }}
      GH_PERSONAL_ACCESS_TOKEN: ${{ secrets.GH_PERSONAL_ACCESS_TOKEN }}
      OPENAI_API_KEY: ${{ secrets.OPENAI_API_KEY }}
      NEPTUNE_API_TOKEN: ${{ secrets.NEPTUNE_API_TOKEN }}
      INTERNAL_ML_ENDPOINT_API_KEY: ${{ secrets.INTERNAL_ML_ENDPOINT_API_KEY }}

  # ===============================================
<<<<<<< HEAD
=======
  # REGISTER FEATURES
  # ===============================================

  run-register-pipelines:
    name: Register features
    uses: ./.github/workflows/_register-features.yaml
    needs:
      - run-repository-state
      - run-keywords-project
      - run-summarization-project
      - run-sentiment-project
      - run-ner-project
      - run-lsh-project
      - run-entity-linking-project
      - run-iptc-multi-project
      - run-iptc-project
      - run-topic-project
      - run-translation-project
      - run-transcript-segmentation-project
      - run-topic-summarization-project
      - run-visitor-estimation-project

    strategy:
      fail-fast: ${{ needs.run-repository-state.outputs.target-branch == 'develop' }}
      matrix:
        models:
          - project: visitor-estimation
            tag: ${{ needs.run-repository-state.outputs.tag }}
    with:
      environment: prod
      project: ${{ matrix.models.project }}
      tag: ${{ matrix.models.tag }}
      pull-request: ${{ github.event_name == 'pull_request' }}
      python-version: ${{ needs.run-get-core-dependencies-versions.outputs.python-version }}
      poetry-version: ${{ needs.run-get-core-dependencies-versions.outputs.poetry-version }}
      release: ${{ needs.run-repository-state.outputs.target-branch == 'main' }}
    secrets:
      AWS_ACCOUNT_ID: ${{ secrets.AWS_ACCOUNT_ID }}
      AWS_DEFAULT_REGION: ${{ secrets.AWS_DEFAULT_REGION }}
      AWS_ACCESS_KEY_ID: ${{ secrets.AWS_ACCESS_KEY_ID }}
      AWS_SECRET_ACCESS_KEY: ${{ secrets.AWS_SECRET_ACCESS_KEY }}
      GH_PERSONAL_ACCESS_TOKEN: ${{ secrets.GH_PERSONAL_ACCESS_TOKEN }}

  # ===============================================
  # TRAIN MULTI MODELS
  # ===============================================

  run-multi-train-pipelines:
    name: Train Multi-model
    uses: ./.github/workflows/_train-multi-model.yaml
    needs:
      - get-environment
      - run-repository-state
      - run-iptc-project
      - get-target-branch-name
      - run-get-core-dependencies-versions

    strategy:
      fail-fast: ${{ needs.get-target-branch-name.outputs.name == 'develop' }}
      max-parallel: 10
      matrix:
        models:
          - project: iptc
            sagemaker-runner-type: ml.g4dn.xlarge
            tag: ${{ needs.run-repository-state.outputs.tag }}
            trained-project: onclusive/iptc-00000000
            trained-model: IP00000000-TRAINED
            parameters: "{}"
            wait: false

    with:
      environment: prod
      project: ${{ matrix.models.project }}
      sagemaker-runner-type: ${{ matrix.models.sagemaker-runner-type }}
      tag: ${{ matrix.models.tag }}
      trained-project: ${{ matrix.models.trained-project}}
      trained-model: ${{ matrix.models.trained-model}}
      wait: ${{ matrix.models.wait}}
      parameters: ${{ matrix.models.parameters}}
      python-version: ${{ needs.run-get-core-dependencies-versions.outputs.python-version }}
      poetry-version: ${{ needs.run-get-core-dependencies-versions.outputs.poetry-version }}
      release: ${{ needs.get-target-branch-name.outputs.name == 'main' || github.actor == 'dependabot[bot]' }} # if PR to main or dependabot PR
      pull-request: ${{ github.event_name == 'pull_request' }}
    secrets:
      AWS_ACCOUNT_ID: ${{ secrets.AWS_ACCOUNT_ID }}
      AWS_DEFAULT_REGION: ${{ secrets.AWS_DEFAULT_REGION }}
      AWS_ACCESS_KEY_ID: ${{ secrets.AWS_ACCESS_KEY_ID }}
      AWS_SECRET_ACCESS_KEY: ${{ secrets.AWS_SECRET_ACCESS_KEY }}
      GH_PERSONAL_ACCESS_TOKEN: ${{ secrets.GH_PERSONAL_ACCESS_TOKEN }}
      NEPTUNE_API_TOKEN: ${{ secrets.NEPTUNE_API_TOKEN }}
      ONCLUSIVEML_FEATURE_STORE_MYSQL_HOST: ${{ secrets.ONCLUSIVEML_FEATURE_STORE_MYSQL_HOST }}
      ONCLUSIVEML_FEATURE_STORE_MYSQL_PASSWORD: ${{ secrets.ONCLUSIVEML_FEATURE_STORE_MYSQL_PASSWORD }}
      OPENAI_API_KEY: ${{ secrets.OPENAI_API_KEY }}


  # ===============================================
>>>>>>> 0422fdfb
  # APPS
  # ===============================================

  run-apps:
    name: Web App
    uses: ./.github/workflows/_apps.yaml
    needs:
      - get-environment
      - run-repository-state
      - get-target-branch-name
      - run-libs-tests
      - run-core-docker
      - run-core-docker
    strategy:
      max-parallel: 10
      fail-fast: ${{ needs.get-target-branch-name.outputs.name == 'develop' }}
      matrix:
        apps:
          # NOTE: list of apps components to run

          # ========================
          # Prompt manager
          # ========================

          - name: prompt
            component: backend
            integration: true
            runner-kind: custom
            self-hosted-runner-type: c6i.xlarge
            self-hosted-runner-ami: ami-046f0b2604eaac9c4
            functional: true
            push-image: ${{ github.event_name != 'pull_request' }}
            base-image: python-base

          - name: prompt
            component: frontend
            integration: false
            runner-kind: ubuntu-22.04
            functional: false
            push-image: ${{ github.event_name != 'pull_request' }}

        use-cache: [true]

    with:
      environment: prod
      app: ${{ matrix.apps.name }}
      component: ${{ matrix.apps.component }}
      tag: ${{ needs.run-repository-state.outputs.tag }}
      integration: ${{ matrix.apps.integration }}
      functional: ${{ matrix.apps.functional }}
      release: ${{ needs.get-target-branch-name.outputs.name == 'main' || github.actor == 'dependabot[bot]' }} # if PR to main or dependabot PR
      runner-kind: ${{ matrix.apps.runner-kind }}
      self-hosted-runner-type: ${{ matrix.apps.self-hosted-runner-type }}
      self-hosted-runner-ami: ${{ matrix.apps.self-hosted-runner-ami }}
      use-cache: ${{ matrix.use-cache }}
      push-image: ${{ matrix.apps.push-image }}
      base-image: ${{ matrix.apps.base-image }}
    secrets:
      AWS_ACCOUNT_ID: ${{ secrets.AWS_ACCOUNT_ID }}
      AWS_DEFAULT_REGION: ${{ secrets.AWS_DEFAULT_REGION }}
      AWS_ACCESS_KEY_ID: ${{ secrets.AWS_ACCESS_KEY_ID }}
      AWS_SECRET_ACCESS_KEY: ${{ secrets.AWS_SECRET_ACCESS_KEY }}
      PROMPT_REGISTRY_APP_ID: ${{ secrets.PROMPT_REGISTRY_APP_ID }}
      PROMPT_REGISTRY_APP_PRIVATE_KEY: ${{ secrets.PROMPT_REGISTRY_APP_PRIVATE_KEY }}
      OPENAI_API_KEY: ${{ secrets.OPENAI_API_KEY }}
      GH_PERSONAL_ACCESS_TOKEN: ${{ secrets.GH_PERSONAL_ACCESS_TOKEN }}

  # ===============================================
  # COMPLETION CHECKPOINT
  # ===============================================

  check:
    runs-on: ubuntu-22.04
    name: Jobs Completion Check
    if: always()
    needs:
      - get-environment
      - run-code-quality-checks
      - run-repository-state
      - run-get-core-dependencies-versions
      - get-target-branch-name
      - run-libs-tests
      - run-core-docker
      - run-kubeflow-docker
      - run-keywords-project
      - run-summarization-project
      - run-entity-linking-project
      - run-sentiment-project
      - run-iptc-project
      - run-iptc-multi-project
      - run-ner-project
      - run-translation-project
      - run-lsh-project
      - run-topic-project
      - run-transcript-segmentation-project
      - run-topic-summarization-project
      - run-apps
    steps:
      - name: Check Job Statuses
        uses: re-actors/alls-green@release/v1
        with:
          jobs: ${{ toJSON(needs) }}<|MERGE_RESOLUTION|>--- conflicted
+++ resolved
@@ -212,10 +212,7 @@
       AWS_SECRET_ACCESS_KEY: ${{ secrets.AWS_SECRET_ACCESS_KEY }}
       ONCLUSIVEML_FEATURE_STORE_MYSQL_HOST: ${{ secrets.ONCLUSIVEML_FEATURE_STORE_MYSQL_HOST }}
       ONCLUSIVEML_FEATURE_STORE_MYSQL_PASSWORD: ${{ secrets.ONCLUSIVEML_FEATURE_STORE_MYSQL_PASSWORD }}
-<<<<<<< HEAD
-=======
-      OPENAI_API_KEY: ${{ secrets.OPENAI_API_KEY }}
->>>>>>> 0422fdfb
+      OPENAI_API_KEY: ${{ secrets.OPENAI_API_KEY }}
 
   # ===============================================
   # TEST FEATURES
@@ -1345,52 +1342,6 @@
       INTERNAL_ML_ENDPOINT_API_KEY: ${{ secrets.INTERNAL_ML_ENDPOINT_API_KEY }}
 
   # ===============================================
-<<<<<<< HEAD
-=======
-  # REGISTER FEATURES
-  # ===============================================
-
-  run-register-pipelines:
-    name: Register features
-    uses: ./.github/workflows/_register-features.yaml
-    needs:
-      - run-repository-state
-      - run-keywords-project
-      - run-summarization-project
-      - run-sentiment-project
-      - run-ner-project
-      - run-lsh-project
-      - run-entity-linking-project
-      - run-iptc-multi-project
-      - run-iptc-project
-      - run-topic-project
-      - run-translation-project
-      - run-transcript-segmentation-project
-      - run-topic-summarization-project
-      - run-visitor-estimation-project
-
-    strategy:
-      fail-fast: ${{ needs.run-repository-state.outputs.target-branch == 'develop' }}
-      matrix:
-        models:
-          - project: visitor-estimation
-            tag: ${{ needs.run-repository-state.outputs.tag }}
-    with:
-      environment: prod
-      project: ${{ matrix.models.project }}
-      tag: ${{ matrix.models.tag }}
-      pull-request: ${{ github.event_name == 'pull_request' }}
-      python-version: ${{ needs.run-get-core-dependencies-versions.outputs.python-version }}
-      poetry-version: ${{ needs.run-get-core-dependencies-versions.outputs.poetry-version }}
-      release: ${{ needs.run-repository-state.outputs.target-branch == 'main' }}
-    secrets:
-      AWS_ACCOUNT_ID: ${{ secrets.AWS_ACCOUNT_ID }}
-      AWS_DEFAULT_REGION: ${{ secrets.AWS_DEFAULT_REGION }}
-      AWS_ACCESS_KEY_ID: ${{ secrets.AWS_ACCESS_KEY_ID }}
-      AWS_SECRET_ACCESS_KEY: ${{ secrets.AWS_SECRET_ACCESS_KEY }}
-      GH_PERSONAL_ACCESS_TOKEN: ${{ secrets.GH_PERSONAL_ACCESS_TOKEN }}
-
-  # ===============================================
   # TRAIN MULTI MODELS
   # ===============================================
 
@@ -1443,7 +1394,6 @@
 
 
   # ===============================================
->>>>>>> 0422fdfb
   # APPS
   # ===============================================
 

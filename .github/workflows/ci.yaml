---
name       : ML-mesh CI Workflow

on         :
  push:
    branches:
      - main
      - develop
  pull_request:
    branches:
      - main
      - develop
    types:
      - ready_for_review
      - opened
      - synchronize
      - reopened

concurrency:
  cancel-in-progress: ${{ github.event_name == 'pull_request' }}
  group: Deployment ${{ github.ref_name }}

jobs       :

  # ===============================================
  # GET CORE DEPENDENCIES VERSIONS
  # ===============================================

  run-get-core-dependencies-versions:
    name: Core dependencies versions
    runs-on: ubuntu-22.04
    outputs:
      python-version: ${{ steps.get-python.outputs.version }}
      poetry-version: ${{ steps.get-poetry.outputs.version }}
    steps:

      - name: Check out code
        uses: actions/checkout@v4

      - name: Get python version
        id: get-python
        run: |
          echo "::set-output name=version::$(cat .python-version)"
      - name: Get poetry version
        id: get-poetry
        run: |
          echo "::set-output name=version::$(cat .poetry-version)"

  # ===============================================
  # GET ENVIRONMENT NAME
  # ===============================================

  get-environment:
    name: Get Environment Name.
    runs-on: ubuntu-22.04
    outputs:
      name: ${{ steps.get-environment-name.outputs.value }}
    steps:

      - name: Get Environment name
        uses: haya14busa/action-cond@v1
        id: get-environment-name
        with:
          cond: ${{ github.event_name == 'pull_request' }}
          if_true: dev
          if_false: prod

  # ===============================================
  # QUALITY CHECKS
  # ===============================================

  run-code-quality-checks:
    name: Run Pre-Commit Checks
    uses: ./.github/workflows/_code-quality.yaml
    needs: [run-get-core-dependencies-versions, get-environment]
    with:
      environment: prod
      pull-request: ${{ github.event_name == 'pull_request' }}
      timeout: 20
      poetry-version: ${{ needs.run-get-core-dependencies-versions.outputs.poetry-version }}
    secrets:
      AWS_DEFAULT_REGION: ${{ secrets.AWS_DEFAULT_REGION }}
      AWS_ACCESS_KEY_ID: ${{ secrets.AWS_ACCESS_KEY_ID }}
      AWS_SECRET_ACCESS_KEY: ${{ secrets.AWS_SECRET_ACCESS_KEY }}

  # ===============================================
  # GET REPOSITORY STATE
  # ===============================================

  run-repository-state:
    name: Get Repository metadata
    uses: ./.github/workflows/_repository-state.yaml
    needs: [get-environment, run-code-quality-checks]
    with:
      environment: prod
      pull-request: ${{ github.event_name == 'pull_request' }}
      base-ref: ${{ github.base_ref }}
      head-ref: ${{ github.ref_name }}
      pre-release: ${{ github.ref_name == 'develop' }}
      include-pre-releases: ${{ github.ref_name == 'develop' }}
    secrets:
      GITHUB_TOKEN_: ${{ secrets.GITHUB_TOKEN }}

  # ===============================================
  # GET TARGET BRANCH NAME
  # ===============================================

  get-target-branch-name:
    name: Get Push/Pull target branch name.
    runs-on: ubuntu-22.04
    outputs:
      name: ${{ steps.get-target-branch.outputs.value }}
    steps:

      - name: Get target branch
        uses: haya14busa/action-cond@v1
        id: get-target-branch
        with:
          cond: ${{ github.event_name == 'pull_request' }}
          if_true: ${{ github.base_ref }}
          if_false: ${{ github.ref_name }}


  # ===============================================
  # UPLOAD BOOTSTRAP SCRIPT
  # ===============================================

  upload-bootstrap:
    name: Upload bootstrap script
    runs-on: ubuntu-22.04
    needs: [run-code-quality-checks]
    environment: prod
    steps:
      - name: Check out code
        uses: actions/checkout@v4

      - name: Configure AWS Credentials
        uses: aws-actions/configure-aws-credentials@v4
        with:
          aws-access-key-id: ${{ secrets.AWS_ACCESS_KEY_ID }}
          aws-secret-access-key: ${{ secrets.AWS_SECRET_ACCESS_KEY }}
          aws-region: ${{ secrets.AWS_DEFAULT_REGION }}

      - name: Upload bootstrap script to S3
        if: ${{ !github.event_name == 'pull_request' }}
        run: aws s3 cp ./bin/bootstrap/linux s3://installation-script-dev/

  # ===============================================
  # TEST LIBS
  # ===============================================

  run-libs-tests:
    name: Library
    uses: ./.github/workflows/_libs.yaml
    needs: [get-environment, run-repository-state, get-target-branch-name, run-get-core-dependencies-versions]

    strategy:
      max-parallel: 10
      fail-fast: ${{ needs.get-target-branch-name.outputs.name == 'develop' }}
      matrix:
        libs:

          - name: core
            integration: false

          - name: compile
            integration: false

          - name: models
            integration: false

          - name: serving
            integration: false

          - name: tracking
            integration: false

          - name: nlp
            integration: false

          - name: hashing
            integration: false

          - name: beam
            integration: false
            functional: false

          - name: io
            integration: true
            functional: false

<<<<<<< HEAD
=======
          - name: feature_store
            integration: true

>>>>>>> 4ee3f1f1
          - name: queries
            integration: false

          - name: ts
            integration: false


    with:
      environment: prod
      lib: ${{ matrix.libs.name }}
      integration: ${{ matrix.libs.integration }}
      python-version: ${{ needs.run-get-core-dependencies-versions.outputs.python-version }}
      poetry-version: ${{ needs.run-get-core-dependencies-versions.outputs.poetry-version }}
      release: ${{ needs.get-target-branch-name.outputs.name == 'main' || github.actor == 'dependabot[bot]' }} # if PR to main or dependabot PR
    secrets:
      AWS_DEFAULT_REGION: ${{ secrets.AWS_DEFAULT_REGION }}
      AWS_ACCESS_KEY_ID: ${{ secrets.AWS_ACCESS_KEY_ID }}
      AWS_SECRET_ACCESS_KEY: ${{ secrets.AWS_SECRET_ACCESS_KEY }}
      ONCLUSIVEML_FEATURE_STORE_MYSQL_HOST_DEV: ${{ secrets.ONCLUSIVEML_FEATURE_STORE_MYSQL_HOST_DEV }}
      ONCLUSIVEML_FEATURE_STORE_MYSQL_PASSWORD_DEV: ${{ secrets.ONCLUSIVEML_FEATURE_STORE_MYSQL_PASSWORD_DEV }}

  # ===============================================
  # TEST FEATURES
  # ===============================================

  run-features-test:
    uses: ./.github/workflows/_features.yaml
    needs: [run-repository-state, get-target-branch-name, run-get-core-dependencies-versions]
    with:
      test: true
      environment: prod
      python-version: ${{ needs.run-get-core-dependencies-versions.outputs.python-version }}
      poetry-version: ${{ needs.run-get-core-dependencies-versions.outputs.poetry-version }}
      release: ${{ needs.get-target-branch-name.outputs.name == 'main' || github.actor == 'dependabot[bot]' }} # if PR to main or dependabot PR
    secrets:
      AWS_DEFAULT_REGION: ${{ secrets.AWS_DEFAULT_REGION }}
      AWS_ACCESS_KEY_ID: ${{ secrets.AWS_ACCESS_KEY_ID }}
      AWS_SECRET_ACCESS_KEY: ${{ secrets.AWS_SECRET_ACCESS_KEY }}
      ONCLUSIVEML_FEATURE_STORE_MYSQL_HOST_DEV: ${{ secrets.ONCLUSIVEML_FEATURE_STORE_MYSQL_HOST_DEV }}
      ONCLUSIVEML_FEATURE_STORE_MYSQL_PASSWORD_DEV: ${{ secrets.ONCLUSIVEML_FEATURE_STORE_MYSQL_PASSWORD_DEV }}

  # ===============================================
  # DOCKER
  # ===============================================

  run-core-docker:
    name: Core Docker images
    uses: ./.github/workflows/_docker.yaml
    needs:
      - get-environment
      - run-repository-state
      - get-target-branch-name
      - run-libs-tests
    strategy:
      max-parallel: 2
      fail-fast: ${{ needs.get-target-branch-name.outputs.name == 'develop' }}
      matrix:
        image:

          - name: python-base
            region: us-east-2
            self-hosted-runner-type: c6i.large
            runner-kind: custom
            push-image: true

          - name: gpu-base
            region: us-east-2
            self-hosted-runner-type: c6i.large
            runner-kind: custom
            push-image: true

          - name: beam-backfill
            region: us-east-2
            self-hosted-runner-type: c6i.large
            runner-kind: custom
            push-image: true

          - name: neuron-inference
            region: us-east-2
            self-hosted-runner-type: c6i.large
            runner-kind: custom
            push-image: true
            base-image: python-base
            base-region: us-east-2

          - name: beam-worker
            region: us-east-2
            self-hosted-runner-type: c6i.large
            runner-kind: custom
            push-image: ${{ github.event_name != 'pull_request' }}

        self-hosted-runner-neuron: [false]
        self-hosted-runner-ami: [ami-046f0b2604eaac9c4]
        use-cache: [true]

    with:
      environment: prod
      image: ${{ matrix.image.name }}
      base-image: ${{ matrix.image.base-image }}
      base-region: ${{ matrix.image.region }}
      region: ${{ matrix.image.region }}
      tag: ${{ needs.run-repository-state.outputs.tag }}
      release: ${{ needs.get-target-branch-name.outputs.name == 'main' || github.actor == 'dependabot[bot]' }} # if PR to main or dependabot PR
      runner-kind: ${{ matrix.image.runner-kind }}
      self-hosted-runner-type: ${{ matrix.image.self-hosted-runner-type }}
      self-hosted-runner-ami: ${{ matrix.self-hosted-runner-ami }}
      self-hosted-runner-neuron: ${{ matrix.self-hosted-runner-neuron }}
      use-cache: ${{ matrix.use-cache }}
      push-image: ${{ matrix.image.push-image }}
    secrets:
      AWS_ACCOUNT_ID: ${{ secrets.AWS_ACCOUNT_ID }}
      AWS_DEFAULT_REGION: ${{ secrets.AWS_DEFAULT_REGION }}
      AWS_ACCESS_KEY_ID: ${{ secrets.AWS_ACCESS_KEY_ID }}
      AWS_SECRET_ACCESS_KEY: ${{ secrets.AWS_SECRET_ACCESS_KEY }}
      GH_PERSONAL_ACCESS_TOKEN: ${{ secrets.GH_PERSONAL_ACCESS_TOKEN }}

  run-kubeflow-docker:
    name: Kubeflow Docker images
    uses: ./.github/workflows/_docker.yaml
    needs:
      - get-environment
      - run-repository-state
      - get-target-branch-name
      - run-libs-tests
      - run-core-docker
    strategy:
      max-parallel: 5
      fail-fast: ${{ needs.get-target-branch-name.outputs.name == 'develop' }}
      matrix:
        image:

          # kubeflow-torch-cpu
          - name: kubeflow-torch-cpu
            region: us-east-2
            self-hosted-runner-type: c6i.large
            runner-kind: custom
            push-image: ${{ github.event_name != 'pull_request' }}
            base-image: python-base
            base-region: us-east-2

          # kubeflow-torch-gpu
          - name: kubeflow-torch-gpu
            region: us-east-2
            self-hosted-runner-type: c6i.large
            runner-kind: custom
            push-image: ${{ github.event_name != 'pull_request' }}
            base-image: gpu-base
            base-region: us-east-2

          # kubeflow-torch-inf
          - name: kubeflow-torch-inf
            region: us-east-2
            self-hosted-runner-type: c6i.large
            runner-kind: custom
            push-image: ${{ github.event_name != 'pull_request' }}
            base-image: neuron-inference
            base-region: us-east-2

        self-hosted-runner-neuron: [false]
        self-hosted-runner-ami: [ami-046f0b2604eaac9c4]
        use-cache: [false]

    with:
      environment: prod
      image: ${{ matrix.image.name }}
      base-image: ${{ matrix.image.base-image }}
      base-region: ${{ matrix.image.base-region }}
      region: ${{ matrix.image.region }}
      tag: ${{ needs.run-repository-state.outputs.tag }}
      release: ${{ needs.get-target-branch-name.outputs.name == 'main' || github.actor == 'dependabot[bot]' }} # if PR to main or dependabot PR
      runner-kind: ${{ matrix.image.runner-kind }}
      self-hosted-runner-type: ${{ matrix.image.self-hosted-runner-type }}
      self-hosted-runner-ami: ${{ matrix.self-hosted-runner-ami }}
      self-hosted-runner-neuron: ${{ matrix.self-hosted-runner-neuron }}
      use-cache: ${{ matrix.use-cache }}
      push-image: ${{ matrix.image.push-image }}
    secrets:
      AWS_ACCOUNT_ID: ${{ secrets.AWS_ACCOUNT_ID }}
      AWS_DEFAULT_REGION: ${{ secrets.AWS_DEFAULT_REGION }}
      AWS_ACCESS_KEY_ID: ${{ secrets.AWS_ACCESS_KEY_ID }}
      AWS_SECRET_ACCESS_KEY: ${{ secrets.AWS_SECRET_ACCESS_KEY }}
      GH_PERSONAL_ACCESS_TOKEN: ${{ secrets.GH_PERSONAL_ACCESS_TOKEN }}

  # ===============================================
  # PROJECTS
  # ===============================================

  # keywords

  run-keywords-project:
    name: Keywords Project
    uses: ./.github/workflows/_projects.yaml
    needs:
      - get-environment
      - run-repository-state
      - get-target-branch-name
      - run-libs-tests
      - run-core-docker
    strategy:
      max-parallel: 5
      fail-fast: ${{ needs.get-target-branch-name.outputs.name == 'develop' }}
      matrix:
        components:
          # NOTE: list of project components to run

          # train
          - name: train
            download-model: false
            integration: false
            functional: false
            load: false
            upload-test-results: false
            runner-kind: ubuntu-22.04
            push-image: ${{ github.event_name != 'pull_request' }}
            base-image: python-base

          # compile
          - name: compile
            download-model: false
            integration: false
            functional: false
            load: false
            upload-test-results: false
            runner-kind: ubuntu-22.04
            push-image: ${{ github.event_name != 'pull_request' }}
            base-image: neuron-inference

          # serve
          - name: serve
            download-model: true
            integration: true
            functional: true
            load: false
            upload-test-results: false
            runner-kind: custom
            self-hosted-runner-type: inf1.xlarge
            self-hosted-runner-ami: ami-00ca6f88d3e1669fb
            push-image: ${{ github.event_name != 'pull_request' }}
            base-image: neuron-inference

        use-cache: [true]

    with:
      project: keywords
      environment: prod
      component: ${{ matrix.components.name }}
      tag: ${{ needs.run-repository-state.outputs.tag }}
      download-model: ${{ matrix.components.download-model }}
      integration: ${{ matrix.components.integration }}
      functional: ${{ matrix.components.functional }}
      load: ${{ matrix.components.load }}
      upload-test-results: ${{ matrix.components.upload-test-results }}
      release: ${{ needs.get-target-branch-name.outputs.name == 'main' || github.actor == 'dependabot[bot]' }} # if PR to main or dependabot PR
      runner-kind: ${{ matrix.components.runner-kind }}
      self-hosted-runner-type: ${{ matrix.components.self-hosted-runner-type }}
      self-hosted-runner-ami: ${{ matrix.components.self-hosted-runner-ami }}
      use-cache: ${{ matrix.use-cache }}
      push-image: ${{ matrix.components.push-image }}
      base-image: ${{ matrix.components.base-image }}
    secrets:
      AWS_ACCOUNT_ID: ${{ secrets.AWS_ACCOUNT_ID }}
      AWS_DEFAULT_REGION: ${{ secrets.AWS_DEFAULT_REGION }}
      AWS_ACCESS_KEY_ID: ${{ secrets.AWS_ACCESS_KEY_ID }}
      AWS_SECRET_ACCESS_KEY: ${{ secrets.AWS_SECRET_ACCESS_KEY }}
      GH_PERSONAL_ACCESS_TOKEN: ${{ secrets.GH_PERSONAL_ACCESS_TOKEN }}
      OPENAI_API_KEY: ${{ secrets.OPENAI_API_KEY }}
      NEPTUNE_API_TOKEN: ${{ secrets.NEPTUNE_API_TOKEN }}
      INTERNAL_ML_ENDPOINT_API_KEY: ${{ secrets.INTERNAL_ML_ENDPOINT_API_KEY }}

  # summarization

  run-summarization-project:
    name: Sum. Project
    uses: ./.github/workflows/_projects.yaml
    needs:
      - get-environment
      - run-repository-state
      - get-target-branch-name
      - run-libs-tests
      - run-core-docker
    strategy:
      max-parallel: 10
      fail-fast: ${{ needs.get-target-branch-name.outputs.name == 'develop' }}
      matrix:
        components:
          # NOTE: list of project components to run

          # serve
          - name: serve
            download-model: false
            integration: true
            functional: false
            load: false
            upload-test-results: false
            runner-kind: ubuntu-22.04
            use-cache: true
            push-image: ${{ github.event_name != 'pull_request' }}
            base-image: python-base

    with:
      project: summarization
      environment: prod
      component: ${{ matrix.components.name }}
      tag: ${{ needs.run-repository-state.outputs.tag }}
      download-model: ${{ matrix.components.download-model }}
      integration: ${{ matrix.components.integration }}
      functional: ${{ matrix.components.functional }}
      load: ${{ matrix.components.load }}
      upload-test-results: ${{ matrix.components.upload-test-results }}
      release: ${{ needs.get-target-branch-name.outputs.name == 'main' || github.actor == 'dependabot[bot]' }} # if PR to main or dependabot PR
      runner-kind: ${{ matrix.components.runner-kind }}
      self-hosted-runner-type: ${{ matrix.components.self-hosted-runner-type }}
      use-cache: ${{ matrix.components.use-cache }}
      push-image: ${{ matrix.components.push-image }}
      base-image: ${{ matrix.components.base-image }}
    secrets:
      AWS_ACCOUNT_ID: ${{ secrets.AWS_ACCOUNT_ID }}
      AWS_DEFAULT_REGION: ${{ secrets.AWS_DEFAULT_REGION }}
      AWS_ACCESS_KEY_ID: ${{ secrets.AWS_ACCESS_KEY_ID }}
      AWS_SECRET_ACCESS_KEY: ${{ secrets.AWS_SECRET_ACCESS_KEY }}
      GH_PERSONAL_ACCESS_TOKEN: ${{ secrets.GH_PERSONAL_ACCESS_TOKEN }}
      OPENAI_API_KEY: ${{ secrets.OPENAI_API_KEY }}
      NEPTUNE_API_TOKEN: ${{ secrets.NEPTUNE_API_TOKEN }}
      INTERNAL_ML_ENDPOINT_API_KEY: ${{ secrets.INTERNAL_ML_ENDPOINT_API_KEY }}
      PROMPT_REGISTRY_APP_ID: ${{ secrets.PROMPT_REGISTRY_APP_ID }}
      PROMPT_REGISTRY_APP_PRIVATE_KEY: ${{ secrets.PROMPT_REGISTRY_APP_PRIVATE_KEY }}

  # entity-linking

  run-entity-linking-project:
    name: Entity Linking Project
    uses: ./.github/workflows/_projects.yaml
    needs:
      - get-environment
      - run-repository-state
      - get-target-branch-name
      - run-libs-tests
      - run-core-docker
    strategy:
      max-parallel: 10
      fail-fast: ${{ needs.get-target-branch-name.outputs.name == 'develop' }}
      matrix:
        components:
          # NOTE: list of project components to run

          # train
          - name: train
            download-model: false
            integration: false
            functional: false
            load: false
            upload-test-results: false
            runner-kind: custom
            self-hosted-runner-type: c6i.xlarge
            self-hosted-runner-ami: ami-046f0b2604eaac9c4
            self-hosted-runner-neuron: false
            use-cache: true
            push-image: ${{ github.event_name != 'pull_request' }}
            base-image: python-base

          # serve
          - name: serve
            download-model: true
            integration: true
            functional: false
            load: false
            upload-test-results: false
            runner-kind: custom
            self-hosted-runner-type: g4dn.xlarge
            self-hosted-runner-ami: ami-03e4816f04f417e5a
            self-hosted-runner-neuron: false
            use-cache: true
            push-image: ${{ github.event_name != 'pull_request' }}
            base-image: gpu-base

          # backfill
          - name: backfill
            download-model: false
            integration: false
            functional: false
            load: false
            upload-test-results: false
            runner-kind: ubuntu-22.04
            self-hosted-runner-neuron: false
            use-cache: true
            push-image: ${{ github.event_name != 'pull_request' }}
            base-image: beam-backfill

    with:
      project: entity-linking
      environment: prod
      component: ${{ matrix.components.name }}
      tag: ${{ needs.run-repository-state.outputs.tag }}
      download-model: ${{ matrix.components.download-model }}
      integration: ${{ matrix.components.integration }}
      functional: ${{ matrix.components.functional }}
      load: ${{ matrix.components.load }}
      upload-test-results: ${{ matrix.components.upload-test-results }}
      release: ${{ needs.get-target-branch-name.outputs.name == 'main' || github.actor == 'dependabot[bot]' }} # if PR to main or dependabot PR
      runner-kind: ${{ matrix.components.runner-kind }}
      self-hosted-runner-type: ${{ matrix.components.self-hosted-runner-type }}
      self-hosted-runner-ami: ${{ matrix.components.self-hosted-runner-ami }}
      self-hosted-runner-neuron: ${{ matrix.components.self-hosted-runner-neuron }}
      use-cache: ${{ matrix.components.use-cache }}
      push-image: ${{ matrix.components.push-image }}
      base-image: ${{ matrix.components.base-image }}
    secrets:
      AWS_ACCOUNT_ID: ${{ secrets.AWS_ACCOUNT_ID }}
      AWS_DEFAULT_REGION: ${{ secrets.AWS_DEFAULT_REGION }}
      AWS_ACCESS_KEY_ID: ${{ secrets.AWS_ACCESS_KEY_ID }}
      AWS_SECRET_ACCESS_KEY: ${{ secrets.AWS_SECRET_ACCESS_KEY }}
      GH_PERSONAL_ACCESS_TOKEN: ${{ secrets.GH_PERSONAL_ACCESS_TOKEN }}
      OPENAI_API_KEY: ${{ secrets.OPENAI_API_KEY }}
      NEPTUNE_API_TOKEN: ${{ secrets.NEPTUNE_API_TOKEN }}
      INTERNAL_ML_ENDPOINT_API_KEY: ${{ secrets.INTERNAL_ML_ENDPOINT_API_KEY }}
      REDIS_CONNECTION_STRING: ${{ secrets.REDIS_CONNECTION_STRING }}


  # sentiment

  run-sentiment-project:
    name: Sentiment Project
    uses: ./.github/workflows/_projects.yaml
    needs:
      - get-environment
      - run-repository-state
      - get-target-branch-name
      - run-libs-tests
      - run-core-docker
    strategy:
      max-parallel: 10
      fail-fast: ${{ needs.get-target-branch-name.outputs.name == 'develop' }}
      matrix:
        components:
          # NOTE: list of project components to run

          # train
          - name: train
            download-model: false
            integration: false
            functional: false
            load: false
            upload-test-results: false
            runner-kind: ubuntu-22.04
            push-image: ${{ github.event_name != 'pull_request' }}
            base-image: python-base

          # compile
          - name: compile
            download-model: false
            integration: false
            functional: false
            load: false
            upload-test-results: false
            runner-kind: ubuntu-22.04
            push-image: ${{ github.event_name != 'pull_request' }}
            base-image: neuron-inference

          # serve
          - name: serve
            download-model: true
            integration: false
            functional: true
            load: false
            upload-test-results: false
            runner-kind: custom
            self-hosted-runner-type: inf1.xlarge
            self-hosted-runner-ami: ami-00ca6f88d3e1669fb
            push-image: ${{ github.event_name != 'pull_request' }}
            base-image: neuron-inference

          # backfill
          - name: backfill
            download-model: false
            integration: false
            functional: false
            load: false
            upload-test-results: false
            runner-kind: ubuntu-22.04
            push-image: ${{ github.event_name != 'pull_request' }}
            base-image: beam-backfill

        use-cache: [true]

    with:
      project: sentiment
      environment: prod
      component: ${{ matrix.components.name }}
      tag: ${{ needs.run-repository-state.outputs.tag }}
      download-model: ${{ matrix.components.download-model }}
      integration: ${{ matrix.components.integration }}
      functional: ${{ matrix.components.functional }}
      load: ${{ matrix.components.load }}
      upload-test-results: ${{ matrix.components.upload-test-results }}
      release: ${{ needs.get-target-branch-name.outputs.name == 'main' || github.actor == 'dependabot[bot]' }} # if PR to main or dependabot PR
      runner-kind: ${{ matrix.components.runner-kind }}
      self-hosted-runner-type: ${{ matrix.components.self-hosted-runner-type }}
      self-hosted-runner-ami: ${{ matrix.components.self-hosted-runner-ami }}
      use-cache: ${{ matrix.use-cache }}
      push-image: ${{ matrix.components.push-image }}
      base-image: ${{ matrix.components.base-image }}
    secrets:
      AWS_ACCOUNT_ID: ${{ secrets.AWS_ACCOUNT_ID }}
      AWS_DEFAULT_REGION: ${{ secrets.AWS_DEFAULT_REGION }}
      AWS_ACCESS_KEY_ID: ${{ secrets.AWS_ACCESS_KEY_ID }}
      AWS_SECRET_ACCESS_KEY: ${{ secrets.AWS_SECRET_ACCESS_KEY }}
      GH_PERSONAL_ACCESS_TOKEN: ${{ secrets.GH_PERSONAL_ACCESS_TOKEN }}
      OPENAI_API_KEY: ${{ secrets.OPENAI_API_KEY }}
      NEPTUNE_API_TOKEN: ${{ secrets.NEPTUNE_API_TOKEN }}
      INTERNAL_ML_ENDPOINT_API_KEY: ${{ secrets.INTERNAL_ML_ENDPOINT_API_KEY }}

  # iptc

  run-iptc-project:
    name: IPTC Project
    uses: ./.github/workflows/_projects.yaml
    needs:
      - get-environment
      - run-repository-state
      - get-target-branch-name
      - run-libs-tests
      - run-core-docker
    strategy:
      max-parallel: 10
      fail-fast: ${{ needs.get-target-branch-name.outputs.name == 'develop' }}
      matrix:
        components:
          # NOTE: list of project components to run

          # register
          - name: register
            download-model: false
            integration: false
            functional: false
            load: false
            upload-test-results: false
            runner-kind: ubuntu-22.04
            self-hosted-runner-neuron: false
            use-cache: true
            push-image: ${{ github.event_name != 'pull_request' }}
            base-image: python-base

          # train
          - name: train
            download-model: false
            integration: false
            functional: false
            load: false
            upload-test-results: false
            runner-kind: custom
            self-hosted-runner-type: g4dn.2xlarge
            self-hosted-runner-ami: ami-03e4816f04f417e5a
            self-hosted-runner-neuron: false
            use-cache: true
            push-image: ${{ github.event_name != 'pull_request' }}
            base-image: gpu-base

          # compile
          - name: compile
            download-model: false
            integration: false
            functional: false
            load: false
            upload-test-results: false
            runner-kind: ubuntu-22.04
            self-hosted-runner-neuron: false
            use-cache: true
            push-image: ${{ github.event_name != 'pull_request' }}
            base-image: neuron-inference

          # serve
          - name: serve
            download-model: true
            integration: true
            functional: true
            load: false
            upload-test-results: false
            runner-kind: custom
            self-hosted-runner-type: inf1.xlarge
            self-hosted-runner-ami: ami-00ca6f88d3e1669fb
            self-hosted-runner-neuron: true
            use-cache: true
            push-image: ${{ github.event_name != 'pull_request' }}
            base-image: neuron-inference

    with:
      project: iptc
      environment: prod
      component: ${{ matrix.components.name }}
      tag: ${{ needs.run-repository-state.outputs.tag }}
      download-model: ${{ matrix.components.download-model }}
      integration: ${{ matrix.components.integration }}
      functional: ${{ matrix.components.functional }}
      load: ${{ matrix.components.load }}
      upload-test-results: ${{ matrix.components.upload-test-results }}
      release: ${{ needs.get-target-branch-name.outputs.name == 'main' || github.actor == 'dependabot[bot]' }} # if PR to main or dependabot PR
      runner-kind: ${{ matrix.components.runner-kind }}
      self-hosted-runner-type: ${{ matrix.components.self-hosted-runner-type }}
      self-hosted-runner-ami: ${{ matrix.components.self-hosted-runner-ami }}
      self-hosted-runner-neuron: ${{ matrix.components.self-hosted-runner-neuron }}
      use-cache: ${{ matrix.components.use-cache }}
      push-image: ${{ matrix.components.push-image }}
      base-image: ${{ matrix.components.base-image }}
    secrets:
      AWS_ACCOUNT_ID: ${{ secrets.AWS_ACCOUNT_ID }}
      AWS_DEFAULT_REGION: ${{ secrets.AWS_DEFAULT_REGION }}
      AWS_ACCESS_KEY_ID: ${{ secrets.AWS_ACCESS_KEY_ID }}
      AWS_SECRET_ACCESS_KEY: ${{ secrets.AWS_SECRET_ACCESS_KEY }}
      GH_PERSONAL_ACCESS_TOKEN: ${{ secrets.GH_PERSONAL_ACCESS_TOKEN }}
      OPENAI_API_KEY: ${{ secrets.OPENAI_API_KEY }}
      NEPTUNE_API_TOKEN: ${{ secrets.NEPTUNE_API_TOKEN }}
      INTERNAL_ML_ENDPOINT_API_KEY: ${{ secrets.INTERNAL_ML_ENDPOINT_API_KEY }}

  # iptc multi model client

  run-iptc-multi-project:
    name: IPTC Multi Model Client Project
    uses: ./.github/workflows/_projects.yaml
    needs:
      - get-environment
      - run-repository-state
      - get-target-branch-name
      - run-libs-tests
      - run-core-docker
    strategy:
      max-parallel: 10
      fail-fast: ${{ needs.get-target-branch-name.outputs.name == 'develop' }}
      matrix:
        components:

          # serve
          - name: serve
            download-model: false
            integration: true
            functional: false
            load: false
            upload-test-results: false
            runner-kind: ubuntu-22.04
            self-hosted-runner-neuron: false
            use-cache: true
            push-image: ${{ github.event_name != 'pull_request' }}
            base-image: python-base

    with:
      project: iptc-multi
      environment: prod
      component: ${{ matrix.components.name }}
      tag: ${{ needs.run-repository-state.outputs.tag }}
      download-model: ${{ matrix.components.download-model }}
      integration: ${{ matrix.components.integration }}
      functional: ${{ matrix.components.functional }}
      load: ${{ matrix.components.load }}
      upload-test-results: ${{ matrix.components.upload-test-results }}
      release: ${{ needs.get-target-branch-name.outputs.name == 'main' || github.actor == 'dependabot[bot]' }} # if PR to main or dependabot PR
      runner-kind: ${{ matrix.components.runner-kind }}
      self-hosted-runner-neuron: ${{ matrix.components.self-hosted-runner-neuron }}
      use-cache: ${{ matrix.components.use-cache }}
      push-image: ${{ matrix.components.push-image }}
      base-image: ${{ matrix.components.base-image }}
    secrets:
      AWS_ACCOUNT_ID: ${{ secrets.AWS_ACCOUNT_ID }}
      AWS_DEFAULT_REGION: ${{ secrets.AWS_DEFAULT_REGION }}
      AWS_ACCESS_KEY_ID: ${{ secrets.AWS_ACCESS_KEY_ID }}
      AWS_SECRET_ACCESS_KEY: ${{ secrets.AWS_SECRET_ACCESS_KEY }}
      GH_PERSONAL_ACCESS_TOKEN: ${{ secrets.GH_PERSONAL_ACCESS_TOKEN }}
      OPENAI_API_KEY: ${{ secrets.OPENAI_API_KEY }}
      NEPTUNE_API_TOKEN: ${{ secrets.NEPTUNE_API_TOKEN }}
      INTERNAL_ML_ENDPOINT_API_KEY: ${{ secrets.INTERNAL_ML_ENDPOINT_API_KEY }}

  # ner

  run-ner-project:
    name: NER Project
    uses: ./.github/workflows/_projects.yaml
    needs:
      - get-environment
      - run-repository-state
      - get-target-branch-name
      - run-libs-tests
      - run-core-docker
    strategy:
      max-parallel: 10
      fail-fast: ${{ needs.get-target-branch-name.outputs.name == 'develop' }} # fixed. desired: TRUE for feature PR & PUSH events
      matrix:
        components:
          # NOTE: list of project components to run

          # backfill
          - name: backfill
            download-model: false
            integration: false
            functional: false
            load: false
            upload-test-results: false
            runner-kind: ubuntu-22.04
            use-cache: true
            push-image: ${{ github.event_name != 'pull_request' }}
            base-image: beam-backfill

          # serve
          - name: serve
            download-model: true
            integration: false
            functional: true
            load: false
            upload-test-results: false
            runner-kind: custom
            self-hosted-runner-type: inf1.xlarge
            self-hosted-runner-ami: ami-00ca6f88d3e1669fb
            use-cache: true
            push-image: ${{ github.event_name != 'pull_request' }}
            base-image: neuron-inference

               # compile
          - name: compile
            download-model: false
            integration: false
            functional: false
            load: false
            upload-test-results: false
            runner-kind: ubuntu-20.04
            self-hosted-runner-type: inf1.xlarge
            self-hosted-runner-ami: ami-00ca6f88d3e1669fb
            use-cache: true
            push-image: ${{ github.event_name != 'pull_request' }}
            base-image: neuron-inference

    with:
      project: ner
      environment: prod
      component: ${{ matrix.components.name }}
      tag: ${{ needs.run-repository-state.outputs.tag }}
      download-model: ${{ matrix.components.download-model }}
      integration: ${{ matrix.components.integration }}
      functional: ${{ matrix.components.functional }}
      load: ${{ matrix.components.load }}
      upload-test-results: ${{ matrix.components.upload-test-results }}
      release: ${{ needs.get-target-branch-name.outputs.name == 'main' || github.actor == 'dependabot[bot]' }} # if PR to main or dependabot PR
      runner-kind: ${{ matrix.components.runner-kind }}
      self-hosted-runner-type: ${{ matrix.components.self-hosted-runner-type }}
      self-hosted-runner-ami: ${{ matrix.components.self-hosted-runner-ami }}
      use-cache: ${{ matrix.components.use-cache }}
      push-image: ${{ matrix.components.push-image }}
      base-image: ${{ matrix.components.base-image }}
    secrets:
      AWS_ACCOUNT_ID: ${{ secrets.AWS_ACCOUNT_ID }}
      AWS_DEFAULT_REGION: ${{ secrets.AWS_DEFAULT_REGION }}
      AWS_ACCESS_KEY_ID: ${{ secrets.AWS_ACCESS_KEY_ID }}
      AWS_SECRET_ACCESS_KEY: ${{ secrets.AWS_SECRET_ACCESS_KEY }}
      GH_PERSONAL_ACCESS_TOKEN: ${{ secrets.GH_PERSONAL_ACCESS_TOKEN }}
      OPENAI_API_KEY: ${{ secrets.OPENAI_API_KEY }}
      NEPTUNE_API_TOKEN: ${{ secrets.NEPTUNE_API_TOKEN }}
      INTERNAL_ML_ENDPOINT_API_KEY: ${{ secrets.INTERNAL_ML_ENDPOINT_API_KEY }}

  # translation

  run-translation-project:
    name: Translation Project
    uses: ./.github/workflows/_projects.yaml
    needs:
      - get-environment
      - run-repository-state
      - get-target-branch-name
      - run-libs-tests
      - run-core-docker
    strategy:
      max-parallel: 10
      fail-fast: ${{ needs.get-target-branch-name.outputs.name == 'develop' }}
      matrix:
        components:
          # NOTE: list of project components to run

          # SERVE
          - name: serve
            download-model: false
            integration: false
            functional: true
            load: false
            upload-test-results: false
            runner-kind: ubuntu-22.04
            use-cache: true
            push-image: ${{ github.event_name != 'pull_request' }}
            base-image: python-base

    with:
      project: translation
      environment: prod
      component: ${{ matrix.components.name }}
      tag: ${{ needs.run-repository-state.outputs.tag }}
      download-model: ${{ matrix.components.download-model }}
      functional: ${{ matrix.components.functional }}
      release: ${{ needs.get-target-branch-name.outputs.name == 'main' || github.actor == 'dependabot[bot]' }} # if PR to main or dependabot PR
      runner-kind: ${{ matrix.components.runner-kind }}
      self-hosted-runner-type: ${{ matrix.components.self-hosted-runner-type }}
      use-cache: ${{ matrix.components.use-cache }}
      push-image: ${{ matrix.components.push-image }}
      base-image: ${{ matrix.components.base-image }}
    secrets:
      AWS_ACCOUNT_ID: ${{ secrets.AWS_ACCOUNT_ID }}
      AWS_DEFAULT_REGION: ${{ secrets.AWS_DEFAULT_REGION }}
      AWS_ACCESS_KEY_ID: ${{ secrets.AWS_ACCESS_KEY_ID }}
      AWS_SECRET_ACCESS_KEY: ${{ secrets.AWS_SECRET_ACCESS_KEY }}
      GH_PERSONAL_ACCESS_TOKEN: ${{ secrets.GH_PERSONAL_ACCESS_TOKEN }}
      OPENAI_API_KEY: ${{ secrets.OPENAI_API_KEY }}
      NEPTUNE_API_TOKEN: ${{ secrets.NEPTUNE_API_TOKEN }}
      INTERNAL_ML_ENDPOINT_API_KEY: ${{ secrets.INTERNAL_ML_ENDPOINT_API_KEY }}

  # lsh

  run-lsh-project:
    name: LSH Project
    uses: ./.github/workflows/_projects.yaml
    needs:
      - get-environment
      - run-repository-state
      - get-target-branch-name
      - run-libs-tests
      - run-core-docker
    strategy:
      max-parallel: 10
      fail-fast: ${{ needs.get-target-branch-name.outputs.name == 'develop' }}
      matrix:
        components:
          # NOTE: list of project components to run

          # serve
          - name: serve
            download-model: false
            integration: true
            functional: true
            load: false
            upload-test-results: false
            runner-kind: ubuntu-22.04
            self-hosted-runner-neuron: false
            push-image: ${{ github.event_name != 'pull_request' }}
            base-image: python-base

          # backfill
          - name: backfill
            download-model: false
            integration: false
            functional: false
            load: false
            upload-test-results: false
            runner-kind: ubuntu-22.04
            self-hosted-runner-neuron: false
            push-image: ${{ github.event_name != 'pull_request' }}
            base-image: beam-backfill

        use-cache: [true]

    with:
      project: lsh
      environment: prod
      component: ${{ matrix.components.name }}
      tag: ${{ needs.run-repository-state.outputs.tag }}
      download-model: ${{ matrix.components.download-model }}
      integration: ${{ matrix.components.integration }}
      functional: ${{ matrix.components.functional }}
      load: ${{ matrix.components.load }}
      upload-test-results: ${{ matrix.components.upload-test-results }}
      release: ${{ needs.get-target-branch-name.outputs.name == 'main' || github.actor == 'dependabot[bot]' }} # if PR to main or dependabot PR
      runner-kind: ${{ matrix.components.runner-kind }}
      self-hosted-runner-neuron: ${{ matrix.components.self-hosted-runner-neuron }}
      self-hosted-runner-type: ${{ matrix.components.self-hosted-runner-type }}
      use-cache: ${{ matrix.use-cache }}
      push-image: ${{ matrix.components.push-image }}
      base-image: ${{ matrix.components.base-image }}
    secrets:
      AWS_ACCOUNT_ID: ${{ secrets.AWS_ACCOUNT_ID }}
      AWS_DEFAULT_REGION: ${{ secrets.AWS_DEFAULT_REGION }}
      AWS_ACCESS_KEY_ID: ${{ secrets.AWS_ACCESS_KEY_ID }}
      AWS_SECRET_ACCESS_KEY: ${{ secrets.AWS_SECRET_ACCESS_KEY }}
      GH_PERSONAL_ACCESS_TOKEN: ${{ secrets.GH_PERSONAL_ACCESS_TOKEN }}
      OPENAI_API_KEY: ${{ secrets.OPENAI_API_KEY }}
      NEPTUNE_API_TOKEN: ${{ secrets.NEPTUNE_API_TOKEN }}
      INTERNAL_ML_ENDPOINT_API_KEY: ${{ secrets.INTERNAL_ML_ENDPOINT_API_KEY }}


  run-topic-project:
    name: Topic Project
    uses: ./.github/workflows/_projects.yaml
    needs:
      - get-environment
      - run-repository-state
      - get-target-branch-name
      - run-libs-tests
      - run-core-docker
    strategy:
      max-parallel: 10
      fail-fast: ${{ needs.get-target-branch-name.outputs.name == 'develop' }}
      matrix:
        components:
          # NOTE: list of project components to run

          # register
          - name: register
            download-model: false
            integration: false
            functional: false
            load: false
            upload-test-results: false
            runner-kind: ubuntu-22.04
            self-hosted-runner-neuron: false
            use-cache: true
            push-image: ${{ github.event_name != 'pull_request' }}
            base-image: python-base

          # train
          - name: train
            download-model: false
            integration: false
            functional: false
            load: false
            upload-test-results: false
            runner-kind: custom
            self-hosted-runner-type: c6i.xlarge
            self-hosted-runner-neuron: false
            use-cache: true
            push-image: ${{ github.event_name != 'pull_request' }}
            base-image: gpu-base

          # serve
          - name: serve
            download-model: true
            integration: false
            functional: false
            load: false
            upload-test-results: false
            runner-kind: custom
            self-hosted-runner-type: c6i.xlarge
            self-hosted-runner-neuron: false
            use-cache: true
            push-image: ${{ github.event_name != 'pull_request' }}
            base-image: gpu-base

          # backfill
          - name: backfill
            download-model: false
            integration: false
            functional: false
            load: false
            upload-test-results: false
            runner-kind: ubuntu-22.04
            self-hosted-runner-neuron: false
            use-cache: true
            push-image: ${{ github.event_name != 'pull_request' }}
            base-image: beam-backfill

    with:
      project: topic
      environment: prod
      component: ${{ matrix.components.name }}
      tag: ${{ needs.run-repository-state.outputs.tag }}
      download-model: ${{ matrix.components.download-model }}
      integration: ${{ matrix.components.integration }}
      functional: ${{ matrix.components.functional }}
      load: ${{ matrix.components.load }}
      upload-test-results: ${{ matrix.components.upload-test-results }}
      release: ${{ needs.get-target-branch-name.outputs.name == 'main' || github.actor == 'dependabot[bot]' }} # if PR to main or dependabot PR
      runner-kind: ${{ matrix.components.runner-kind }}
      self-hosted-runner-type: ${{ matrix.components.self-hosted-runner-type }}
      self-hosted-runner-neuron: ${{ matrix.components.self-hosted-runner-neuron }}
      use-cache: ${{ matrix.components.use-cache }}
      push-image: ${{ matrix.components.push-image }}
      base-image: ${{ matrix.components.base-image }}
    secrets:
      AWS_ACCOUNT_ID: ${{ secrets.AWS_ACCOUNT_ID }}
      AWS_DEFAULT_REGION: ${{ secrets.AWS_DEFAULT_REGION }}
      AWS_ACCESS_KEY_ID: ${{ secrets.AWS_ACCESS_KEY_ID }}
      AWS_SECRET_ACCESS_KEY: ${{ secrets.AWS_SECRET_ACCESS_KEY }}
      GH_PERSONAL_ACCESS_TOKEN: ${{ secrets.GH_PERSONAL_ACCESS_TOKEN }}
      OPENAI_API_KEY: ${{ secrets.OPENAI_API_KEY }}
      NEPTUNE_API_TOKEN: ${{ secrets.NEPTUNE_API_TOKEN }}
      INTERNAL_ML_ENDPOINT_API_KEY: ${{ secrets.INTERNAL_ML_ENDPOINT_API_KEY }}

  # transcript-segmentation

  run-transcript-segmentation-project:
    name: Transcr. Segm. Project
    uses: ./.github/workflows/_projects.yaml
    needs:
      - get-environment
      - run-repository-state
      - get-target-branch-name
      - run-libs-tests
      - run-core-docker
    strategy:
      max-parallel: 10
      fail-fast: ${{ needs.get-target-branch-name.outputs.name == 'develop' }}
      matrix:
        components:
          # NOTE: list of project components to run

          # serve
          - name: serve
            download-model: false
            integration: false
            functional: false
            load: false
            upload-test-results: false
            runner-kind: ubuntu-22.04
            use-cache: true
            push-image: ${{ github.event_name != 'pull_request' }}
            base-image: python-base

    with:
      project: transcript-segmentation
      environment: prod
      component: ${{ matrix.components.name }}
      tag: ${{ needs.run-repository-state.outputs.tag }}
      download-model: ${{ matrix.components.download-model }}
      integration: ${{ matrix.components.integration }}
      functional: ${{ matrix.components.functional }}
      load: ${{ matrix.components.load }}
      upload-test-results: ${{ matrix.components.upload-test-results }}
      release: ${{ needs.get-target-branch-name.outputs.name == 'main' || github.actor == 'dependabot[bot]' }} # if PR to main or dependabot PR
      runner-kind: ${{ matrix.components.runner-kind }}
      self-hosted-runner-type: ${{ matrix.components.self-hosted-runner-type }}
      use-cache: ${{ matrix.components.use-cache }}
      push-image: ${{ matrix.components.push-image }}
      base-image: ${{ matrix.components.base-image }}
    secrets:
      AWS_ACCOUNT_ID: ${{ secrets.AWS_ACCOUNT_ID }}
      AWS_DEFAULT_REGION: ${{ secrets.AWS_DEFAULT_REGION }}
      AWS_ACCESS_KEY_ID: ${{ secrets.AWS_ACCESS_KEY_ID }}
      AWS_SECRET_ACCESS_KEY: ${{ secrets.AWS_SECRET_ACCESS_KEY }}
      GH_PERSONAL_ACCESS_TOKEN: ${{ secrets.GH_PERSONAL_ACCESS_TOKEN }}
      OPENAI_API_KEY: ${{ secrets.OPENAI_API_KEY }}
      NEPTUNE_API_TOKEN: ${{ secrets.NEPTUNE_API_TOKEN }}
      INTERNAL_ML_ENDPOINT_API_KEY: ${{ secrets.INTERNAL_ML_ENDPOINT_API_KEY }}
      PROMPT_REGISTRY_APP_ID: ${{ secrets.PROMPT_REGISTRY_APP_ID }}
      PROMPT_REGISTRY_APP_PRIVATE_KEY: ${{ secrets.PROMPT_REGISTRY_APP_PRIVATE_KEY }}

  # topic-summarization

  run-topic-summarization-project:
    name: Topic Sum. Project
    uses: ./.github/workflows/_projects.yaml
    needs:
      - get-environment
      - run-repository-state
      - get-target-branch-name
      - run-libs-tests
      - run-core-docker
    strategy:
      max-parallel: 10
      fail-fast: ${{ needs.get-target-branch-name.outputs.name == 'develop' }}
      matrix:
        components:
          # NOTE: list of project components to run

          # serve
          - name: serve
            download-model: false
            integration: false
            functional: false
            load: false
            upload-test-results: false
            runner-kind: ubuntu-22.04
            push-image: ${{ github.event_name != 'pull_request' }}
            base-image: python-base

          # backfill
          - name: backfill
            download-model: false
            integration: false
            functional: false
            load: false
            upload-test-results: false
            runner-kind: ubuntu-22.04
            push-image: ${{ github.event_name != 'pull_request' }}
            base-image: beam-backfill

        use-cache: [true]

    with:
      project: topic-summarization
      environment: prod
      component: ${{ matrix.components.name }}
      tag: ${{ needs.run-repository-state.outputs.tag }}
      download-model: ${{ matrix.components.download-model }}
      integration: ${{ matrix.components.integration }}
      functional: ${{ matrix.components.functional }}
      load: ${{ matrix.components.load }}
      upload-test-results: ${{ matrix.components.upload-test-results }}
      release: ${{ needs.get-target-branch-name.outputs.name == 'main' || github.actor == 'dependabot[bot]' }} # if PR to main or dependabot PR
      runner-kind: ${{ matrix.components.runner-kind }}
      self-hosted-runner-type: ${{ matrix.components.self-hosted-runner-type }}
      use-cache: ${{ matrix.use-cache }}
      push-image: ${{ matrix.components.push-image }}
      base-image: ${{ matrix.components.base-image }}
    secrets:
      AWS_ACCOUNT_ID: ${{ secrets.AWS_ACCOUNT_ID }}
      AWS_DEFAULT_REGION: ${{ secrets.AWS_DEFAULT_REGION }}
      AWS_ACCESS_KEY_ID: ${{ secrets.AWS_ACCESS_KEY_ID }}
      AWS_SECRET_ACCESS_KEY: ${{ secrets.AWS_SECRET_ACCESS_KEY }}
      GH_PERSONAL_ACCESS_TOKEN: ${{ secrets.GH_PERSONAL_ACCESS_TOKEN }}
      OPENAI_API_KEY: ${{ secrets.OPENAI_API_KEY }}
      NEPTUNE_API_TOKEN: ${{ secrets.NEPTUNE_API_TOKEN }}
      INTERNAL_ML_ENDPOINT_API_KEY: ${{ secrets.INTERNAL_ML_ENDPOINT_API_KEY }}
      MEDIA_API_CLIENT_ID: ${{ secrets.MEDIA_API_CLIENT_ID }}
      MEDIA_API_CLIENT_SECRET: ${{ secrets.MEDIA_API_CLIENT_SECRET }}
      ELASTICSEARCH_KEY: ${{ secrets.ELASTICSEARCH_KEY }}
      PROMPT_REGISTRY_APP_ID: ${{ secrets.PROMPT_REGISTRY_APP_ID }}
      PROMPT_REGISTRY_APP_PRIVATE_KEY: ${{ secrets.PROMPT_REGISTRY_APP_PRIVATE_KEY }}

  # visitor-estimation

  run-visitor-estimation-project:
    name: Visitor Estimation Project
    uses: ./.github/workflows/_projects.yaml
    needs:
      - get-environment
      - run-repository-state
      - get-target-branch-name
      - run-libs-tests
      - run-core-docker
    strategy:
      max-parallel: 10
      fail-fast: ${{ needs.get-target-branch-name.outputs.name == 'develop' }}
      matrix:
        components:
          # NOTE: list of project components to run

          # register
          - name: register
            download-model: false
            integration: false
            functional: false
            load: false
            upload-test-results: false
            runner-kind: ubuntu-22.04
            push-image: true
            base-image: python-base

          # train
          - name: train
            download-model: false
            integration: false
            functional: false
            load: false
            upload-test-results: false
            runner-kind: ubuntu-22.04
            push-image: true
            base-image: python-base

    with:
      project: visitor-estimation
      environment: prod
      component: ${{ matrix.components.name }}
      tag: ${{ needs.run-repository-state.outputs.tag }}
      download-model: ${{ matrix.components.download-model }}
      integration: ${{ matrix.components.integration }}
      functional: ${{ matrix.components.functional }}
      load: ${{ matrix.components.load }}
      upload-test-results: ${{ matrix.components.upload-test-results }}
      release: ${{ needs.get-target-branch-name.outputs.name == 'main' || github.actor == 'dependabot[bot]' }} # if PR to main or dependabot PR
      runner-kind: ${{ matrix.components.runner-kind }}
      push-image: ${{ matrix.components.push-image }}
      base-image: ${{ matrix.components.base-image }}
    secrets:
      AWS_ACCOUNT_ID: ${{ secrets.AWS_ACCOUNT_ID }}
      AWS_DEFAULT_REGION: ${{ secrets.AWS_DEFAULT_REGION }}
      AWS_ACCESS_KEY_ID: ${{ secrets.AWS_ACCESS_KEY_ID }}
      AWS_SECRET_ACCESS_KEY: ${{ secrets.AWS_SECRET_ACCESS_KEY }}
      GH_PERSONAL_ACCESS_TOKEN: ${{ secrets.GH_PERSONAL_ACCESS_TOKEN }}
      OPENAI_API_KEY: ${{ secrets.OPENAI_API_KEY }}
      NEPTUNE_API_TOKEN: ${{ secrets.NEPTUNE_API_TOKEN }}
      INTERNAL_ML_ENDPOINT_API_KEY: ${{ secrets.INTERNAL_ML_ENDPOINT_API_KEY }}

  # ===============================================
  # REGISTER FEATURES
  # ===============================================

  run-register-pipelines:
    name: Register features
    uses: ./.github/workflows/_register-features.yaml
    needs:
      - run-repository-state
      - run-keywords-project
      - run-summarization-project
      - run-sentiment-project
      - run-ner-project
      - run-lsh-project
      - run-entity-linking-project
      - run-iptc-multi-project
      - run-iptc-project
      - run-topic-project
      - run-translation-project
      - run-transcript-segmentation-project
      - run-topic-summarization-project
      - run-visitor-estimation-project

    strategy:
      fail-fast: ${{ needs.run-repository-state.outputs.target-branch == 'develop' }}
      matrix:
        models:
          - project: visitor-estimation
            tag: ${{ needs.run-repository-state.outputs.tag }}
    with:
      environment: prod
      project: ${{ matrix.models.project }}
      tag: ${{ matrix.models.tag }}
      pull-request: ${{ github.event_name == 'pull_request' }}
      python-version: ${{ needs.run-get-core-dependencies-versions.outputs.python-version }}
      poetry-version: ${{ needs.run-get-core-dependencies-versions.outputs.poetry-version }}
      release: ${{ needs.run-repository-state.outputs.target-branch == 'main' }}
    secrets:
      AWS_ACCOUNT_ID: ${{ secrets.AWS_ACCOUNT_ID }}
      AWS_DEFAULT_REGION: ${{ secrets.AWS_DEFAULT_REGION }}
      AWS_ACCESS_KEY_ID: ${{ secrets.AWS_ACCESS_KEY_ID }}
      AWS_SECRET_ACCESS_KEY: ${{ secrets.AWS_SECRET_ACCESS_KEY }}
      GH_PERSONAL_ACCESS_TOKEN: ${{ secrets.GH_PERSONAL_ACCESS_TOKEN }}


  # ===============================================
  # APPS
  # ===============================================

  run-apps:
    name: Web App
    uses: ./.github/workflows/_apps.yaml
    needs:
      - get-environment
      - run-repository-state
      - get-target-branch-name
      - run-libs-tests
      - run-core-docker
      - run-core-docker
      - run-register-pipelines
    strategy:
      max-parallel: 10
      fail-fast: ${{ needs.get-target-branch-name.outputs.name == 'develop' }}
      matrix:
        apps:
          # NOTE: list of apps components to run

          # ========================
          # Prompt manager
          # ========================

          - name: prompt
            component: backend
            integration: true
            runner-kind: custom
            self-hosted-runner-type: c6i.xlarge
            self-hosted-runner-ami: ami-046f0b2604eaac9c4
            functional: true
            push-image: ${{ github.event_name != 'pull_request' }}
            base-image: python-base

          - name: prompt
            component: frontend
            integration: false
            runner-kind: ubuntu-22.04
            functional: false
            push-image: ${{ github.event_name != 'pull_request' }}

        use-cache: [true]

    with:
      environment: prod
      app: ${{ matrix.apps.name }}
      component: ${{ matrix.apps.component }}
      tag: ${{ needs.run-repository-state.outputs.tag }}
      integration: ${{ matrix.apps.integration }}
      functional: ${{ matrix.apps.functional }}
      release: ${{ needs.get-target-branch-name.outputs.name == 'main' || github.actor == 'dependabot[bot]' }} # if PR to main or dependabot PR
      runner-kind: ${{ matrix.apps.runner-kind }}
      self-hosted-runner-type: ${{ matrix.apps.self-hosted-runner-type }}
      self-hosted-runner-ami: ${{ matrix.apps.self-hosted-runner-ami }}
      use-cache: ${{ matrix.use-cache }}
      push-image: ${{ matrix.apps.push-image }}
      base-image: ${{ matrix.apps.base-image }}
    secrets:
      AWS_ACCOUNT_ID: ${{ secrets.AWS_ACCOUNT_ID }}
      AWS_DEFAULT_REGION: ${{ secrets.AWS_DEFAULT_REGION }}
      AWS_ACCESS_KEY_ID: ${{ secrets.AWS_ACCESS_KEY_ID }}
      AWS_SECRET_ACCESS_KEY: ${{ secrets.AWS_SECRET_ACCESS_KEY }}
      PROMPT_REGISTRY_APP_ID: ${{ secrets.PROMPT_REGISTRY_APP_ID }}
      PROMPT_REGISTRY_APP_PRIVATE_KEY: ${{ secrets.PROMPT_REGISTRY_APP_PRIVATE_KEY }}
      OPENAI_API_KEY: ${{ secrets.OPENAI_API_KEY }}
      GH_PERSONAL_ACCESS_TOKEN: ${{ secrets.GH_PERSONAL_ACCESS_TOKEN }}

  # ===============================================
  # TRAIN MULTI MODELS
  # ===============================================

  run-train-pipelines:
    name: Train Model
    uses: ./.github/workflows/_train-model.yaml
    needs:
      - get-environment
      - run-repository-state
      - run-visitor-estimation-project
      - get-target-branch-name
      - run-get-core-dependencies-versions

    strategy:
      fail-fast: ${{ needs.get-target-branch-name.outputs.name == 'develop' }}
      max-parallel: 5
      matrix:
        models:
          - project: visitor-estimation
            sagemaker-runner-type: ml.m4.xlarge
            tag: ${{ needs.run-repository-state.outputs.tag }}
            trained-project: onclusive/visitor-estimation
            trained-model: VE-TRAINED
            parameters: "{}"
            wait: false

    with:
      environment: ${{ needs.get-environment.outputs.name }}
      project: ${{ matrix.models.project }}
      sagemaker-runner-type: ${{ matrix.models.sagemaker-runner-type }}
      tag: ${{ matrix.models.tag }}
      trained-project: ${{ matrix.models.trained-project}}
      trained-model: ${{ matrix.models.trained-model}}
      wait: ${{ matrix.models.wait}}
      parameters: ${{ matrix.models.parameters}}
      python-version: ${{ needs.run-get-core-dependencies-versions.outputs.python-version }}
      poetry-version: ${{ needs.run-get-core-dependencies-versions.outputs.poetry-version }}
      release: ${{ needs.get-target-branch-name.outputs.name == 'main' || github.actor == 'dependabot[bot]' }} # if PR to main or dependabot PR
      pull-request: ${{ github.event_name == 'pull_request' }}
    secrets:
      AWS_ACCOUNT_ID: ${{ secrets.AWS_ACCOUNT_ID }}
      AWS_DEFAULT_REGION: ${{ secrets.AWS_DEFAULT_REGION }}
      AWS_ACCESS_KEY_ID: ${{ secrets.AWS_ACCESS_KEY_ID }}
      AWS_SECRET_ACCESS_KEY: ${{ secrets.AWS_SECRET_ACCESS_KEY }}
      GH_PERSONAL_ACCESS_TOKEN: ${{ secrets.GH_PERSONAL_ACCESS_TOKEN }}
      NEPTUNE_API_TOKEN: ${{ secrets.NEPTUNE_API_TOKEN }}

  # ===============================================
  # COMPLETION CHECKPOINT
  # ===============================================

  check:
    runs-on: ubuntu-22.04
    name: Jobs Completion Check
    if: always()
    needs:
      - get-environment
      - run-code-quality-checks
      - run-repository-state
      - run-get-core-dependencies-versions
      - get-target-branch-name
      - run-libs-tests
      - run-core-docker
      - run-kubeflow-docker
      - run-keywords-project
      - run-summarization-project
      - run-entity-linking-project
      - run-sentiment-project
      - run-iptc-project
      - run-iptc-multi-project
      - run-ner-project
      - run-translation-project
      - run-lsh-project
      - run-topic-project
      - run-transcript-segmentation-project
      - run-topic-summarization-project
      - run-apps
      - run-train-pipelines
    steps:
      - name: Check Job Statuses
        uses: re-actors/alls-green@release/v1
        with:
          jobs: ${{ toJSON(needs) }}<|MERGE_RESOLUTION|>--- conflicted
+++ resolved
@@ -189,12 +189,6 @@
             integration: true
             functional: false
 
-<<<<<<< HEAD
-=======
-          - name: feature_store
-            integration: true
-
->>>>>>> 4ee3f1f1
           - name: queries
             integration: false
 

---
name       : ML-mesh CI Workflow

on         :
  push:
    branches:
      - main
      - develop
  pull_request:
    branches:
      - main
      - develop
    types:
      - ready_for_review
      - opened
      - synchronize
      - reopened

concurrency:
  cancel-in-progress: ${{ github.event_name == 'pull_request' }}
  group: Deployment ${{ github.ref_name }}

jobs       :

  # ===============================================
  # QUALITY CHECKS
  # ===============================================

  run-code-quality-checks:
    name: Run Pre-Commit Checks
    uses: ./.github/workflows/_code-quality.yaml
    with:
      environment: prod
      pull-request: false # run pre commit suite on all files, but retain toggle logic in _code-quality flow for now
      timeout: 10
    secrets:
      AWS_DEFAULT_REGION: ${{ secrets.AWS_DEFAULT_REGION }}
      AWS_ACCESS_KEY_ID: ${{ secrets.AWS_ACCESS_KEY_ID }}
      AWS_SECRET_ACCESS_KEY: ${{ secrets.AWS_SECRET_ACCESS_KEY }}

  # ===============================================
  # GET REPOSITORY STATE
  # ===============================================

  run-repository-state:
    name: Get Repository metadata
    uses: ./.github/workflows/_repository-state.yaml
    needs: [run-code-quality-checks]
    with:
      environment: prod
      pull-request: ${{ github.event_name == 'pull_request' }}
      base-ref: ${{ github.base_ref }}
      head-ref: ${{ github.ref_name }}
      pre-release: ${{ github.ref_name == 'develop' }}
      include-pre-releases: ${{ github.ref_name == 'develop' }}
    secrets:
      GITHUB_TOKEN_: ${{ secrets.GITHUB_TOKEN }}

  # ===============================================
  # GET CORE DEPENDENCIES VERSIONS
  # ===============================================

  run-get-core-dependencies-versions:
    name: Core dependencies versions
    runs-on: ubuntu-20.04
    needs: [run-code-quality-checks]
    outputs:
      python-version: ${{ steps.get-python.outputs.version }}
      poetry-version: ${{ steps.get-poetry.outputs.version }}
    steps:

      - name: Check out code
        uses: actions/checkout@v3

      - name: Get python version
        id: get-python
        run: |
          echo "::set-output name=version::$(cat .python-version)"
      - name: Get poetry version
        id: get-poetry
        run: |
          echo "::set-output name=version::$(cat .poetry-version)"

  # ===============================================
  # GET TARGET BRANCH NAME
  # ===============================================

  get-target-branch-name:
    name: Get Push/Pull target branch name.
    runs-on: ubuntu-20.04
    outputs:
      name: ${{ steps.get-environment-name.outputs.value }}
    steps:

      - name: Get Environment name
        uses: haya14busa/action-cond@v1
        id: get-environment-name
        with:
          cond: ${{ github.event_name == 'pull_request' }}
          if_true: ${{ github.base_ref }}
          if_false: ${{ github.ref_name }}


  # ===============================================
  # TEST LIBS
  # ===============================================

  run-libs-tests:
    name: Library
    uses: ./.github/workflows/_libs.yaml
    needs: [run-repository-state, get-target-branch-name, run-get-core-dependencies-versions]

    strategy:
      max-parallel: 10
      fail-fast: ${{ needs.get-target-branch-name.outputs.name == 'develop' }} # fixed. desired: TRUE for feature PR & PUSH events
      matrix:
        libs:
          - name: core
            integration: false
            functional: false

          - name: compile
            integration: false
            functional: false

          - name: models
            integration: false
            functional: false

          - name: serving
            integration: false
            functional: false

          - name: tracking
            integration: false
            functional: false # TODO: turn this to true when self hosted runners are available.

          - name: nlp
            integration: false
            functional: false

          - name: hashing
            integration: false
            functional: false

          - name: data
            integration: false
            functional: false

    with:
      lib: ${{ matrix.libs.name }}
      integration: ${{ matrix.libs.integration }}
      functional: ${{ matrix.libs.functional }}
      python-version: ${{ needs.run-get-core-dependencies-versions.outputs.python-version }}
      poetry-version: ${{ needs.run-get-core-dependencies-versions.outputs.poetry-version }}
      release: ${{ needs.get-target-branch-name.outputs.name == 'main' || github.actor == 'dependabot[bot]' }} # if PR to main or dependabot PR

  # ===============================================
  # DOCKER
  # ===============================================

  run-us-east-1-base-docker:
    name: Core Image
    uses: ./.github/workflows/_docker.yaml
    needs: [run-repository-state, run-libs-tests, get-target-branch-name]
    strategy:
      max-parallel: 2
      fail-fast: ${{ needs.get-target-branch-name.outputs.name == 'develop' }} # fixed. desired: TRUE for feature PR & PUSH events
      matrix:
        image:

          - name: python-base
            validate-build: false
            runner-kind: ubuntu-20.04

          - name: gpu-base
            validate-build: true
            self-hosted-runner-type: g4dn.xlarge
            self-hosted-runner-ami: ami-0af5c083127a8adce
            runner-kind: custom

        base-region: [us-east-1]
        region: [us-east-1]
        self-hosted-runner-neuron: [false]

    with:
      environment: prod
      image: ${{ matrix.image.name }}
      base-region: ${{ matrix.base-region }}
      region: ${{ matrix.region }}
      tag: ${{ needs.run-repository-state.outputs.tag }}
      validate-build: ${{ matrix.image.validate-build }}
      release: ${{ needs.get-target-branch-name.outputs.name == 'main' || github.actor == 'dependabot[bot]' }} # if PR to main or dependabot PR
      runner-kind: ${{ matrix.image.runner-kind }}
      self-hosted-runner-type: ${{ matrix.image.self-hosted-runner-type }}
      self-hosted-runner-ami: ${{ matrix.image.self-hosted-runner-ami }}
      self-hosted-runner-neuron: ${{ matrix.self-hosted-runner-neuron }}
    secrets:
      AWS_ACCOUNT_ID: ${{ secrets.AWS_ACCOUNT_ID }}
      AWS_DEFAULT_REGION: ${{ secrets.AWS_DEFAULT_REGION }}
      AWS_ACCESS_KEY_ID: ${{ secrets.AWS_ACCESS_KEY_ID }}
      AWS_SECRET_ACCESS_KEY: ${{ secrets.AWS_SECRET_ACCESS_KEY }}
      GH_PERSONAL_ACCESS_TOKEN: ${{ secrets.GH_PERSONAL_ACCESS_TOKEN }}

  run-us-east-1-docker:
    name: Adv. Core Image
    uses: ./.github/workflows/_docker.yaml
    needs: [run-repository-state, run-libs-tests, run-us-east-1-base-docker, get-target-branch-name]
    strategy:
      max-parallel: 1
      fail-fast: ${{ needs.get-target-branch-name.outputs.name == 'develop' }} # fixed. desired: TRUE for feature PR & PUSH events
      matrix:
        image:

          - name: gpu-train
            validate-build: false
            self-hosted-runner-type: g4dn.xlarge
            self-hosted-runner-ami: ami-0af5c083127a8adce
            self-hosted-runner-neuron: false
            runner-kind: custom

          - name: neuron-compile
            validate-build: true
            self-hosted-runner-type: inf1.xlarge # (e.g. AWS inferentia gen1 chips)
            self-hosted-runner-ami: ami-07b4e00e2c69c3702
            self-hosted-runner-neuron: true
            runner-kind: custom

          - name: neuron-inference
            validate-build: true
            self-hosted-runner-type: inf1.xlarge # (e.g. AWS inferentia gen1 chips)
            self-hosted-runner-ami: ami-07b4e00e2c69c3702
            self-hosted-runner-neuron: true
            runner-kind: custom

          - name: fastapi-serve
            validate-build: false
            self-hosted-runner-neuron: false
            runner-kind: ubuntu-20.04

          - name: beam-backfill
            validate-build: false
            self-hosted-runner-neuron: false
            runner-kind: ubuntu-20.04

          - name: beam-worker
            validate-build: false
            self-hosted-runner-neuron: false
            runner-kind: ubuntu-20.04

        base-region: [us-east-1]
        region: [us-east-1]

    with:
      environment: prod
      image: ${{ matrix.image.name }}
      base-region: ${{ matrix.base-region }}
      region: ${{ matrix.region }}
      tag: ${{ needs.run-repository-state.outputs.tag }}
      validate-build: ${{ matrix.image.validate-build }}
      release: ${{ needs.get-target-branch-name.outputs.name == 'main' || github.actor == 'dependabot[bot]' }} # if PR to main or dependabot PR
      runner-kind: ${{ matrix.image.runner-kind }}
      self-hosted-runner-type: ${{ matrix.image.self-hosted-runner-type }}
      self-hosted-runner-ami: ${{ matrix.image.self-hosted-runner-ami }}
      self-hosted-runner-neuron: ${{ matrix.image.self-hosted-runner-neuron }}
    secrets:
      AWS_ACCOUNT_ID: ${{ secrets.AWS_ACCOUNT_ID }}
      AWS_DEFAULT_REGION: ${{ secrets.AWS_DEFAULT_REGION }}
      AWS_ACCESS_KEY_ID: ${{ secrets.AWS_ACCESS_KEY_ID }}
      AWS_SECRET_ACCESS_KEY: ${{ secrets.AWS_SECRET_ACCESS_KEY }}
      GH_PERSONAL_ACCESS_TOKEN: ${{ secrets.GH_PERSONAL_ACCESS_TOKEN }}

  run-us-east-2-docker:
    name: KF Core Image
    uses: ./.github/workflows/_docker.yaml
    needs: [run-repository-state, run-libs-tests, run-us-east-1-base-docker, get-target-branch-name]
    strategy:
      max-parallel: 1
      fail-fast: ${{ needs.get-target-branch-name.outputs.name == 'develop' }} # fixed. desired: TRUE for feature PR & PUSH events
      matrix:
        image:
          # kubeflow-torch-gpu
          - name: kubeflow-torch-gpu
            base-region: us-east-1
            self-hosted-runner-type: m7a.medium # only need the disk space here, not GPUs
            runner-kind: custom

          # kubeflow-torch-inf
          - name: kubeflow-torch-inf
            base-region: us-east-1
            runner-kind: ubuntu-20.04

          # kubeflow-jupyter
          - name: kubeflow-jupyter
            base-region: us-east-1
            runner-kind: ubuntu-20.04

          # kubeflow-torch-cpu
          - name: kubeflow-torch-cpu
            base-region: us-east-2
            runner-kind: ubuntu-20.04

          # kubeflow-data-science
          - name: kubeflow-data-science
            base-region: us-east-2
            runner-kind: ubuntu-20.04

          # dask-base
          - name: dask-base
            base-region: us-east-1
            runner-kind: ubuntu-20.04

        validate-build: [false]
        region: [us-east-2]
        self-hosted-runner-neuron: [false]

    with:
      environment: prod
      image: ${{ matrix.image.name }}
      region: ${{ matrix.region }}
      base-region: ${{ matrix.image.base-region }}
      tag: ${{ needs.run-repository-state.outputs.tag }}
      validate-build: ${{ matrix.validate-build }}
      release: ${{ needs.get-target-branch-name.outputs.name == 'main' || github.actor == 'dependabot[bot]' }} # if PR to main or dependabot PR
      runner-kind: ${{ matrix.image.runner-kind }}
      self-hosted-runner-type: ${{ matrix.image.self-hosted-runner-type }}
      self-hosted-runner-neuron: ${{ matrix.self-hosted-runner-neuron }}
    secrets:
      AWS_ACCOUNT_ID: ${{ secrets.AWS_ACCOUNT_ID }}
      AWS_DEFAULT_REGION: ${{ secrets.AWS_DEFAULT_REGION }}
      AWS_ACCESS_KEY_ID: ${{ secrets.AWS_ACCESS_KEY_ID }}
      AWS_SECRET_ACCESS_KEY: ${{ secrets.AWS_SECRET_ACCESS_KEY }}
      GH_PERSONAL_ACCESS_TOKEN: ${{ secrets.GH_PERSONAL_ACCESS_TOKEN }}

  # ===============================================
  # PROJECTS
  # ===============================================

  # keywords

  run-keywords-project:
    name: Keywords Project
    uses: ./.github/workflows/_projects.yaml
    needs: [run-repository-state, run-libs-tests, get-target-branch-name]
    strategy:
      max-parallel: 5
      fail-fast: ${{ needs.get-target-branch-name.outputs.name == 'develop' }} # fixed. desired: TRUE for feature PR & PUSH events
      matrix:
        components:
          # NOTE: list of project components to run

          # train
          - name: train
            download-model: false
            integration: false
            functional: false
            load: false
            upload-test-results: false
            runner-kind: ubuntu-20.04

          # compile
          - name: compile
            download-model: false
            integration: false
            functional: false
            load: false
            upload-test-results: false
            runner-kind: ubuntu-20.04

          # serve
          - name: serve
            download-model: true
            integration: true
            functional: true
            load: true
            upload-test-results: true
            runner-kind: custom
            self-hosted-runner-type: inf1.xlarge

    with:
      project: keywords
      environment: prod
      component: ${{ matrix.components.name }}
      tag: ${{ needs.run-repository-state.outputs.tag }}
      download-model: ${{ matrix.components.download-model }}
      integration: ${{ matrix.components.integration }}
      functional: ${{ matrix.components.functional }}
      load: ${{ matrix.components.load }}
      upload-test-results: ${{ matrix.components.upload-test-results }}
      release: ${{ needs.get-target-branch-name.outputs.name == 'main' || github.actor == 'dependabot[bot]' }} # if PR to main or dependabot PR
      runner-kind: ${{ matrix.components.runner-kind }}
      self-hosted-runner-type: ${{ matrix.components.self-hosted-runner-type }}
    secrets:
      AWS_ACCOUNT_ID: ${{ secrets.AWS_ACCOUNT_ID }}
      AWS_DEFAULT_REGION: ${{ secrets.AWS_DEFAULT_REGION }}
      AWS_ACCESS_KEY_ID: ${{ secrets.AWS_ACCESS_KEY_ID }}
      AWS_SECRET_ACCESS_KEY: ${{ secrets.AWS_SECRET_ACCESS_KEY }}
      GH_PERSONAL_ACCESS_TOKEN: ${{ secrets.GH_PERSONAL_ACCESS_TOKEN }}
      OPENAI_API_KEY: ${{ secrets.OPENAI_API_KEY }}
      NEPTUNE_API_TOKEN: ${{ secrets.NEPTUNE_API_TOKEN }}
      INTERNAL_ML_ENDPOINT_API_KEY: ${{ secrets.INTERNAL_ML_ENDPOINT_API_KEY }}

  # summarization

  run-summarization-project:
    name: Sum. Project
    uses: ./.github/workflows/_projects.yaml
    needs: [run-repository-state, run-libs-tests, get-target-branch-name]
    strategy:
      max-parallel: 10
      fail-fast: ${{ needs.get-target-branch-name.outputs.name == 'develop' }} # fixed. desired: TRUE for feature PR & PUSH events
      matrix:
        components:
          # NOTE: list of project components to run

          # serve
          - name: serve
            download-model: false
            integration: false
            functional: false
            load: false
            upload-test-results: false
            runner-kind: ubuntu-20.04

    with:
      project: summarization
      environment: prod
      component: ${{ matrix.components.name }}
      tag: ${{ needs.run-repository-state.outputs.tag }}
      download-model: ${{ matrix.components.download-model }}
      integration: ${{ matrix.components.integration }}
      functional: ${{ matrix.components.functional }}
      load: ${{ matrix.components.load }}
      upload-test-results: ${{ matrix.components.upload-test-results }}
      release: ${{ needs.get-target-branch-name.outputs.name == 'main' || github.actor == 'dependabot[bot]' }} # if PR to main or dependabot PR
      runner-kind: ${{ matrix.components.runner-kind }}
      self-hosted-runner-type: ${{ matrix.components.self-hosted-runner-type }}
    secrets:
      AWS_ACCOUNT_ID: ${{ secrets.AWS_ACCOUNT_ID }}
      AWS_DEFAULT_REGION: ${{ secrets.AWS_DEFAULT_REGION }}
      AWS_ACCESS_KEY_ID: ${{ secrets.AWS_ACCESS_KEY_ID }}
      AWS_SECRET_ACCESS_KEY: ${{ secrets.AWS_SECRET_ACCESS_KEY }}
      GH_PERSONAL_ACCESS_TOKEN: ${{ secrets.GH_PERSONAL_ACCESS_TOKEN }}
      OPENAI_API_KEY: ${{ secrets.OPENAI_API_KEY }}
      NEPTUNE_API_TOKEN: ${{ secrets.NEPTUNE_API_TOKEN }}
      INTERNAL_ML_ENDPOINT_API_KEY: ${{ secrets.INTERNAL_ML_ENDPOINT_API_KEY }}

  # gch-summarization

  run-gch-summarization-project:
    name: GCH-Sum. Project
    uses: ./.github/workflows/_projects.yaml
    needs: [run-repository-state, run-libs-tests, get-target-branch-name]
    strategy:
      max-parallel: 10
      fail-fast: ${{ needs.get-target-branch-name.outputs.name == 'develop' }} # fixed. desired: TRUE for feature PR & PUSH events
      matrix:
        components:
          # NOTE: list of project components to run

          # train
          - name: train
            download-model: false
            integration: false
            functional: false
            load: false
            upload-test-results: false
            runner-kind: ubuntu-20.04
            self-hosted-runner-neuron: false

          # serve
          - name: serve
            download-model: true
            integration: false
            functional: true
            load: true
            upload-test-results: true
            runner-kind: custom
            self-hosted-runner-type: g4dn.xlarge
            self-hosted-runner-ami: ami-0af5c083127a8adce
            self-hosted-runner-neuron: false

          # backfill
          - name: backfill
            download-model: false
            integration: false
            functional: false
            load: false
            upload-test-results: false
            runner-kind: ubuntu-20.04
            self-hosted-runner-neuron: false

    with:
      project: gch-summarization
      environment: prod
      component: ${{ matrix.components.name }}
      tag: ${{ needs.run-repository-state.outputs.tag }}
      download-model: ${{ matrix.components.download-model }}
      integration: ${{ matrix.components.integration }}
      functional: ${{ matrix.components.functional }}
      load: ${{ matrix.components.load }}
      upload-test-results: ${{ matrix.components.upload-test-results }}
      release: ${{ needs.get-target-branch-name.outputs.name == 'main' || github.actor == 'dependabot[bot]' }} # if PR to main or dependabot PR
      runner-kind: ${{ matrix.components.runner-kind }}
      self-hosted-runner-type: ${{ matrix.components.self-hosted-runner-type }}
      self-hosted-runner-ami: ${{ matrix.components.self-hosted-runner-ami }}
      self-hosted-runner-neuron: ${{ matrix.components.self-hosted-runner-neuron }}
    secrets:
      AWS_ACCOUNT_ID: ${{ secrets.AWS_ACCOUNT_ID }}
      AWS_DEFAULT_REGION: ${{ secrets.AWS_DEFAULT_REGION }}
      AWS_ACCESS_KEY_ID: ${{ secrets.AWS_ACCESS_KEY_ID }}
      AWS_SECRET_ACCESS_KEY: ${{ secrets.AWS_SECRET_ACCESS_KEY }}
      GH_PERSONAL_ACCESS_TOKEN: ${{ secrets.GH_PERSONAL_ACCESS_TOKEN }}
      OPENAI_API_KEY: ${{ secrets.OPENAI_API_KEY }}
      NEPTUNE_API_TOKEN: ${{ secrets.NEPTUNE_API_TOKEN }}
      INTERNAL_ML_ENDPOINT_API_KEY: ${{ secrets.INTERNAL_ML_ENDPOINT_API_KEY }}

  # entity-linking

  run-entity-linking-project:
    name: Entity Linking Project
    uses: ./.github/workflows/_projects.yaml
    needs: [run-repository-state, run-libs-tests, get-target-branch-name]
    strategy:
      max-parallel: 10
      fail-fast: ${{ needs.get-target-branch-name.outputs.name == 'develop' }} # fixed. desired: TRUE for feature PR & PUSH events
      matrix:
        components:
          # NOTE: list of project components to run

          # serve
          - name: serve
            download-model: true
            integration: true
            functional: true
            load: false
            upload-test-results: false
            runner-kind: custom
            self-hosted-runner-type: inf1.xlarge

          # backfill
          - name: backfill
            download-model: false
            integration: false
            functional: false
            load: false
            upload-test-results: false
            runner-kind: ubuntu-20.04
            self-hosted-runner-neuron: false

    with:
      project: entity-linking
      environment: prod
      component: ${{ matrix.components.name }}
      tag: ${{ needs.run-repository-state.outputs.tag }}
      download-model: ${{ matrix.components.download-model }}
      integration: ${{ matrix.components.integration }}
      functional: ${{ matrix.components.functional }}
      load: ${{ matrix.components.load }}
      upload-test-results: ${{ matrix.components.upload-test-results }}
      release: ${{ needs.get-target-branch-name.outputs.name == 'main' || github.actor == 'dependabot[bot]' }} # if PR to main or dependabot PR
      runner-kind: ${{ matrix.components.runner-kind }}
      self-hosted-runner-type: ${{ matrix.components.self-hosted-runner-type }}
    secrets:
      AWS_ACCOUNT_ID: ${{ secrets.AWS_ACCOUNT_ID }}
      AWS_DEFAULT_REGION: ${{ secrets.AWS_DEFAULT_REGION }}
      AWS_ACCESS_KEY_ID: ${{ secrets.AWS_ACCESS_KEY_ID }}
      AWS_SECRET_ACCESS_KEY: ${{ secrets.AWS_SECRET_ACCESS_KEY }}
      GH_PERSONAL_ACCESS_TOKEN: ${{ secrets.GH_PERSONAL_ACCESS_TOKEN }}
      OPENAI_API_KEY: ${{ secrets.OPENAI_API_KEY }}
      NEPTUNE_API_TOKEN: ${{ secrets.NEPTUNE_API_TOKEN }}
      INTERNAL_ML_ENDPOINT_API_KEY: ${{ secrets.INTERNAL_ML_ENDPOINT_API_KEY }}


  # sentiment

  run-sentiment-project:
    name: Sentiment Project
    uses: ./.github/workflows/_projects.yaml
    needs: [run-repository-state, run-libs-tests, get-target-branch-name]
    strategy:
      max-parallel: 10
      fail-fast: ${{ needs.get-target-branch-name.outputs.name == 'develop' }} # fixed. desired: TRUE for feature PR & PUSH events
      matrix:
        components:
          # NOTE: list of project components to run

          # train
          - name: train
            download-model: false
            integration: false
            functional: false
            load: false
            upload-test-results: false
            runner-kind: ubuntu-20.04

          # compile
          - name: compile
            download-model: false
            integration: false
            functional: false
            load: false
            upload-test-results: false
            runner-kind: ubuntu-20.04

          # serve
          - name: serve
            download-model: true
            integration: false
            functional: true
            load: true
            upload-test-results: true
            runner-kind: custom
            self-hosted-runner-type: inf1.xlarge

    with:
      project: sentiment
      environment: prod
      component: ${{ matrix.components.name }}
      tag: ${{ needs.run-repository-state.outputs.tag }}
      download-model: ${{ matrix.components.download-model }}
      integration: ${{ matrix.components.integration }}
      functional: ${{ matrix.components.functional }}
      load: ${{ matrix.components.load }}
      upload-test-results: ${{ matrix.components.upload-test-results }}
      release: ${{ needs.get-target-branch-name.outputs.name == 'main' || github.actor == 'dependabot[bot]' }} # if PR to main or dependabot PR
      runner-kind: ${{ matrix.components.runner-kind }}
      self-hosted-runner-type: ${{ matrix.components.self-hosted-runner-type }}
    secrets:
      AWS_ACCOUNT_ID: ${{ secrets.AWS_ACCOUNT_ID }}
      AWS_DEFAULT_REGION: ${{ secrets.AWS_DEFAULT_REGION }}
      AWS_ACCESS_KEY_ID: ${{ secrets.AWS_ACCESS_KEY_ID }}
      AWS_SECRET_ACCESS_KEY: ${{ secrets.AWS_SECRET_ACCESS_KEY }}
      GH_PERSONAL_ACCESS_TOKEN: ${{ secrets.GH_PERSONAL_ACCESS_TOKEN }}
      OPENAI_API_KEY: ${{ secrets.OPENAI_API_KEY }}
      NEPTUNE_API_TOKEN: ${{ secrets.NEPTUNE_API_TOKEN }}
      INTERNAL_ML_ENDPOINT_API_KEY: ${{ secrets.INTERNAL_ML_ENDPOINT_API_KEY }}

  # iptc

  run-iptc-project:
    name: IPTC Project
    uses: ./.github/workflows/_projects.yaml
    needs: [run-repository-state, run-libs-tests, get-target-branch-name]
    strategy:
      max-parallel: 10
      fail-fast: ${{ needs.get-target-branch-name.outputs.name == 'develop' }} # fixed. desired: TRUE for feature PR & PUSH events
      matrix:
        components:
          # NOTE: list of project components to run

          # ingest
          - name: ingest
            download-model: false
            integration: false
            functional: false
            load: false
            upload-test-results: false
            runner-kind: ubuntu-20.04
            self-hosted-runner-neuron: false

          # register
          - name: register
            download-model: false
            integration: false
            functional: false
            load: false
            upload-test-results: false
            runner-kind: ubuntu-20.04
            self-hosted-runner-neuron: false

          # train
          - name: train
            download-model: false
            integration: false
            functional: false
            load: false
            upload-test-results: false
            runner-kind: custom
            self-hosted-runner-type: g4dn.2xlarge
            self-hosted-runner-ami: ami-0af5c083127a8adce
            self-hosted-runner-neuron: false

          # compile
          - name: compile
            download-model: false
            integration: false
            functional: false
            load: false
            upload-test-results: false
            runner-kind: ubuntu-20.04
            self-hosted-runner-neuron: false

    with:
      project: iptc
      environment: prod
      component: ${{ matrix.components.name }}
      tag: ${{ needs.run-repository-state.outputs.tag }}
      download-model: ${{ matrix.components.download-model }}
      integration: ${{ matrix.components.integration }}
      functional: ${{ matrix.components.functional }}
      load: ${{ matrix.components.load }}
      upload-test-results: ${{ matrix.components.upload-test-results }}
      release: ${{ needs.get-target-branch-name.outputs.name == 'main' || github.actor == 'dependabot[bot]' }} # if PR to main or dependabot PR
      runner-kind: ${{ matrix.components.runner-kind }}
      self-hosted-runner-type: ${{ matrix.components.self-hosted-runner-type }}
<<<<<<< HEAD
      self-hosted-runner-ami: ${{ matrix.components.self-hosted-runner-ami }}
      self-hosted-runner-neuron: ${{ matrix.components.self-hosted-runner-neuron }}
=======
      self-hosted-runner-neuron: false
      self-hosted-runner-ami: ${{ matrix.components.self-hosted-runner-ami }}

>>>>>>> 74b3a767
    secrets:
      AWS_ACCOUNT_ID: ${{ secrets.AWS_ACCOUNT_ID }}
      AWS_DEFAULT_REGION: ${{ secrets.AWS_DEFAULT_REGION }}
      AWS_ACCESS_KEY_ID: ${{ secrets.AWS_ACCESS_KEY_ID }}
      AWS_SECRET_ACCESS_KEY: ${{ secrets.AWS_SECRET_ACCESS_KEY }}
      GH_PERSONAL_ACCESS_TOKEN: ${{ secrets.GH_PERSONAL_ACCESS_TOKEN }}
      OPENAI_API_KEY: ${{ secrets.OPENAI_API_KEY }}
      NEPTUNE_API_TOKEN: ${{ secrets.NEPTUNE_API_TOKEN }}
      INTERNAL_ML_ENDPOINT_API_KEY: ${{ secrets.INTERNAL_ML_ENDPOINT_API_KEY }}

  # ner

  run-ner-project:
    name: NER Project
    uses: ./.github/workflows/_projects.yaml
    needs: [run-repository-state, run-libs-tests, get-target-branch-name]
    strategy:
      max-parallel: 10
      fail-fast: ${{ needs.get-target-branch-name.outputs.name == 'develop' }} # fixed. desired: TRUE for feature PR & PUSH events
      matrix:
        components:
          # NOTE: list of project components to run

          # train
          - name: train
            download-model: false
            integration: false
            functional: false
            load: false
            upload-test-results: false
            runner-kind: ubuntu-20.04

          # compile
          - name: compile
            download-model: false
            integration: false
            functional: false
            load: false
            upload-test-results: false
            runner-kind: ubuntu-20.04

          # backfill
          - name: backfill
            download-model: false
            integration: false
            functional: false
            load: false
            upload-test-results: false
            runner-kind: ubuntu-20.04

          # serve
          - name: serve
            download-model: true
            integration: false
            functional: true
            load: true
            upload-test-results: true
            runner-kind: custom
            self-hosted-runner-type: inf1.xlarge

    with:
      project: ner
      environment: prod
      component: ${{ matrix.components.name }}
      tag: ${{ needs.run-repository-state.outputs.tag }}
      download-model: ${{ matrix.components.download-model }}
      integration: ${{ matrix.components.integration }}
      functional: ${{ matrix.components.functional }}
      load: ${{ matrix.components.load }}
      upload-test-results: ${{ matrix.components.upload-test-results }}
      release: ${{ needs.get-target-branch-name.outputs.name == 'main' || github.actor == 'dependabot[bot]' }} # if PR to main or dependabot PR
      runner-kind: ${{ matrix.components.runner-kind }}
      self-hosted-runner-type: ${{ matrix.components.self-hosted-runner-type }}
    secrets:
      AWS_ACCOUNT_ID: ${{ secrets.AWS_ACCOUNT_ID }}
      AWS_DEFAULT_REGION: ${{ secrets.AWS_DEFAULT_REGION }}
      AWS_ACCESS_KEY_ID: ${{ secrets.AWS_ACCESS_KEY_ID }}
      AWS_SECRET_ACCESS_KEY: ${{ secrets.AWS_SECRET_ACCESS_KEY }}
      GH_PERSONAL_ACCESS_TOKEN: ${{ secrets.GH_PERSONAL_ACCESS_TOKEN }}
      OPENAI_API_KEY: ${{ secrets.OPENAI_API_KEY }}
      NEPTUNE_API_TOKEN: ${{ secrets.NEPTUNE_API_TOKEN }}
      INTERNAL_ML_ENDPOINT_API_KEY: ${{ secrets.INTERNAL_ML_ENDPOINT_API_KEY }}

  # lsh

  run-lsh-project:
    name: LSH Project
    uses: ./.github/workflows/_projects.yaml
    needs: [run-repository-state, run-libs-tests, get-target-branch-name]
    strategy:
      max-parallel: 10
      fail-fast: ${{ needs.get-target-branch-name.outputs.name == 'develop' }} # fixed. desired: TRUE for feature PR & PUSH events
      matrix:
        components:
          # NOTE: list of project components to run

          # serve
          - name: serve
            download-model: false
            integration: true
            functional: true
            load: false
            upload-test-results: false
            runner-kind: ubuntu-20.04

    with:
      project: lsh
      environment: prod
      component: ${{ matrix.components.name }}
      tag: ${{ needs.run-repository-state.outputs.tag }}
      download-model: ${{ matrix.components.download-model }}
      integration: ${{ matrix.components.integration }}
      functional: ${{ matrix.components.functional }}
      load: ${{ matrix.components.load }}
      upload-test-results: ${{ matrix.components.upload-test-results }}
      release: ${{ needs.get-target-branch-name.outputs.name == 'main' || github.actor == 'dependabot[bot]' }} # if PR to main or dependabot PR
      runner-kind: ${{ matrix.components.runner-kind }}
      self-hosted-runner-type: ${{ matrix.components.self-hosted-runner-type }}
    secrets:
      AWS_ACCOUNT_ID: ${{ secrets.AWS_ACCOUNT_ID }}
      AWS_DEFAULT_REGION: ${{ secrets.AWS_DEFAULT_REGION }}
      AWS_ACCESS_KEY_ID: ${{ secrets.AWS_ACCESS_KEY_ID }}
      AWS_SECRET_ACCESS_KEY: ${{ secrets.AWS_SECRET_ACCESS_KEY }}
      GH_PERSONAL_ACCESS_TOKEN: ${{ secrets.GH_PERSONAL_ACCESS_TOKEN }}
      OPENAI_API_KEY: ${{ secrets.OPENAI_API_KEY }}
      NEPTUNE_API_TOKEN: ${{ secrets.NEPTUNE_API_TOKEN }}
      INTERNAL_ML_ENDPOINT_API_KEY: ${{ secrets.INTERNAL_ML_ENDPOINT_API_KEY }}


  run-topic-project:
    name: Topic Project
    uses: ./.github/workflows/_projects.yaml
    needs: [run-repository-state, run-libs-tests, get-target-branch-name]
    strategy:
      max-parallel: 10
      fail-fast: ${{ needs.get-target-branch-name.outputs.name == 'develop' }} # fixed. desired: TRUE for feature PR & PUSH events
      matrix:
        components:
          # NOTE: list of project components to run

          # register
          - name: register
            download-model: false
            integration: false
            functional: false
            load: false
            upload-test-results: false
            runner-kind: ubuntu-20.04
            self-hosted-runner-neuron: false

          # train
          - name: train
            download-model: false
            integration: false
            functional: false
            load: false
            upload-test-results: false
            runner-kind: custom
            self-hosted-runner-type: c6i.xlarge
            self-hosted-runner-neuron: false


          # serve
          - name: serve
            download-model: true
            integration: false
            functional: true
            load: true
            upload-test-results: true
            runner-kind: custom
            self-hosted-runner-type: c6i.xlarge
            self-hosted-runner-neuron: false


          # backfill
          - name: backfill
            download-model: false
            integration: false
            functional: false
            load: false
            upload-test-results: false
            runner-kind: ubuntu-20.04
            self-hosted-runner-neuron: false

    with:
      project: topic
      environment: prod
      component: ${{ matrix.components.name }}
      tag: ${{ needs.run-repository-state.outputs.tag }}
      download-model: ${{ matrix.components.download-model }}
      integration: ${{ matrix.components.integration }}
      functional: ${{ matrix.components.functional }}
      load: ${{ matrix.components.load }}
      upload-test-results: ${{ matrix.components.upload-test-results }}
      release: ${{ needs.get-target-branch-name.outputs.name == 'main' || github.actor == 'dependabot[bot]' }} # if PR to main or dependabot PR
      runner-kind: ${{ matrix.components.runner-kind }}
      self-hosted-runner-type: ${{ matrix.components.self-hosted-runner-type }}
      self-hosted-runner-neuron: ${{ matrix.components.self-hosted-runner-neuron }}
    secrets:
      AWS_ACCOUNT_ID: ${{ secrets.AWS_ACCOUNT_ID }}
      AWS_DEFAULT_REGION: ${{ secrets.AWS_DEFAULT_REGION }}
      AWS_ACCESS_KEY_ID: ${{ secrets.AWS_ACCESS_KEY_ID }}
      AWS_SECRET_ACCESS_KEY: ${{ secrets.AWS_SECRET_ACCESS_KEY }}
      GH_PERSONAL_ACCESS_TOKEN: ${{ secrets.GH_PERSONAL_ACCESS_TOKEN }}
      OPENAI_API_KEY: ${{ secrets.OPENAI_API_KEY }}
      NEPTUNE_API_TOKEN: ${{ secrets.NEPTUNE_API_TOKEN }}
      INTERNAL_ML_ENDPOINT_API_KEY: ${{ secrets.INTERNAL_ML_ENDPOINT_API_KEY }}

  # transcript-segmentation

  run-transcript-segmentation-project:
    name: Transcr. Segm. Project
    uses: ./.github/workflows/_projects.yaml
    needs: [run-repository-state, run-libs-tests, get-target-branch-name]
    strategy:
      max-parallel: 10
      fail-fast: ${{ needs.get-target-branch-name.outputs.name == 'develop' }} # fixed. desired: TRUE for feature PR & PUSH events
      matrix:
        components:
          # NOTE: list of project components to run

          # serve
          - name: serve
            download-model: false
            integration: true
            functional: true
            load: false
            upload-test-results: false
            runner-kind: ubuntu-20.04

    with:
      project: transcript-segmentation
      environment: prod
      component: ${{ matrix.components.name }}
      tag: ${{ needs.run-repository-state.outputs.tag }}
      download-model: ${{ matrix.components.download-model }}
      integration: ${{ matrix.components.integration }}
      functional: ${{ matrix.components.functional }}
      load: ${{ matrix.components.load }}
      upload-test-results: ${{ matrix.components.upload-test-results }}
      release: ${{ needs.get-target-branch-name.outputs.name == 'main' || github.actor == 'dependabot[bot]' }} # if PR to main or dependabot PR
      runner-kind: ${{ matrix.components.runner-kind }}
      self-hosted-runner-type: ${{ matrix.components.self-hosted-runner-type }}
    secrets:
      AWS_ACCOUNT_ID: ${{ secrets.AWS_ACCOUNT_ID }}
      AWS_DEFAULT_REGION: ${{ secrets.AWS_DEFAULT_REGION }}
      AWS_ACCESS_KEY_ID: ${{ secrets.AWS_ACCESS_KEY_ID }}
      AWS_SECRET_ACCESS_KEY: ${{ secrets.AWS_SECRET_ACCESS_KEY }}
      GH_PERSONAL_ACCESS_TOKEN: ${{ secrets.GH_PERSONAL_ACCESS_TOKEN }}
      OPENAI_API_KEY: ${{ secrets.OPENAI_API_KEY }}
      NEPTUNE_API_TOKEN: ${{ secrets.NEPTUNE_API_TOKEN }}
      INTERNAL_ML_ENDPOINT_API_KEY: ${{ secrets.INTERNAL_ML_ENDPOINT_API_KEY }}

  # topic-summarization

  run-topic-summarization-project:
    name: Topic Sum. Project
    uses: ./.github/workflows/_projects.yaml
    needs: [run-repository-state, run-libs-tests, get-target-branch-name]
    strategy:
      max-parallel: 10
      fail-fast: ${{ needs.get-target-branch-name.outputs.name == 'develop' }} # fixed. desired: TRUE for feature PR & PUSH events
      matrix:
        components:
          # NOTE: list of project components to run

          # serve
          - name: serve
            download-model: false
            integration: true
            functional: true
            load: false
            upload-test-results: false
            runner-kind: ubuntu-20.04

          # backfill
          - name: backfill
            download-model: false
            integration: false
            functional: false
            load: false
            upload-test-results: false
            runner-kind: ubuntu-20.04

    with:
      project: topic-summarization
      environment: prod
      component: ${{ matrix.components.name }}
      tag: ${{ needs.run-repository-state.outputs.tag }}
      download-model: ${{ matrix.components.download-model }}
      integration: ${{ matrix.components.integration }}
      functional: ${{ matrix.components.functional }}
      load: ${{ matrix.components.load }}
      upload-test-results: ${{ matrix.components.upload-test-results }}
      release: ${{ needs.get-target-branch-name.outputs.name == 'main' || github.actor == 'dependabot[bot]' }} # if PR to main or dependabot PR
      runner-kind: ${{ matrix.components.runner-kind }}
      self-hosted-runner-type: ${{ matrix.components.self-hosted-runner-type }}
    secrets:
      AWS_ACCOUNT_ID: ${{ secrets.AWS_ACCOUNT_ID }}
      AWS_DEFAULT_REGION: ${{ secrets.AWS_DEFAULT_REGION }}
      AWS_ACCESS_KEY_ID: ${{ secrets.AWS_ACCESS_KEY_ID }}
      AWS_SECRET_ACCESS_KEY: ${{ secrets.AWS_SECRET_ACCESS_KEY }}
      GH_PERSONAL_ACCESS_TOKEN: ${{ secrets.GH_PERSONAL_ACCESS_TOKEN }}
      OPENAI_API_KEY: ${{ secrets.OPENAI_API_KEY }}
      NEPTUNE_API_TOKEN: ${{ secrets.NEPTUNE_API_TOKEN }}
      INTERNAL_ML_ENDPOINT_API_KEY: ${{ secrets.INTERNAL_ML_ENDPOINT_API_KEY }}

  # ===============================================
  # REGISTER FEATURES
  # ===============================================

  run-register-pipelines:
    name: Register features
    uses: ./.github/workflows/_register-features.yaml
    needs:
      - run-repository-state
      - run-keywords-project
      - run-summarization-project
      - run-gch-summarization-project
      - run-sentiment-project
      - run-ner-project
      - run-lsh-project
      - run-iptc-project
      - run-topic-project
      - run-get-core-dependencies-versions


    strategy:
      fail-fast: ${{ needs.get-target-branch-name.outputs.name == 'develop' }}
      matrix:
        models:
          - project: iptc
            tag: ${{ needs.run-repository-state.outputs.tag }}

          - project: topic
            tag: ${{ needs.run-repository-state.outputs.tag }}
    with:
      environment: prod
      project: ${{ matrix.models.project }}
      tag: ${{ matrix.models.tag }}
      python-version: ${{ needs.run-get-core-dependencies-versions.outputs.python-version }}
      poetry-version: ${{ needs.run-get-core-dependencies-versions.outputs.poetry-version }}
      release: ${{ needs.get-target-branch-name.outputs.name == 'main'}}
      pull-request: ${{ github.event_name == 'pull_request' }}
    secrets:
      AWS_ACCOUNT_ID: ${{ secrets.AWS_ACCOUNT_ID }}
      AWS_DEFAULT_REGION: ${{ secrets.AWS_DEFAULT_REGION }}
      AWS_ACCESS_KEY_ID: ${{ secrets.AWS_ACCESS_KEY_ID }}
      AWS_SECRET_ACCESS_KEY: ${{ secrets.AWS_SECRET_ACCESS_KEY }}
      GH_PERSONAL_ACCESS_TOKEN: ${{ secrets.GH_PERSONAL_ACCESS_TOKEN }}

  # ===============================================
  # TRAIN MODELS
  # ===============================================

  run-train-pipelines:
    name: Train Model
    uses: ./.github/workflows/_train-model.yaml
    needs:
      - run-repository-state
      - run-keywords-project
      - run-summarization-project
      - run-gch-summarization-project
      - run-sentiment-project
      - run-ner-project
      - run-lsh-project
      - run-iptc-project
      - run-topic-project
      - run-register-pipelines
      - get-target-branch-name
      - run-get-core-dependencies-versions

    strategy:
      fail-fast: ${{ needs.get-target-branch-name.outputs.name == 'develop' }}
      matrix:
        models:
          - project: keywords
            sagemaker-runner-type: ml.m4.xlarge
            tag: ${{ needs.run-repository-state.outputs.tag }}
          - project: ner
            sagemaker-runner-type: ml.m4.xlarge
            tag: ${{ needs.run-repository-state.outputs.tag }}
          - project: gch-summarization
            sagemaker-runner-type: ml.m4.xlarge
            tag: ${{ needs.run-repository-state.outputs.tag }}
          - project: topic
            sagemaker-runner-type: ml.p3.2xlarge
            tag: ${{ needs.run-repository-state.outputs.tag }}

    with:
      environment: prod
      project: ${{ matrix.models.project }}
      sagemaker-runner-type: ${{ matrix.models.sagemaker-runner-type }}
      tag: ${{ matrix.models.tag }}
      python-version: ${{ needs.run-get-core-dependencies-versions.outputs.python-version }}
      poetry-version: ${{ needs.run-get-core-dependencies-versions.outputs.poetry-version }}
      release: ${{ needs.get-target-branch-name.outputs.name == 'main' || github.actor == 'dependabot[bot]' }} # if PR to main or dependabot PR
      pull-request: ${{ github.event_name == 'pull_request' }}
    secrets:
      AWS_ACCOUNT_ID: ${{ secrets.AWS_ACCOUNT_ID }}
      AWS_DEFAULT_REGION: ${{ secrets.AWS_DEFAULT_REGION }}
      AWS_ACCESS_KEY_ID: ${{ secrets.AWS_ACCESS_KEY_ID }}
      AWS_SECRET_ACCESS_KEY: ${{ secrets.AWS_SECRET_ACCESS_KEY }}
      GH_PERSONAL_ACCESS_TOKEN: ${{ secrets.GH_PERSONAL_ACCESS_TOKEN }}
      NEPTUNE_API_TOKEN: ${{ secrets.NEPTUNE_API_TOKEN }}

  # ===============================================
  # TRAIN MULTI MODELS
  # ===============================================

  run-multi-train-pipelines:
    name: Train Multi-model
    uses: ./.github/workflows/_train-multi-model.yaml
    needs:
      - run-repository-state
      - run-iptc-project
      - run-register-pipelines
      - get-target-branch-name
      - run-get-core-dependencies-versions

    strategy:
      fail-fast: ${{ needs.get-target-branch-name.outputs.name == 'develop' }}
      max-parallel: 5
      matrix:
        models:
          - project: iptc
            sagemaker-runner-type: ml.g4dn.xlarge
            tag: ${{ needs.run-repository-state.outputs.tag }}
            trained-project: onclusive/iptc-00000000
            trained-model: IP00000000-TRAINED
          - project: iptc
            sagemaker-runner-type: ml.g4dn.xlarge
            tag: ${{ needs.run-repository-state.outputs.tag }}
            trained-project: onclusive/iptc-02000000
            trained-model: IP02000000-TRAINED
          - project: iptc
            sagemaker-runner-type: ml.g4dn.xlarge
            tag: ${{ needs.run-repository-state.outputs.tag }}
            trained-project: onclusive/iptc-04000000
            trained-model: IP04000000-TRAINED

    with:
      environment: prod
      project: ${{ matrix.models.project }}
      sagemaker-runner-type: ${{ matrix.models.sagemaker-runner-type }}
      tag: ${{ matrix.models.tag }}
      trained-project: ${{ matrix.models.trained-project}}
      trained-model: ${{ matrix.models.trained-model}}
      python-version: ${{ needs.run-get-core-dependencies-versions.outputs.python-version }}
      poetry-version: ${{ needs.run-get-core-dependencies-versions.outputs.poetry-version }}
      release: ${{ needs.get-target-branch-name.outputs.name == 'main' || github.actor == 'dependabot[bot]' }} # if PR to main or dependabot PR
      pull-request: ${{ github.event_name == 'pull_request' }}
    secrets:
      AWS_ACCOUNT_ID: ${{ secrets.AWS_ACCOUNT_ID }}
      AWS_DEFAULT_REGION: ${{ secrets.AWS_DEFAULT_REGION }}
      AWS_ACCESS_KEY_ID: ${{ secrets.AWS_ACCESS_KEY_ID }}
      AWS_SECRET_ACCESS_KEY: ${{ secrets.AWS_SECRET_ACCESS_KEY }}
      GH_PERSONAL_ACCESS_TOKEN: ${{ secrets.GH_PERSONAL_ACCESS_TOKEN }}
      NEPTUNE_API_TOKEN: ${{ secrets.NEPTUNE_API_TOKEN }}

  # ===============================================
  # COMPILE MODELS
  # ===============================================

  run-compilation-pipelines:
    name: Compile Model
    uses: ./.github/workflows/_compile-model.yaml
    needs:
      - run-repository-state
      - run-keywords-project
      - run-summarization-project
      - run-sentiment-project
      - run-ner-project
      - run-lsh-project
      - run-iptc-project
      - run-train-pipelines
      - get-target-branch-name

    strategy:
      fail-fast: ${{ needs.get-target-branch-name.outputs.name == 'develop' }}
      matrix:
        models:
          - project: keywords
            self-hosted-runner-type: inf1.2xlarge
            runner-kind: custom
            tag: ${{ needs.run-repository-state.outputs.tag }}

          - project: ner
            self-hosted-runner-type: inf1.2xlarge
            runner-kind: custom
            tag: ${{ needs.run-repository-state.outputs.tag }}

          - project: sentiment
            self-hosted-runner-type: inf1.2xlarge
            runner-kind: custom
            tag: ${{ needs.run-repository-state.outputs.tag }}

    with:
      environment: prod
      runner-kind: ${{ matrix.models.runner-kind }}
      self-hosted-runner-type: ${{ matrix.models.self-hosted-runner-type }}
      project: ${{ matrix.models.project }}
      tag: ${{ matrix.models.tag }}
      release: ${{ needs.get-target-branch-name.outputs.name == 'main' || github.actor == 'dependabot[bot]' }} # if PR to main or dependabot PR
      pull-request: ${{ github.event_name == 'pull_request' }}
      upload-compiled-model: true
    secrets:
      AWS_ACCOUNT_ID: ${{ secrets.AWS_ACCOUNT_ID }}
      AWS_DEFAULT_REGION: ${{ secrets.AWS_DEFAULT_REGION }}
      AWS_ACCESS_KEY_ID: ${{ secrets.AWS_ACCESS_KEY_ID }}
      AWS_SECRET_ACCESS_KEY: ${{ secrets.AWS_SECRET_ACCESS_KEY }}
      GH_PERSONAL_ACCESS_TOKEN: ${{ secrets.GH_PERSONAL_ACCESS_TOKEN }}
      NEPTUNE_API_TOKEN: ${{ secrets.NEPTUNE_API_TOKEN }}

  # ===============================================
  # COMPILE MULTI MODELS
  # ===============================================

  run-multi-compilation-pipelines:
    name: Compile Model
    uses: ./.github/workflows/_compile-multi-model.yaml
    needs:
      - run-repository-state
      - run-iptc-project
      - run-multi-train-pipelines
      - get-target-branch-name

    strategy:
      fail-fast: ${{ needs.get-target-branch-name.outputs.name == 'develop' }}
      max-parallel: 5
      matrix:
        models:
          - project: iptc
            self-hosted-runner-type: inf1.6xlarge
            runner-kind: custom
            tag: ${{ needs.run-repository-state.outputs.tag }}
            uncompiled-project: onclusive/iptc-00000000
            uncompiled-model: IP00000000-TRAINED
            uncompiled-with-id: IP00000000-TRAINED-12
            compiled-project: onclusive/iptc-00000000
            compiled-model: IP00000000-COMPILED
          - project: iptc
            self-hosted-runner-type: inf1.6xlarge
            runner-kind: custom
            tag: ${{ needs.run-repository-state.outputs.tag }}
            uncompiled-project: onclusive/iptc-02000000
            uncompiled-model: IP02000000-TRAINED
            uncompiled-with-id: IP02000000-TRAINED-7
            compiled-project: onclusive/iptc-02000000
            compiled-model: IP02000000-COMPILED
          - project: iptc
            self-hosted-runner-type: inf1.6xlarge
            runner-kind: custom
            tag: ${{ needs.run-repository-state.outputs.tag }}
            uncompiled-project: onclusive/iptc-04000000
            uncompiled-model: IP04000000-TRAINED
            uncompiled-with-id: IP04000000-TRAINED-2
            compiled-project: onclusive/iptc-04000000
            compiled-model: IP04000000-COMPILED

    with:
      environment: prod
      runner-kind: ${{ matrix.models.runner-kind }}
      self-hosted-runner-type: ${{ matrix.models.self-hosted-runner-type }}
      project: ${{ matrix.models.project }}
      tag: ${{ matrix.models.tag }}
      uncompiled-project: ${{ matrix.models.uncompiled-project}}
      uncompiled-model: ${{ matrix.models.uncompiled-model}}
      uncompiled-with-id: ${{ matrix.models.uncompiled-with-id}}
      compiled-project: ${{ matrix.models.compiled-project}}
      compiled-model: ${{ matrix.models.compiled-model}}
      release: ${{ needs.get-target-branch-name.outputs.name == 'main' || github.actor == 'dependabot[bot]' }} # if PR to main or dependabot PR
      pull-request: ${{ github.event_name == 'pull_request' }}
      upload-compiled-model: true
    secrets:
      AWS_ACCOUNT_ID: ${{ secrets.AWS_ACCOUNT_ID }}
      AWS_DEFAULT_REGION: ${{ secrets.AWS_DEFAULT_REGION }}
      AWS_ACCESS_KEY_ID: ${{ secrets.AWS_ACCESS_KEY_ID }}
      AWS_SECRET_ACCESS_KEY: ${{ secrets.AWS_SECRET_ACCESS_KEY }}
      GH_PERSONAL_ACCESS_TOKEN: ${{ secrets.GH_PERSONAL_ACCESS_TOKEN }}
      NEPTUNE_API_TOKEN: ${{ secrets.NEPTUNE_API_TOKEN }}

  # ===============================================
  # APPS
  # ===============================================

  run-apps:
    name: Web App
    uses: ./.github/workflows/_apps.yaml
    needs: [run-repository-state, run-libs-tests, get-target-branch-name]
    strategy:
      max-parallel: 10
      fail-fast: ${{ needs.get-target-branch-name.outputs.name == 'develop' }}
      matrix:
        apps:
          # NOTE: list of apps components to run

          # ========================
          # Prompt manager
          # ========================

          - name: prompt
            component: backend
            integration: true

          - name: prompt
            component: frontend
            integration: false

          - name: entity-fishing
            component: backend
            integration: false

    with:
      environment: prod
      app: ${{ matrix.apps.name }}
      component: ${{ matrix.apps.component }}
      tag: ${{ needs.run-repository-state.outputs.tag }}
      integration: ${{ matrix.apps.integration }}
      release: ${{ needs.get-target-branch-name.outputs.name == 'main' || github.actor == 'dependabot[bot]' }} # if PR to main or dependabot PR
    secrets:
      AWS_ACCOUNT_ID: ${{ secrets.AWS_ACCOUNT_ID }}
      AWS_DEFAULT_REGION: ${{ secrets.AWS_DEFAULT_REGION }}
      AWS_ACCESS_KEY_ID: ${{ secrets.AWS_ACCESS_KEY_ID }}
      AWS_SECRET_ACCESS_KEY: ${{ secrets.AWS_SECRET_ACCESS_KEY }}<|MERGE_RESOLUTION|>--- conflicted
+++ resolved
@@ -689,8 +689,16 @@
             load: false
             upload-test-results: false
             runner-kind: ubuntu-20.04
-            self-hosted-runner-neuron: false
-
+
+          # serve
+          - name: serve
+            download-model: true
+            integration: true
+            functional: true
+            load: true
+            upload-test-results: true
+            runner-kind: custom
+            self-hosted-runner-type: inf1.xlarge
     with:
       project: iptc
       environment: prod
@@ -704,14 +712,6 @@
       release: ${{ needs.get-target-branch-name.outputs.name == 'main' || github.actor == 'dependabot[bot]' }} # if PR to main or dependabot PR
       runner-kind: ${{ matrix.components.runner-kind }}
       self-hosted-runner-type: ${{ matrix.components.self-hosted-runner-type }}
-<<<<<<< HEAD
-      self-hosted-runner-ami: ${{ matrix.components.self-hosted-runner-ami }}
-      self-hosted-runner-neuron: ${{ matrix.components.self-hosted-runner-neuron }}
-=======
-      self-hosted-runner-neuron: false
-      self-hosted-runner-ami: ${{ matrix.components.self-hosted-runner-ami }}
-
->>>>>>> 74b3a767
     secrets:
       AWS_ACCOUNT_ID: ${{ secrets.AWS_ACCOUNT_ID }}
       AWS_DEFAULT_REGION: ${{ secrets.AWS_DEFAULT_REGION }}

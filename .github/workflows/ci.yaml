--- conflicted
+++ resolved
@@ -168,11 +168,9 @@
             base-region: us-east-2
           - name: kubeflow-torch-gpu
             base-region: us-east-1
-<<<<<<< HEAD
           - name: dask-base
-=======
+            base-region: us-east-1
           - name: kubeflow-torch-inf
->>>>>>> cca415e5
             base-region: us-east-1
         validate-build: [false]
         region: [us-east-2]

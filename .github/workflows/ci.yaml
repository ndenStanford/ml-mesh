--- conflicted
+++ resolved
@@ -167,16 +167,9 @@
             integration: false
             functional: false
 
-<<<<<<< HEAD
           - name: io
             integration: true
             functional: false
-
-          - name: queries
-            integration: false
-            functional: false
-=======
->>>>>>> 28e55007
 
     with:
       lib: ${{ matrix.libs.name }}

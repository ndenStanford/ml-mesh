--- conflicted
+++ resolved
@@ -789,8 +789,7 @@
             load: false
             upload-test-results: false
             runner-kind: ubuntu-20.04
-<<<<<<< HEAD
-            setup-neuron: false
+            self-hosted-runner-neuron: false
 
           # serve
           - name: serve
@@ -799,22 +798,9 @@
             functional: true
             load: false
             upload-test-results: false
-            runner-kind: ubuntu-20.04
-            setup-neuron: false
-=======
-            self-hosted-runner-neuron: false
-
-              # train
-          - name: train
-            download-model: false
-            integration: false
-            functional: false
-            load: false
-            upload-test-results: false
             runner-kind: custom
             self-hosted-runner-type: c6i.xlarge
             self-hosted-runner-neuron: false
->>>>>>> 136da9bc
 
     with:
       project: topic
@@ -829,11 +815,7 @@
       release: ${{ needs.get-target-branch-name.outputs.name == 'main' || github.actor == 'dependabot[bot]' }} # if PR to main or dependabot PR
       runner-kind: ${{ matrix.components.runner-kind }}
       self-hosted-runner-type: ${{ matrix.components.self-hosted-runner-type }}
-<<<<<<< HEAD
-      setup-neuron: ${{ matrix.components.setup-neuron }}
-=======
       self-hosted-runner-neuron: ${{ matrix.components.self-hosted-runner-neuron }}
->>>>>>> 136da9bc
     secrets:
       AWS_ACCOUNT_ID: ${{ secrets.AWS_ACCOUNT_ID }}
       AWS_DEFAULT_REGION: ${{ secrets.AWS_DEFAULT_REGION }}
@@ -861,11 +843,8 @@
       - run-lsh-project
       - run-iptc-project
       - run-topic-project
-<<<<<<< HEAD
-=======
       - run-get-core-dependencies-versions
 
->>>>>>> 136da9bc
 
     strategy:
       fail-fast: ${{ needs.get-target-branch-name.outputs.name == 'develop' }}
@@ -928,9 +907,6 @@
           - project: gch-summarization
             sagemaker-runner-type: ml.m4.xlarge
             tag: ${{ needs.run-repository-state.outputs.tag }}
-          - project: topic
-            sagemaker-runner-type: ml.g4dn.2xlarge
-            tag: ${{ needs.run-repository-state.outputs.tag }}
 
     with:
       environment: prod

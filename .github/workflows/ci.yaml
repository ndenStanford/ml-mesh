--- conflicted
+++ resolved
@@ -886,7 +886,6 @@
             load: false
             upload-test-results: false
             runner-kind: ubuntu-20.04
-<<<<<<< HEAD
 
           # backfill
           - name: backfill
@@ -908,9 +907,6 @@
             runner-kind: custom
             self-hosted-runner-type: inf1.xlarge
         use-cache: [true]
-=======
-            use-cache: true
->>>>>>> 34dcb2b0
 
     with:
       project: ner

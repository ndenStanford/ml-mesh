---
name       : ML-mesh CI Workflow

on         :
  push:
    branches:
      - main
      - develop
  pull_request:
    branches:
      - main
      - develop
    types:
      - ready_for_review
      - opened
      - synchronize
      - reopened

concurrency:
  cancel-in-progress: ${{ github.event_name == 'pull_request' }}
  group: Deployment ${{ github.ref_name }}

jobs       :
  # ===============================================
  # QUALITY CHECKS
  # ===============================================

  run-code-quality-checks:
    name: Run Pre-Commit Checks
    uses: ./.github/workflows/_code-quality.yaml
    with:
      environment: prod
      pull-request: false # run pre commit suite on all files, but retain toggle logic in _code-quality flow for now
      timeout: 10

  # ===============================================
  # GET REPOSITORY STATE
  # ===============================================

  run-repository-state:
    name: Get Repository metadata
    uses: ./.github/workflows/_repository-state.yaml
    needs: [run-code-quality-checks]
    with:
      pull-request: ${{ github.event_name == 'pull_request' }}
      target-branch: ${{ github.ref_name }}
      prerelease: ${{ github.ref_name == 'develop' }}
      include-pre-releases: ${{ github.ref_name == 'develop' }}
    secrets:
      GITHUB_TOKEN_: ${{ secrets.GITHUB_TOKEN }}

  # ===============================================
  # TEST LIBS
  # ===============================================

  run-libs-tests:
    name: Run libraries unit and integration tests.
    uses: ./.github/workflows/_libs.yaml
    needs: [run-repository-state]

    strategy:
      max-parallel: 5
      fail-fast: ${{ github.ref_name != 'main' }}
      matrix:
        python-version: [3.8.16]
        poetry-version: [1.3.2]
        libs:
          - name: core
            integration: false
            functional: false

          - name: compile
            integration: false
            functional: false

          - name: models
            integration: false
            functional: false

          - name: serving
            integration: false
            functional: false

          - name: tracking
            integration: false
            functional: false # TODO: turn this to true when self hosted runners are available.

          - name: nlp
            integration: false
            functional: false

    with:
      lib: ${{ matrix.libs.name }}
      integration: ${{ matrix.libs.integration }}
      functional: ${{ matrix.libs.functional }}
      python-version: ${{ matrix.python-version }}
      poetry-version: ${{ matrix.poetry-version }}
      pull-request: ${{ github.event_name == 'pull_request' }}
      release: ${{ github.ref_name == 'main' }}

  # ===============================================
  # DOCKER
  # ===============================================

  run-us-east-1-docker:
    name: Core Docker Images.
    uses: ./.github/workflows/_docker.yaml
    needs: [run-repository-state, run-libs-tests]
    strategy:
      max-parallel: 1
      fail-fast: ${{ github.ref_name != 'main' }}
      matrix:
<<<<<<< HEAD
        image: [python-base, gpu-base, neuron-compile, neuron-inference, kubeflow-jupyter, kubeflow-torch-cpu, kubeflow-data-science, fastapi-serve]
=======
        image:
          - python-base
          - neuron-compile
          - neuron-inference
          - fastapi-serve
>>>>>>> 28afbe83
        validate-build: [false]
        region: [us-east-1]

    with:
      environment: prod
      image: ${{ matrix.image }}
      region: ${{ matrix.region }}
      tag: ${{ needs.run-repository-state.outputs.tag }}
      pull-request: ${{ github.event_name == 'pull_request' }}
      validate-build: ${{ matrix.validate-build }}
      release: ${{ github.ref_name == 'main' }}
    secrets:
      AWS_ACCOUNT_ID: ${{ secrets.AWS_ACCOUNT_ID }}
      AWS_DEFAULT_REGION: ${{ secrets.AWS_DEFAULT_REGION }}
      AWS_ACCESS_KEY_ID: ${{ secrets.AWS_ACCESS_KEY_ID }}
      AWS_SECRET_ACCESS_KEY: ${{ secrets.AWS_SECRET_ACCESS_KEY }}

  run-us-east-2-docker:
    name: Core Kubeflow Docker Images.
    uses: ./.github/workflows/_docker.yaml
    needs: [run-repository-state, run-libs-tests, run-us-east-1-docker]
    strategy:
      max-parallel: 1
      fail-fast: ${{ github.ref_name != 'main' }}
      matrix:
        image:
          - name: kubeflow-jupyter
            base-region: us-east-1
          - name: kubeflow-torch-cpu
            base-region: us-east-2
          - name: kubeflow-data-science
            base-region: us-east-2
        validate-build: [false]
        region: [us-east-2]

    with:
      environment: prod
      image: ${{ matrix.image.name }}
      region: ${{ matrix.region }}
      base-region: ${{ matrix.image.base-region }}
      tag: ${{ needs.run-repository-state.outputs.tag }}
      pull-request: ${{ github.event_name == 'pull_request' }}
      validate-build: ${{ matrix.validate-build }}
      release: ${{ github.ref_name == 'main' }}
    secrets:
      AWS_ACCOUNT_ID: ${{ secrets.AWS_ACCOUNT_ID }}
      AWS_DEFAULT_REGION: ${{ secrets.AWS_DEFAULT_REGION }}
      AWS_ACCESS_KEY_ID: ${{ secrets.AWS_ACCESS_KEY_ID }}
      AWS_SECRET_ACCESS_KEY: ${{ secrets.AWS_SECRET_ACCESS_KEY }}

  # ===============================================
  # PROJECTS
  # ===============================================

  # TODO: @sreza1 optimize runtime of this succession of jobs.

  run-projects:
    name: ML Project components
    uses: ./.github/workflows/_projects.yaml
    needs: [run-repository-state, run-libs-tests]
    strategy:
      max-parallel: 10
      fail-fast: ${{ github.ref_name != 'main' }}
      matrix:
        projects:
          # NOTE: list of project components to run

          # ========================
          # KEYWORDS
          # ========================

          # train
          - name: keywords
            component: train
            integration: false

          # compile
          - name: keywords
            component: compile
            integration: false

          # serve
          - name: keywords
            component: serve
            integration: false

          # ========================
          # SUMMARIZATION
          # ========================
          # serve
          - name: summarization
            component: serve
            integration: true

          # ========================
          # ENTITY LINKING
          # ========================
          # serve
          - name: entity-linking
            component: serve
            integration: false

          # ========================
          # NER
          # ========================
          # train
          - name: ner
            component: train
            integration: false

          # ========================
          # Sentiment
          # ========================
          # train
          - name: sent
            component: train
            integration: false

    with:
      environment: prod
      project: ${{ matrix.projects.name }}
      component: ${{ matrix.projects.component }}
      tag: ${{ needs.run-repository-state.outputs.tag }}
      integration: ${{ matrix.projects.integration }}
      pull-request: ${{ github.event_name == 'pull_request' }}
      release: ${{ github.ref_name == 'main' }}
    secrets:
      AWS_ACCOUNT_ID: ${{ secrets.AWS_ACCOUNT_ID }}
      AWS_DEFAULT_REGION: ${{ secrets.AWS_DEFAULT_REGION }}
      AWS_ACCESS_KEY_ID: ${{ secrets.AWS_ACCESS_KEY_ID }}
      AWS_SECRET_ACCESS_KEY: ${{ secrets.AWS_SECRET_ACCESS_KEY }}
      OPENAI_API_KEY: ${{ secrets.OPENAI_API_KEY }}
      NEPTUNE_API_TOKEN: ${{ secrets.NEPTUNE_API_TOKEN }}
      INTERNAL_ML_ENDPOINT_API_KEY: ${{ secrets.INTERNAL_ML_ENDPOINT_API_KEY }}

  # ===============================================
  # COMPILE MODELS
  # ===============================================

  run-ml-compilation-pipelines:
    name: Compile ML models
    uses: ./.github/workflows/_compile_model.yaml
    needs: [run-repository-state, run-projects]

    strategy:
      fail-fast: ${{ github.ref_name != 'main' }}
      matrix:
        models:
          - runner-kind: custom
            self-hosted-runner-type: inf1.2xlarge
            project: keywords
            tag: ${{ needs.run-repository-state.outputs.tag }}

    with:
      environment: prod
      runner-kind: ${{ matrix.models.runner-kind }}
      self-hosted-runner-type: ${{ matrix.models.self-hosted-runner-type }}
      project: ${{ matrix.models.project }}
      tag: ${{ matrix.models.tag }}
      compile: false
      upload-compiled-model: false
    secrets:
      AWS_ACCOUNT_ID: ${{ secrets.AWS_ACCOUNT_ID }}
      AWS_DEFAULT_REGION: ${{ secrets.AWS_DEFAULT_REGION }}
      AWS_ACCESS_KEY_ID: ${{ secrets.AWS_ACCESS_KEY_ID }}
      AWS_SECRET_ACCESS_KEY: ${{ secrets.AWS_SECRET_ACCESS_KEY }}
      GH_PERSONAL_ACCESS_TOKEN: ${{ secrets.GH_PERSONAL_ACCESS_TOKEN }}
      NEPTUNE_API_TOKEN: ${{ secrets.NEPTUNE_API_TOKEN }}

  # ===============================================
  # APPS
  # ===============================================

  run-apps:
    name: Web Applications
    uses: ./.github/workflows/_apps.yaml
    needs: [run-repository-state, run-libs-tests]
    strategy:
      max-parallel: 10
      fail-fast: ${{ github.ref_name != 'main' }}
      matrix:
        apps:
          # NOTE: list of apps components to run

          # ========================
          # Prompt manager
          # ========================

          - name: prompt
            component: backend
            integration: true

          - name: prompt
            component: frontend
            integration: false

          - name: entity-fishing
            component: backend
            integration: false

    with:
      environment: prod
      app: ${{ matrix.apps.name }}
      component: ${{ matrix.apps.component }}
      tag: ${{ needs.run-repository-state.outputs.tag }}
      integration: ${{ matrix.apps.integration }}
      pull-request: ${{ github.event_name == 'pull_request' }}
      release: ${{ github.ref_name == 'main' }}
    secrets:
      AWS_ACCOUNT_ID: ${{ secrets.AWS_ACCOUNT_ID }}
      AWS_DEFAULT_REGION: ${{ secrets.AWS_DEFAULT_REGION }}
      AWS_ACCESS_KEY_ID: ${{ secrets.AWS_ACCESS_KEY_ID }}
      AWS_SECRET_ACCESS_KEY: ${{ secrets.AWS_SECRET_ACCESS_KEY }}<|MERGE_RESOLUTION|>--- conflicted
+++ resolved
@@ -110,15 +110,12 @@
       max-parallel: 1
       fail-fast: ${{ github.ref_name != 'main' }}
       matrix:
-<<<<<<< HEAD
-        image: [python-base, gpu-base, neuron-compile, neuron-inference, kubeflow-jupyter, kubeflow-torch-cpu, kubeflow-data-science, fastapi-serve]
-=======
         image:
           - python-base
+          - gpu-base
           - neuron-compile
           - neuron-inference
           - fastapi-serve
->>>>>>> 28afbe83
         validate-build: [false]
         region: [us-east-1]
 

--- conflicted
+++ resolved
@@ -597,7 +597,6 @@
             upload-test-results: false
             runner-kind: ubuntu-20.04
 
-<<<<<<< HEAD
           # serve
           - name: serve
             download-model: true
@@ -608,8 +607,6 @@
             runner-kind: custom
             self-hosted-runner-type: inf1.xlarge
 
-=======
->>>>>>> 6d9379d5
     with:
       project: iptc
       environment: prod

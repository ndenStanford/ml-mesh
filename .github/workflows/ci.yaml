--- conflicted
+++ resolved
@@ -645,10 +645,7 @@
             runner-kind: ubuntu-22.04
             push-image: ${{ github.event_name != 'pull_request' }}
             base-image: python-base
-<<<<<<< HEAD
-=======
-            use-cache: true
->>>>>>> 5bdff2f7
+            use-cache: true
 
           # serve
           - name: serve
@@ -662,10 +659,7 @@
             self-hosted-runner-ami: ami-03e4816f04f417e5a
             push-image: ${{ github.event_name != 'pull_request' }}
             base-image: gpu-base
-<<<<<<< HEAD
-=======
             use-cache: false
->>>>>>> 5bdff2f7
 
           # backfill
           - name: backfill

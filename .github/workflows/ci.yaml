--- conflicted
+++ resolved
@@ -812,11 +812,7 @@
   # content-scoring
 
   run-content-scoring-project:
-<<<<<<< HEAD
     name: CONTENT-SCORING Project
-=======
-    name: Content Scoring Project
->>>>>>> 7c363077
     uses: ./.github/workflows/_projects.yaml
     needs: [run-repository-state, run-libs-tests, get-target-branch-name]
     strategy:

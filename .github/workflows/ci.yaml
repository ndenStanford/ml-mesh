---
name       : ML-mesh CI Workflow

on         :
  push:
    branches:
      - main
      - develop
  pull_request:
    branches:
      - main
      - develop
    types:
      - ready_for_review
      - opened
      - synchronize
      - reopened

concurrency:
  cancel-in-progress: ${{ github.event_name == 'pull_request' }}
  group: Deployment ${{ github.ref_name }}

jobs       :

  # ===============================================
  # QUALITY CHECKS
  # ===============================================

  run-code-quality-checks:
    name: Run Pre-Commit Checks
    uses: ./.github/workflows/_code-quality.yaml
    with:
      environment: prod
      pull-request: false # run pre commit suite on all files, but retain toggle logic in _code-quality flow for now
      timeout: 10

  # ===============================================
  # GET REPOSITORY STATE
  # ===============================================

  run-repository-state:
    name: Get Repository metadata
    uses: ./.github/workflows/_repository-state.yaml
    needs: [run-code-quality-checks]
    with:
      event-name: ${{ github.event_name }}
      push-target-branch: ${{ github.ref_name }}
      pull-request-target-branch: ${{ github.base_ref }}
      verbose: true
    secrets:
      GITHUB_TOKEN_: ${{ secrets.GITHUB_TOKEN }}

  check-repository-state:
    name: Check repository metadata
    needs: [run-repository-state]
    runs-on: ubuntu-20.04

    steps:
      - name: Show captured repository state
        run: |
          echo Target branch: ${{ needs.run-repository-state.outputs.target-branch }}
          echo "(Release) tag:" ${{ needs.run-repository-state.outputs.tag }}
          echo ${{ toJSON(needs.run-repository-state.outputs.release-notes) }}

  # ===============================================
  # TEST LIBS
  # ===============================================

  run-libs-tests:
    name: Run libraries unit and integration tests.
    uses: ./.github/workflows/_libs.yaml
    needs: [run-repository-state]

    strategy:
      max-parallel: 10
      fail-fast: ${{ needs.run-repository-state.outputs.target-branch == 'develop' }} # fixed. desired: TRUE for feature PR & PUSH events
      matrix:
        python-version: [3.8.16]
        poetry-version: [1.3.2]
        libs:
          - name: core
            integration: false
            functional: false

          - name: compile
            integration: false
            functional: false

          - name: models
            integration: false
            functional: false

          - name: serving
            integration: false
            functional: false

          - name: tracking
            integration: false
            functional: false # TODO: turn this to true when self hosted runners are available.

          - name: nlp
            integration: false
            functional: false

          - name: hashing
            integration: false
            functional: false

          - name: data
            integration: false
            functional: false

    with:
      lib: ${{ matrix.libs.name }}
      integration: ${{ matrix.libs.integration }}
      functional: ${{ matrix.libs.functional }}
      python-version: ${{ matrix.python-version }}
      poetry-version: ${{ matrix.poetry-version }}
      pull-request: ${{ github.event_name == 'pull_request' }}
      release: ${{ needs.run-repository-state.outputs.target-branch == 'main' || github.actor == 'dependabot[bot]' }}

  # ===============================================
  # DOCKER
  # ===============================================

  run-us-east-1-base-docker:
    name: Base Core Docker Images.
    uses: ./.github/workflows/_docker.yaml
    needs: [run-repository-state, run-libs-tests]
    strategy:
      max-parallel: 1
      fail-fast: ${{ needs.run-repository-state.outputs.target-branch == 'develop' }} # fixed. desired: TRUE for feature PR & PUSH events
      matrix:
        image:
          - python-base
          - gpu-base
        validate-build: [false]
        region: [us-east-1]

    with:
      environment: prod
      image: ${{ matrix.image }}
      region: ${{ matrix.region }}
      tag: ${{ needs.run-repository-state.outputs.tag }}
      pull-request: ${{ github.event_name == 'pull_request' }}
      validate-build: ${{ matrix.validate-build }}
      release: ${{ needs.run-repository-state.outputs.target-branch == 'main' || github.actor == 'dependabot[bot]' }}
    secrets:
      AWS_ACCOUNT_ID: ${{ secrets.AWS_ACCOUNT_ID }}
      AWS_DEFAULT_REGION: ${{ secrets.AWS_DEFAULT_REGION }}
      AWS_ACCESS_KEY_ID: ${{ secrets.AWS_ACCESS_KEY_ID }}
      AWS_SECRET_ACCESS_KEY: ${{ secrets.AWS_SECRET_ACCESS_KEY }}

  run-us-east-1-docker:
    name: Core Docker Images.
    uses: ./.github/workflows/_docker.yaml
    needs: [run-repository-state, run-libs-tests, run-us-east-1-base-docker]
    strategy:
      max-parallel: 1
      fail-fast: ${{ needs.run-repository-state.outputs.target-branch == 'develop' }} # fixed. desired: TRUE for feature PR & PUSH events
      matrix:
        image:
          - gpu-train
          - neuron-compile
          - neuron-inference
          - fastapi-serve
        validate-build: [false]
        region: [us-east-1]

    with:
      environment: prod
      image: ${{ matrix.image }}
      region: ${{ matrix.region }}
      tag: ${{ needs.run-repository-state.outputs.tag }}
      pull-request: ${{ github.event_name == 'pull_request' }}
      validate-build: ${{ matrix.validate-build }}
      release: ${{ needs.run-repository-state.outputs.target-branch == 'main' || github.actor == 'dependabot[bot]' }}
    secrets:
      AWS_ACCOUNT_ID: ${{ secrets.AWS_ACCOUNT_ID }}
      AWS_DEFAULT_REGION: ${{ secrets.AWS_DEFAULT_REGION }}
      AWS_ACCESS_KEY_ID: ${{ secrets.AWS_ACCESS_KEY_ID }}
      AWS_SECRET_ACCESS_KEY: ${{ secrets.AWS_SECRET_ACCESS_KEY }}

  run-us-east-2-docker:
    name: Core Kubeflow Docker Images.
    uses: ./.github/workflows/_docker.yaml
    needs: [run-repository-state, run-libs-tests, run-us-east-1-base-docker]
    strategy:
      max-parallel: 1
      fail-fast: ${{ needs.run-repository-state.outputs.target-branch == 'develop' }} # fixed. desired: TRUE for feature PR & PUSH events
      matrix:
        image:
          - name: kubeflow-jupyter
            base-region: us-east-1
          - name: kubeflow-torch-cpu
            base-region: us-east-2
          - name: kubeflow-data-science
            base-region: us-east-2
          - name: kubeflow-torch-gpu
            base-region: us-east-1
          - name: dask-base
            base-region: us-east-1
          - name: kubeflow-torch-inf
            base-region: us-east-1
        validate-build: [false]
        region: [us-east-2]

    with:
      environment: prod
      image: ${{ matrix.image.name }}
      region: ${{ matrix.region }}
      base-region: ${{ matrix.image.base-region }}
      tag: ${{ needs.run-repository-state.outputs.tag }}
      pull-request: ${{ github.event_name == 'pull_request' }}
      validate-build: ${{ matrix.validate-build }}
      release: ${{ needs.run-repository-state.outputs.target-branch == 'main' || github.actor == 'dependabot[bot]' }}
    secrets:
      AWS_ACCOUNT_ID: ${{ secrets.AWS_ACCOUNT_ID }}
      AWS_DEFAULT_REGION: ${{ secrets.AWS_DEFAULT_REGION }}
      AWS_ACCESS_KEY_ID: ${{ secrets.AWS_ACCESS_KEY_ID }}
      AWS_SECRET_ACCESS_KEY: ${{ secrets.AWS_SECRET_ACCESS_KEY }}

  # ===============================================
  # PROJECTS
  # ===============================================

  # keywords

  run-keywords-project:
    name: Keywords Project components
    uses: ./.github/workflows/_projects.yaml
    needs: [run-repository-state, run-libs-tests]
    strategy:
      max-parallel: 5
      fail-fast: ${{ needs.run-repository-state.outputs.target-branch == 'develop' }} # fixed. desired: TRUE for feature PR & PUSH events
      matrix:
        components:
          # NOTE: list of project components to run

          # train
          - name: train
            download-model: false
            integration: false
            functional: false
            load: false
            upload-test-results: false
            runner-kind: ubuntu-20.04

          # compile
          - name: compile
            download-model: false
            integration: false
            functional: false
            load: false
            upload-test-results: false
            runner-kind: ubuntu-20.04

          # serve
          - name: serve
            download-model: true
            integration: true
            functional: true
            load: true
            upload-test-results: true
            runner-kind: custom
            self-hosted-runner-type: inf1.xlarge

    with:
      project: keywords
      environment: prod
      component: ${{ matrix.components.name }}
      tag: ${{ needs.run-repository-state.outputs.tag }}
      download-model: ${{ matrix.components.download-model }}
      integration: ${{ matrix.components.integration }}
      functional: ${{ matrix.components.functional }}
      load: ${{ matrix.components.load }}
      upload-test-results: ${{ matrix.components.upload-test-results }}
      pull-request: ${{ github.event_name == 'pull_request' }}
      release: ${{ needs.run-repository-state.outputs.target-branch == 'main' || github.actor == 'dependabot[bot]' }}
      runner-kind: ${{ matrix.components.runner-kind }}
      self-hosted-runner-type: ${{ matrix.components.self-hosted-runner-type }}
    secrets:
      AWS_ACCOUNT_ID: ${{ secrets.AWS_ACCOUNT_ID }}
      AWS_DEFAULT_REGION: ${{ secrets.AWS_DEFAULT_REGION }}
      AWS_ACCESS_KEY_ID: ${{ secrets.AWS_ACCESS_KEY_ID }}
      AWS_SECRET_ACCESS_KEY: ${{ secrets.AWS_SECRET_ACCESS_KEY }}
      GH_PERSONAL_ACCESS_TOKEN: ${{ secrets.GH_PERSONAL_ACCESS_TOKEN }}
      OPENAI_API_KEY: ${{ secrets.OPENAI_API_KEY }}
      NEPTUNE_API_TOKEN: ${{ secrets.NEPTUNE_API_TOKEN }}
      INTERNAL_ML_ENDPOINT_API_KEY: ${{ secrets.INTERNAL_ML_ENDPOINT_API_KEY }}

  # summarization

  run-summarization-project:
    name: Summarization Project components
    uses: ./.github/workflows/_projects.yaml
    needs: [run-repository-state, run-libs-tests]
    strategy:
      max-parallel: 10
      fail-fast: ${{ needs.run-repository-state.outputs.target-branch == 'develop' }} # fixed. desired: TRUE for feature PR & PUSH events
      matrix:
        components:
          # NOTE: list of project components to run

          # serve
          - name: serve
            download-model: false
            integration: false
            functional: false
            load: false
            upload-test-results: false
            runner-kind: ubuntu-20.04

    with:
      project: summarization
      environment: prod
      component: ${{ matrix.components.name }}
      tag: ${{ needs.run-repository-state.outputs.tag }}
      download-model: ${{ matrix.components.download-model }}
      integration: ${{ matrix.components.integration }}
      functional: ${{ matrix.components.functional }}
      load: ${{ matrix.components.load }}
      upload-test-results: ${{ matrix.components.upload-test-results }}
      pull-request: ${{ github.event_name == 'pull_request' }}
      release: ${{ needs.run-repository-state.outputs.target-branch == 'main' || github.actor == 'dependabot[bot]' }}
      runner-kind: ${{ matrix.components.runner-kind }}
      self-hosted-runner-type: ${{ matrix.components.self-hosted-runner-type }}
    secrets:
      AWS_ACCOUNT_ID: ${{ secrets.AWS_ACCOUNT_ID }}
      AWS_DEFAULT_REGION: ${{ secrets.AWS_DEFAULT_REGION }}
      AWS_ACCESS_KEY_ID: ${{ secrets.AWS_ACCESS_KEY_ID }}
      AWS_SECRET_ACCESS_KEY: ${{ secrets.AWS_SECRET_ACCESS_KEY }}
      GH_PERSONAL_ACCESS_TOKEN: ${{ secrets.GH_PERSONAL_ACCESS_TOKEN }}
      OPENAI_API_KEY: ${{ secrets.OPENAI_API_KEY }}
      NEPTUNE_API_TOKEN: ${{ secrets.NEPTUNE_API_TOKEN }}
      INTERNAL_ML_ENDPOINT_API_KEY: ${{ secrets.INTERNAL_ML_ENDPOINT_API_KEY }}

  # gch-summarization

  run-gch-summarization-project:
    name: GCH-Summarization Project components
    uses: ./.github/workflows/_projects.yaml
    needs: [run-repository-state, run-libs-tests]
    strategy:
      max-parallel: 10
      fail-fast: ${{ needs.run-repository-state.outputs.target-branch == 'develop' }} # fixed. desired: TRUE for feature PR & PUSH events
      matrix:
        components:
          # NOTE: list of project components to run

          # train
          - name: train
            download-model: false
            integration: false
            functional: false
            load: false
            upload-test-results: false
            runner-kind: ubuntu-20.04

    with:
      project: gch-summarization
      environment: prod
      component: ${{ matrix.components.name }}
      tag: ${{ needs.run-repository-state.outputs.tag }}
      download-model: ${{ matrix.components.download-model }}
      integration: ${{ matrix.components.integration }}
      functional: ${{ matrix.components.functional }}
      load: ${{ matrix.components.load }}
      upload-test-results: ${{ matrix.components.upload-test-results }}
      pull-request: ${{ github.event_name == 'pull_request' }}
      release: ${{ needs.run-repository-state.outputs.target-branch == 'main' || github.actor == 'dependabot[bot]' }}
      runner-kind: ${{ matrix.components.runner-kind }}
      self-hosted-runner-type: ${{ matrix.components.self-hosted-runner-type }}
    secrets:
      AWS_ACCOUNT_ID: ${{ secrets.AWS_ACCOUNT_ID }}
      AWS_DEFAULT_REGION: ${{ secrets.AWS_DEFAULT_REGION }}
      AWS_ACCESS_KEY_ID: ${{ secrets.AWS_ACCESS_KEY_ID }}
      AWS_SECRET_ACCESS_KEY: ${{ secrets.AWS_SECRET_ACCESS_KEY }}
      GH_PERSONAL_ACCESS_TOKEN: ${{ secrets.GH_PERSONAL_ACCESS_TOKEN }}
      OPENAI_API_KEY: ${{ secrets.OPENAI_API_KEY }}
      NEPTUNE_API_TOKEN: ${{ secrets.NEPTUNE_API_TOKEN }}
      INTERNAL_ML_ENDPOINT_API_KEY: ${{ secrets.INTERNAL_ML_ENDPOINT_API_KEY }}

  # entity-linking

  run-entity-linking-project:
    name: Entity Linking Project components
    uses: ./.github/workflows/_projects.yaml
    needs: [run-repository-state, run-libs-tests]
    strategy:
      max-parallel: 10
      fail-fast: ${{ needs.run-repository-state.outputs.target-branch == 'develop' }} # fixed. desired: TRUE for feature PR & PUSH events
      matrix:
        components:
          # NOTE: list of project components to run

          # serve
          - name: serve
            download-model: true
            integration: true
            functional: true
            load: false
            upload-test-results: false
            runner-kind: custom
            self-hosted-runner-type: inf1.xlarge

    with:
      project: entity-linking
      environment: prod
      component: ${{ matrix.components.name }}
      tag: ${{ needs.run-repository-state.outputs.tag }}
      download-model: ${{ matrix.components.download-model }}
      integration: ${{ matrix.components.integration }}
      functional: ${{ matrix.components.functional }}
      load: ${{ matrix.components.load }}
      upload-test-results: ${{ matrix.components.upload-test-results }}
      pull-request: ${{ github.event_name == 'pull_request' }}
      release: ${{ needs.run-repository-state.outputs.target-branch == 'main' || github.actor == 'dependabot[bot]' }}
      runner-kind: ${{ matrix.components.runner-kind }}
      self-hosted-runner-type: ${{ matrix.components.self-hosted-runner-type }}
    secrets:
      AWS_ACCOUNT_ID: ${{ secrets.AWS_ACCOUNT_ID }}
      AWS_DEFAULT_REGION: ${{ secrets.AWS_DEFAULT_REGION }}
      AWS_ACCESS_KEY_ID: ${{ secrets.AWS_ACCESS_KEY_ID }}
      AWS_SECRET_ACCESS_KEY: ${{ secrets.AWS_SECRET_ACCESS_KEY }}
      GH_PERSONAL_ACCESS_TOKEN: ${{ secrets.GH_PERSONAL_ACCESS_TOKEN }}
      OPENAI_API_KEY: ${{ secrets.OPENAI_API_KEY }}
      NEPTUNE_API_TOKEN: ${{ secrets.NEPTUNE_API_TOKEN }}
      INTERNAL_ML_ENDPOINT_API_KEY: ${{ secrets.INTERNAL_ML_ENDPOINT_API_KEY }}


  # sentiment

  run-sentiment-project:
    name: Sentiment Project components
    uses: ./.github/workflows/_projects.yaml
    needs: [run-repository-state, run-libs-tests]
    strategy:
      max-parallel: 10
      fail-fast: ${{ needs.run-repository-state.outputs.target-branch == 'develop' }} # fixed. desired: TRUE for feature PR & PUSH events
      matrix:
        components:
          # NOTE: list of project components to run

          # train
          - name: train
            download-model: false
            integration: false
            functional: false
            load: false
            upload-test-results: false
            runner-kind: ubuntu-20.04

          # compile
          - name: compile
            download-model: false
            integration: false
            functional: false
            load: false
            upload-test-results: false
            runner-kind: ubuntu-20.04

          # serve
          - name: serve
            download-model: true
            integration: false
            functional: true
            load: true
            upload-test-results: true
            runner-kind: custom
            self-hosted-runner-type: inf1.xlarge

    with:
      project: sentiment
      environment: prod
      component: ${{ matrix.components.name }}
      tag: ${{ needs.run-repository-state.outputs.tag }}
      download-model: ${{ matrix.components.download-model }}
      integration: ${{ matrix.components.integration }}
      functional: ${{ matrix.components.functional }}
      load: ${{ matrix.components.load }}
      upload-test-results: ${{ matrix.components.upload-test-results }}
      pull-request: ${{ github.event_name == 'pull_request' }}
      release: ${{ needs.run-repository-state.outputs.target-branch == 'main' || github.actor == 'dependabot[bot]' }}
      runner-kind: ${{ matrix.components.runner-kind }}
      self-hosted-runner-type: ${{ matrix.components.self-hosted-runner-type }}
    secrets:
      AWS_ACCOUNT_ID: ${{ secrets.AWS_ACCOUNT_ID }}
      AWS_DEFAULT_REGION: ${{ secrets.AWS_DEFAULT_REGION }}
      AWS_ACCESS_KEY_ID: ${{ secrets.AWS_ACCESS_KEY_ID }}
      AWS_SECRET_ACCESS_KEY: ${{ secrets.AWS_SECRET_ACCESS_KEY }}
      GH_PERSONAL_ACCESS_TOKEN: ${{ secrets.GH_PERSONAL_ACCESS_TOKEN }}
      OPENAI_API_KEY: ${{ secrets.OPENAI_API_KEY }}
      NEPTUNE_API_TOKEN: ${{ secrets.NEPTUNE_API_TOKEN }}
      INTERNAL_ML_ENDPOINT_API_KEY: ${{ secrets.INTERNAL_ML_ENDPOINT_API_KEY }}

  # iptc

  run-iptc-project:
    name: IPTC Project components
    uses: ./.github/workflows/_projects.yaml
    needs: [run-repository-state, run-libs-tests]
    strategy:
      max-parallel: 10
      fail-fast: ${{ needs.run-repository-state.outputs.target-branch == 'develop' }} # fixed. desired: TRUE for feature PR & PUSH events
      matrix:
        components:
          # NOTE: list of project components to run

<<<<<<< HEAD
          # compile
          - name: compile
=======
          # serve
          - name: register
            download-model: false
            integration: false
            functional: false
            load: false
            upload-test-results: false
            runner-kind: ubuntu-20.04

          # train
          - name: train
>>>>>>> 92de219f
            download-model: false
            integration: false
            functional: false
            load: false
            upload-test-results: false
            runner-kind: ubuntu-20.04

    with:
      project: iptc
      environment: prod
      component: ${{ matrix.components.name }}
      tag: ${{ needs.run-repository-state.outputs.tag }}
      download-model: ${{ matrix.components.download-model }}
      integration: ${{ matrix.components.integration }}
      functional: ${{ matrix.components.functional }}
      load: ${{ matrix.components.load }}
      upload-test-results: ${{ matrix.components.upload-test-results }}
      pull-request: ${{ github.event_name == 'pull_request' }}
      release: ${{ needs.run-repository-state.outputs.target-branch == 'main' }}
      runner-kind: ${{ matrix.components.runner-kind }}
      self-hosted-runner-type: ${{ matrix.components.self-hosted-runner-type }}
    secrets:
      AWS_ACCOUNT_ID: ${{ secrets.AWS_ACCOUNT_ID }}
      AWS_DEFAULT_REGION: ${{ secrets.AWS_DEFAULT_REGION }}
      AWS_ACCESS_KEY_ID: ${{ secrets.AWS_ACCESS_KEY_ID }}
      AWS_SECRET_ACCESS_KEY: ${{ secrets.AWS_SECRET_ACCESS_KEY }}
      GH_PERSONAL_ACCESS_TOKEN: ${{ secrets.GH_PERSONAL_ACCESS_TOKEN }}
      OPENAI_API_KEY: ${{ secrets.OPENAI_API_KEY }}
      NEPTUNE_API_TOKEN: ${{ secrets.NEPTUNE_API_TOKEN }}
      INTERNAL_ML_ENDPOINT_API_KEY: ${{ secrets.INTERNAL_ML_ENDPOINT_API_KEY }}

  # ner

  run-ner-project:
    name: NER Project components
    uses: ./.github/workflows/_projects.yaml
    needs: [run-repository-state, run-libs-tests]
    strategy:
      max-parallel: 10
      fail-fast: ${{ needs.run-repository-state.outputs.target-branch == 'develop' }} # fixed. desired: TRUE for feature PR & PUSH events
      matrix:
        components:
          # NOTE: list of project components to run

          # train
          - name: train
            download-model: false
            integration: false
            functional: false
            load: false
            upload-test-results: false
            runner-kind: ubuntu-20.04

          # compile
          - name: compile
            download-model: false
            integration: false
            functional: false
            load: false
            upload-test-results: false
            runner-kind: ubuntu-20.04

          # serve
          - name: serve
            download-model: true
            integration: false
            functional: true
            load: true
            upload-test-results: true
            runner-kind: custom
            self-hosted-runner-type: inf1.xlarge

    with:
      project: ner
      environment: prod
      component: ${{ matrix.components.name }}
      tag: ${{ needs.run-repository-state.outputs.tag }}
      download-model: ${{ matrix.components.download-model }}
      integration: ${{ matrix.components.integration }}
      functional: ${{ matrix.components.functional }}
      load: ${{ matrix.components.load }}
      upload-test-results: ${{ matrix.components.upload-test-results }}
      pull-request: ${{ github.event_name == 'pull_request' }}
      release: ${{ needs.run-repository-state.outputs.target-branch == 'main' || github.actor == 'dependabot[bot]' }}
      runner-kind: ${{ matrix.components.runner-kind }}
      self-hosted-runner-type: ${{ matrix.components.self-hosted-runner-type }}
    secrets:
      AWS_ACCOUNT_ID: ${{ secrets.AWS_ACCOUNT_ID }}
      AWS_DEFAULT_REGION: ${{ secrets.AWS_DEFAULT_REGION }}
      AWS_ACCESS_KEY_ID: ${{ secrets.AWS_ACCESS_KEY_ID }}
      AWS_SECRET_ACCESS_KEY: ${{ secrets.AWS_SECRET_ACCESS_KEY }}
      GH_PERSONAL_ACCESS_TOKEN: ${{ secrets.GH_PERSONAL_ACCESS_TOKEN }}
      OPENAI_API_KEY: ${{ secrets.OPENAI_API_KEY }}
      NEPTUNE_API_TOKEN: ${{ secrets.NEPTUNE_API_TOKEN }}
      INTERNAL_ML_ENDPOINT_API_KEY: ${{ secrets.INTERNAL_ML_ENDPOINT_API_KEY }}

  # lsh

  run-lsh-project:
    name: LSH Project components
    uses: ./.github/workflows/_projects.yaml
    needs: [run-repository-state, run-libs-tests]
    strategy:
      max-parallel: 10
      fail-fast: ${{ needs.run-repository-state.outputs.target-branch == 'develop' }} # fixed. desired: TRUE for feature PR & PUSH events
      matrix:
        components:
          # NOTE: list of project components to run

          # serve
          - name: serve
            download-model: false
            integration: true
            functional: true
            load: false
            upload-test-results: false
            runner-kind: ubuntu-20.04

    with:
      project: lsh
      environment: prod
      component: ${{ matrix.components.name }}
      tag: ${{ needs.run-repository-state.outputs.tag }}
      download-model: ${{ matrix.components.download-model }}
      integration: ${{ matrix.components.integration }}
      functional: ${{ matrix.components.functional }}
      load: ${{ matrix.components.load }}
      upload-test-results: ${{ matrix.components.upload-test-results }}
      pull-request: ${{ github.event_name == 'pull_request' }}
      release: ${{ needs.run-repository-state.outputs.target-branch == 'main' || github.actor == 'dependabot[bot]' }}
      runner-kind: ${{ matrix.components.runner-kind }}
      self-hosted-runner-type: ${{ matrix.components.self-hosted-runner-type }}
    secrets:
      AWS_ACCOUNT_ID: ${{ secrets.AWS_ACCOUNT_ID }}
      AWS_DEFAULT_REGION: ${{ secrets.AWS_DEFAULT_REGION }}
      AWS_ACCESS_KEY_ID: ${{ secrets.AWS_ACCESS_KEY_ID }}
      AWS_SECRET_ACCESS_KEY: ${{ secrets.AWS_SECRET_ACCESS_KEY }}
      GH_PERSONAL_ACCESS_TOKEN: ${{ secrets.GH_PERSONAL_ACCESS_TOKEN }}
      OPENAI_API_KEY: ${{ secrets.OPENAI_API_KEY }}
      NEPTUNE_API_TOKEN: ${{ secrets.NEPTUNE_API_TOKEN }}
      INTERNAL_ML_ENDPOINT_API_KEY: ${{ secrets.INTERNAL_ML_ENDPOINT_API_KEY }}


  # ===============================================
  # REGISTER FEATURES
  # ===============================================

  run-register-pipelines:
    name: Register features
    uses: ./.github/workflows/_register_features.yaml
    needs:
      - run-repository-state
      - run-keywords-project
      - run-summarization-project
      - run-gch-summarization-project
      - run-sentiment-project
      - run-ner-project
      - run-lsh-project
      - run-iptc-project

    strategy:
      fail-fast: ${{ needs.run-repository-state.outputs.target-branch == 'develop' }}
      matrix:
        models:
          - project: iptc
            tag: ${{ needs.run-repository-state.outputs.tag }}
    with:
      environment: prod
      project: ${{ matrix.models.project }}
      tag: ${{ matrix.models.tag }}
      python-version: 3.8.16
      poetry-version: 1.3.2
      release: ${{ needs.run-repository-state.outputs.target-branch == 'main' }}
    secrets:
      AWS_ACCOUNT_ID: ${{ secrets.AWS_ACCOUNT_ID }}
      AWS_DEFAULT_REGION: ${{ secrets.AWS_DEFAULT_REGION }}
      AWS_ACCESS_KEY_ID: ${{ secrets.AWS_ACCESS_KEY_ID }}
      AWS_SECRET_ACCESS_KEY: ${{ secrets.AWS_SECRET_ACCESS_KEY }}
      GH_PERSONAL_ACCESS_TOKEN: ${{ secrets.GH_PERSONAL_ACCESS_TOKEN }}

  # ===============================================
  # TRAIN MODELS
  # ===============================================

  run-train-pipelines:
    name: Train ML models
    uses: ./.github/workflows/_train_model.yaml
    needs:
      - run-repository-state
      - run-keywords-project
      - run-summarization-project
      - run-gch-summarization-project
      - run-sentiment-project
      - run-ner-project
      - run-lsh-project
      - run-iptc-project
      - run-register-pipelines


    strategy:
      fail-fast: ${{ needs.run-repository-state.outputs.target-branch == 'develop' }}
      matrix:
        models:
          - project: keywords
            sagemaker-runner-type: ml.m4.xlarge
            tag: ${{ needs.run-repository-state.outputs.tag }}
          - project: ner
            sagemaker-runner-type: ml.m4.xlarge
            tag: ${{ needs.run-repository-state.outputs.tag }}
<<<<<<< HEAD
=======
          - project: iptc
            sagemaker-runner-type: ml.m4.xlarge
            tag: ${{ needs.run-repository-state.outputs.tag }}
          - project: gch-summarization
            sagemaker-runner-type: ml.m4.xlarge
            tag: ${{ needs.run-repository-state.outputs.tag }}
>>>>>>> 92de219f

    with:
      environment: prod
      project: ${{ matrix.models.project }}
      sagemaker-runner-type: ${{ matrix.models.sagemaker-runner-type }}
      tag: ${{ matrix.models.tag }}
      python-version: 3.8.16
      poetry-version: 1.3.2
      release: ${{ needs.run-repository-state.outputs.target-branch == 'main' || github.actor == 'dependabot[bot]' }}
    secrets:
      AWS_ACCOUNT_ID: ${{ secrets.AWS_ACCOUNT_ID }}
      AWS_DEFAULT_REGION: ${{ secrets.AWS_DEFAULT_REGION }}
      AWS_ACCESS_KEY_ID: ${{ secrets.AWS_ACCESS_KEY_ID }}
      AWS_SECRET_ACCESS_KEY: ${{ secrets.AWS_SECRET_ACCESS_KEY }}
      GH_PERSONAL_ACCESS_TOKEN: ${{ secrets.GH_PERSONAL_ACCESS_TOKEN }}
      NEPTUNE_API_TOKEN: ${{ secrets.NEPTUNE_API_TOKEN }}

  # ===============================================
  # COMPILE MODELS
  # ===============================================

  run-compilation-pipelines:
    name: Compile ML models
    uses: ./.github/workflows/_compile_model.yaml
    needs:
      - run-repository-state
      - run-keywords-project
      - run-summarization-project
      - run-sentiment-project
      - run-ner-project
      - run-lsh-project
      - run-train-pipelines
      - run-iptc-project

    strategy:
      fail-fast: ${{ needs.run-repository-state.outputs.target-branch == 'develop' }}
      matrix:
        models:
          - runner-kind: custom
            self-hosted-runner-type: inf1.2xlarge
            project: keywords
            tag: ${{ needs.run-repository-state.outputs.tag }}

          - runner-kind: custom
            self-hosted-runner-type: inf1.2xlarge
            project: ner
            tag: ${{ needs.run-repository-state.outputs.tag }}

          - runner-kind: custom
            self-hosted-runner-type: inf1.2xlarge
            project: sentiment
            tag: ${{ needs.run-repository-state.outputs.tag }}

          - runner-kind: custom
            self-hosted-runner-type: inf1.6xlarge
            project: iptc
            tag: ${{ needs.run-repository-state.outputs.tag }}

    with:
      environment: prod
      runner-kind: ${{ matrix.models.runner-kind }}
      self-hosted-runner-type: ${{ matrix.models.self-hosted-runner-type }}
      project: ${{ matrix.models.project }}
      tag: ${{ matrix.models.tag }}
      release: ${{ needs.run-repository-state.outputs.target-branch == 'main' || github.actor == 'dependabot[bot]' }}
      upload-compiled-model: true
    secrets:
      AWS_ACCOUNT_ID: ${{ secrets.AWS_ACCOUNT_ID }}
      AWS_DEFAULT_REGION: ${{ secrets.AWS_DEFAULT_REGION }}
      AWS_ACCESS_KEY_ID: ${{ secrets.AWS_ACCESS_KEY_ID }}
      AWS_SECRET_ACCESS_KEY: ${{ secrets.AWS_SECRET_ACCESS_KEY }}
      GH_PERSONAL_ACCESS_TOKEN: ${{ secrets.GH_PERSONAL_ACCESS_TOKEN }}
      NEPTUNE_API_TOKEN: ${{ secrets.NEPTUNE_API_TOKEN }}

  # ===============================================
  # APPS
  # ===============================================

  run-apps:
    name: Web Applications
    uses: ./.github/workflows/_apps.yaml
    needs: [run-repository-state, run-libs-tests]
    strategy:
      max-parallel: 10
      fail-fast: ${{ needs.run-repository-state.outputs.target-branch == 'develop' }}
      matrix:
        apps:
          # NOTE: list of apps components to run

          # ========================
          # Prompt manager
          # ========================

          - name: prompt
            component: backend
            integration: true

          - name: prompt
            component: frontend
            integration: false

          - name: entity-fishing
            component: backend
            integration: false

    with:
      environment: prod
      app: ${{ matrix.apps.name }}
      component: ${{ matrix.apps.component }}
      tag: ${{ needs.run-repository-state.outputs.tag }}
      integration: ${{ matrix.apps.integration }}
      pull-request: ${{ github.event_name == 'pull_request' }}
      release: ${{ needs.run-repository-state.outputs.target-branch == 'main' || github.actor == 'dependabot[bot]' }}
    secrets:
      AWS_ACCOUNT_ID: ${{ secrets.AWS_ACCOUNT_ID }}
      AWS_DEFAULT_REGION: ${{ secrets.AWS_DEFAULT_REGION }}
      AWS_ACCESS_KEY_ID: ${{ secrets.AWS_ACCESS_KEY_ID }}
      AWS_SECRET_ACCESS_KEY: ${{ secrets.AWS_SECRET_ACCESS_KEY }}<|MERGE_RESOLUTION|>--- conflicted
+++ resolved
@@ -507,12 +507,8 @@
         components:
           # NOTE: list of project components to run
 
-<<<<<<< HEAD
           # compile
           - name: compile
-=======
-          # serve
-          - name: register
             download-model: false
             integration: false
             functional: false
@@ -522,7 +518,6 @@
 
           # train
           - name: train
->>>>>>> 92de219f
             download-model: false
             integration: false
             functional: false
@@ -732,15 +727,12 @@
           - project: ner
             sagemaker-runner-type: ml.m4.xlarge
             tag: ${{ needs.run-repository-state.outputs.tag }}
-<<<<<<< HEAD
-=======
           - project: iptc
             sagemaker-runner-type: ml.m4.xlarge
             tag: ${{ needs.run-repository-state.outputs.tag }}
           - project: gch-summarization
             sagemaker-runner-type: ml.m4.xlarge
             tag: ${{ needs.run-repository-state.outputs.tag }}
->>>>>>> 92de219f
 
     with:
       environment: prod

--- conflicted
+++ resolved
@@ -1300,7 +1300,6 @@
       PROMPT_REGISTRY_APP_ID: ${{ secrets.PROMPT_REGISTRY_APP_ID }}
       PROMPT_REGISTRY_APP_PRIVATE_KEY: ${{ secrets.PROMPT_REGISTRY_APP_PRIVATE_KEY }}
 
-<<<<<<< HEAD
   # visitor-estimation
 
   run-visitor-estimation-project:
@@ -1405,8 +1404,6 @@
       ONCLUSIVEML_FEATURE_STORE_MYSQL_PASSWORD: ${{ secrets.ONCLUSIVEML_FEATURE_STORE_MYSQL_PASSWORD }}
       OPENAI_API_KEY: ${{ secrets.OPENAI_API_KEY }}
 
-=======
->>>>>>> 33d01775
   # ===============================================
   # TRAIN MULTI MODELS
   # ===============================================

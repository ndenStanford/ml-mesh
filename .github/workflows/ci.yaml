---
name       : ML-mesh CI Workflow

on         :
  push:
    branches:
      - main
      - develop
  pull_request:
    branches:
      - main
      - develop
    types:
      - ready_for_review
      - opened
      - synchronize
      - reopened

concurrency:
  cancel-in-progress: ${{ github.event_name == 'pull_request' }}
  group: Deployment ${{ github.ref_name }}

jobs       :

  # ===============================================
  # QUALITY CHECKS
  # ===============================================

  run-code-quality-checks:
    name: Run Pre-Commit Checks
    uses: ./.github/workflows/_code-quality.yaml
    with:
      environment: prod
      pull-request: false # run pre commit suite on all files, but retain toggle logic in _code-quality flow for now
      timeout: 10

  # ===============================================
  # GET REPOSITORY STATE
  # ===============================================

  run-repository-state:
    name: Get Repository metadata
    uses: ./.github/workflows/_repository-state.yaml
    needs: [run-code-quality-checks]
    with:
      event-name: ${{ github.event_name }}
      push-target-branch: ${{ github.ref_name }}
      pull-request-target-branch: ${{ github.base_ref }}
      verbose: true
    secrets:
      GITHUB_TOKEN_: ${{ secrets.GITHUB_TOKEN }}

  check-repository-state:
    name: Check repository metadata
    needs: [run-repository-state]
    runs-on: ubuntu-20.04

    steps:
      - name: Show captured repository state
        run: |
          echo Target branch: ${{ needs.run-repository-state.outputs.target-branch }}
          echo "(Release) tag:" ${{ needs.run-repository-state.outputs.tag }}
          echo ${{ toJSON(needs.run-repository-state.outputs.release-notes) }}

  # ===============================================
  # TEST LIBS
  # ===============================================

  run-libs-tests:
    name: Run libraries unit and integration tests.
    uses: ./.github/workflows/_libs.yaml
    needs: [run-repository-state]

    strategy:
      max-parallel: 10
      fail-fast: ${{ needs.run-repository-state.outputs.target-branch == 'develop' }} # fixed. desired: TRUE for feature PR & PUSH events
      matrix:
        python-version: [3.8.16]
        poetry-version: [1.3.2]
        libs:
          - name: core
            integration: false
            functional: false

          - name: compile
            integration: false
            functional: false

          - name: models
            integration: false
            functional: false

          - name: serving
            integration: false
            functional: false

          - name: tracking
            integration: false
            functional: false # TODO: turn this to true when self hosted runners are available.

          - name: nlp
            integration: false
            functional: false

          - name: hashing
            integration: false
            functional: false

          - name: data
            integration: false
            functional: false

    with:
      lib: ${{ matrix.libs.name }}
      integration: ${{ matrix.libs.integration }}
      functional: ${{ matrix.libs.functional }}
      python-version: ${{ matrix.python-version }}
      poetry-version: ${{ matrix.poetry-version }}
      pull-request: ${{ github.event_name == 'pull_request' }}
      release: ${{ needs.run-repository-state.outputs.target-branch == 'main' || github.actor == 'dependabot[bot]' }}

  # ===============================================
  # DOCKER
  # ===============================================

  run-us-east-1-docker:
    name: Core Docker Images.
    uses: ./.github/workflows/_docker.yaml
    needs: [run-repository-state, run-libs-tests]
    strategy:
      max-parallel: 1
      fail-fast: ${{ needs.run-repository-state.outputs.target-branch == 'develop' }} # fixed. desired: TRUE for feature PR & PUSH events
      matrix:
        image:
          - python-base
          - gpu-base
          - gpu-train
          - neuron-compile
          - neuron-inference
          - fastapi-serve
        validate-build: [false]
        region: [us-east-1]

    with:
      environment: prod
      image: ${{ matrix.image }}
      region: ${{ matrix.region }}
      tag: ${{ needs.run-repository-state.outputs.tag }}
      pull-request: ${{ github.event_name == 'pull_request' }}
      validate-build: ${{ matrix.validate-build }}
      release: ${{ needs.run-repository-state.outputs.target-branch == 'main' || github.actor == 'dependabot[bot]' }}
    secrets:
      AWS_ACCOUNT_ID: ${{ secrets.AWS_ACCOUNT_ID }}
      AWS_DEFAULT_REGION: ${{ secrets.AWS_DEFAULT_REGION }}
      AWS_ACCESS_KEY_ID: ${{ secrets.AWS_ACCESS_KEY_ID }}
      AWS_SECRET_ACCESS_KEY: ${{ secrets.AWS_SECRET_ACCESS_KEY }}

  run-us-east-2-docker:
    name: Core Kubeflow Docker Images.
    uses: ./.github/workflows/_docker.yaml
    needs: [run-repository-state, run-libs-tests, run-us-east-1-docker]
    strategy:
      max-parallel: 1
      fail-fast: ${{ needs.run-repository-state.outputs.target-branch == 'develop' }} # fixed. desired: TRUE for feature PR & PUSH events
      matrix:
        image:
          - name: kubeflow-jupyter
            base-region: us-east-1
          - name: kubeflow-torch-cpu
            base-region: us-east-2
          - name: kubeflow-data-science
            base-region: us-east-2
          - name: kubeflow-torch-gpu
            base-region: us-east-1
          - name: dask-base
            base-region: us-east-1
          - name: kubeflow-torch-inf
            base-region: us-east-1
        validate-build: [false]
        region: [us-east-2]

    with:
      environment: prod
      image: ${{ matrix.image.name }}
      region: ${{ matrix.region }}
      base-region: ${{ matrix.image.base-region }}
      tag: ${{ needs.run-repository-state.outputs.tag }}
      pull-request: ${{ github.event_name == 'pull_request' }}
      validate-build: ${{ matrix.validate-build }}
      release: ${{ needs.run-repository-state.outputs.target-branch == 'main' || github.actor == 'dependabot[bot]' }}
    secrets:
      AWS_ACCOUNT_ID: ${{ secrets.AWS_ACCOUNT_ID }}
      AWS_DEFAULT_REGION: ${{ secrets.AWS_DEFAULT_REGION }}
      AWS_ACCESS_KEY_ID: ${{ secrets.AWS_ACCESS_KEY_ID }}
      AWS_SECRET_ACCESS_KEY: ${{ secrets.AWS_SECRET_ACCESS_KEY }}

  # ===============================================
  # PROJECTS
  # ===============================================

  # keywords

  run-keywords-project:
    name: Keywords Project components
    uses: ./.github/workflows/_projects.yaml
    needs: [run-repository-state, run-libs-tests]
    strategy:
      max-parallel: 5
      fail-fast: ${{ needs.run-repository-state.outputs.target-branch == 'develop' }} # fixed. desired: TRUE for feature PR & PUSH events
      matrix:
        components:
          # NOTE: list of project components to run

          # train
          - name: train
            download-model: false
            integration: false
            functional: false
            load: false
            upload-test-results: false
            runner-kind: ubuntu-20.04

          # compile
          - name: compile
            download-model: false
            integration: false
            functional: false
            load: false
            upload-test-results: false
            runner-kind: ubuntu-20.04

          # serve
          - name: serve
            download-model: true
            integration: true
            functional: true
            load: true
            upload-test-results: true
            runner-kind: custom
            self-hosted-runner-type: inf1.xlarge

    with:
      project: keywords
      environment: prod
      component: ${{ matrix.components.name }}
      tag: ${{ needs.run-repository-state.outputs.tag }}
      download-model: ${{ matrix.components.download-model }}
      integration: ${{ matrix.components.integration }}
      functional: ${{ matrix.components.functional }}
      load: ${{ matrix.components.load }}
      upload-test-results: ${{ matrix.components.upload-test-results }}
      pull-request: ${{ github.event_name == 'pull_request' }}
      release: ${{ needs.run-repository-state.outputs.target-branch == 'main' || github.actor == 'dependabot[bot]' }}
      runner-kind: ${{ matrix.components.runner-kind }}
      self-hosted-runner-type: ${{ matrix.components.self-hosted-runner-type }}
    secrets:
      AWS_ACCOUNT_ID: ${{ secrets.AWS_ACCOUNT_ID }}
      AWS_DEFAULT_REGION: ${{ secrets.AWS_DEFAULT_REGION }}
      AWS_ACCESS_KEY_ID: ${{ secrets.AWS_ACCESS_KEY_ID }}
      AWS_SECRET_ACCESS_KEY: ${{ secrets.AWS_SECRET_ACCESS_KEY }}
      GH_PERSONAL_ACCESS_TOKEN: ${{ secrets.GH_PERSONAL_ACCESS_TOKEN }}
      OPENAI_API_KEY: ${{ secrets.OPENAI_API_KEY }}
      NEPTUNE_API_TOKEN: ${{ secrets.NEPTUNE_API_TOKEN }}
      INTERNAL_ML_ENDPOINT_API_KEY: ${{ secrets.INTERNAL_ML_ENDPOINT_API_KEY }}

  # summarization

  run-summarization-project:
    name: Summarization Project components
    uses: ./.github/workflows/_projects.yaml
    needs: [run-repository-state, run-libs-tests]
    strategy:
      max-parallel: 10
      fail-fast: ${{ needs.run-repository-state.outputs.target-branch == 'develop' }} # fixed. desired: TRUE for feature PR & PUSH events
      matrix:
        components:
          # NOTE: list of project components to run

          # serve
          - name: serve
            download-model: false
            integration: false
            functional: false
            load: false
            upload-test-results: false
            runner-kind: ubuntu-20.04

    with:
      project: summarization
      environment: prod
      component: ${{ matrix.components.name }}
      tag: ${{ needs.run-repository-state.outputs.tag }}
      download-model: ${{ matrix.components.download-model }}
      integration: ${{ matrix.components.integration }}
      functional: ${{ matrix.components.functional }}
      load: ${{ matrix.components.load }}
      upload-test-results: ${{ matrix.components.upload-test-results }}
      pull-request: ${{ github.event_name == 'pull_request' }}
      release: ${{ needs.run-repository-state.outputs.target-branch == 'main' || github.actor == 'dependabot[bot]' }}
      runner-kind: ${{ matrix.components.runner-kind }}
      self-hosted-runner-type: ${{ matrix.components.self-hosted-runner-type }}
    secrets:
      AWS_ACCOUNT_ID: ${{ secrets.AWS_ACCOUNT_ID }}
      AWS_DEFAULT_REGION: ${{ secrets.AWS_DEFAULT_REGION }}
      AWS_ACCESS_KEY_ID: ${{ secrets.AWS_ACCESS_KEY_ID }}
      AWS_SECRET_ACCESS_KEY: ${{ secrets.AWS_SECRET_ACCESS_KEY }}
      GH_PERSONAL_ACCESS_TOKEN: ${{ secrets.GH_PERSONAL_ACCESS_TOKEN }}
      OPENAI_API_KEY: ${{ secrets.OPENAI_API_KEY }}
      NEPTUNE_API_TOKEN: ${{ secrets.NEPTUNE_API_TOKEN }}
      INTERNAL_ML_ENDPOINT_API_KEY: ${{ secrets.INTERNAL_ML_ENDPOINT_API_KEY }}

  # entity-linking

  run-entity-linking-project:
    name: Entity Linking Project components
    uses: ./.github/workflows/_projects.yaml
    needs: [run-repository-state, run-libs-tests]
    strategy:
      max-parallel: 10
      fail-fast: ${{ needs.run-repository-state.outputs.target-branch == 'develop' }} # fixed. desired: TRUE for feature PR & PUSH events
      matrix:
        components:
          # NOTE: list of project components to run

          # serve
          - name: serve
            download-model: true
            integration: true
            functional: true
            load: false
            upload-test-results: false
            runner-kind: custom
            self-hosted-runner-type: inf1.xlarge

    with:
      project: entity-linking
      environment: prod
      component: ${{ matrix.components.name }}
      tag: ${{ needs.run-repository-state.outputs.tag }}
      download-model: ${{ matrix.components.download-model }}
      integration: ${{ matrix.components.integration }}
      functional: ${{ matrix.components.functional }}
      load: ${{ matrix.components.load }}
      upload-test-results: ${{ matrix.components.upload-test-results }}
      pull-request: ${{ github.event_name == 'pull_request' }}
      release: ${{ needs.run-repository-state.outputs.target-branch == 'main' || github.actor == 'dependabot[bot]' }}
      runner-kind: ${{ matrix.components.runner-kind }}
      self-hosted-runner-type: ${{ matrix.components.self-hosted-runner-type }}
    secrets:
      AWS_ACCOUNT_ID: ${{ secrets.AWS_ACCOUNT_ID }}
      AWS_DEFAULT_REGION: ${{ secrets.AWS_DEFAULT_REGION }}
      AWS_ACCESS_KEY_ID: ${{ secrets.AWS_ACCESS_KEY_ID }}
      AWS_SECRET_ACCESS_KEY: ${{ secrets.AWS_SECRET_ACCESS_KEY }}
      GH_PERSONAL_ACCESS_TOKEN: ${{ secrets.GH_PERSONAL_ACCESS_TOKEN }}
      OPENAI_API_KEY: ${{ secrets.OPENAI_API_KEY }}
      NEPTUNE_API_TOKEN: ${{ secrets.NEPTUNE_API_TOKEN }}
      INTERNAL_ML_ENDPOINT_API_KEY: ${{ secrets.INTERNAL_ML_ENDPOINT_API_KEY }}


  # sentiment

  run-sentiment-project:
    name: Sentiment Project components
    uses: ./.github/workflows/_projects.yaml
    needs: [run-repository-state, run-libs-tests]
    strategy:
      max-parallel: 10
      fail-fast: ${{ needs.run-repository-state.outputs.target-branch == 'develop' }} # fixed. desired: TRUE for feature PR & PUSH events
      matrix:
        components:
          # NOTE: list of project components to run

          # train
          - name: train
            download-model: false
            integration: false
            functional: false
            load: false
            upload-test-results: false
            runner-kind: ubuntu-20.04

          # compile
          - name: compile
            download-model: false
            integration: false
            functional: false
            load: false
            upload-test-results: false
            runner-kind: ubuntu-20.04

          # serve
          - name: serve
            download-model: true
            integration: true
            functional: true
            load: true
            upload-test-results: true
            runner-kind: custom
            self-hosted-runner-type: inf1.xlarge

    with:
      project: sentiment
      environment: prod
      component: ${{ matrix.components.name }}
      tag: ${{ needs.run-repository-state.outputs.tag }}
      download-model: ${{ matrix.components.download-model }}
      integration: ${{ matrix.components.integration }}
      functional: ${{ matrix.components.functional }}
      load: ${{ matrix.components.load }}
      upload-test-results: ${{ matrix.components.upload-test-results }}
      pull-request: ${{ github.event_name == 'pull_request' }}
      release: ${{ needs.run-repository-state.outputs.target-branch == 'main' || github.actor == 'dependabot[bot]' }}
      runner-kind: ${{ matrix.components.runner-kind }}
      self-hosted-runner-type: ${{ matrix.components.self-hosted-runner-type }}
    secrets:
      AWS_ACCOUNT_ID: ${{ secrets.AWS_ACCOUNT_ID }}
      AWS_DEFAULT_REGION: ${{ secrets.AWS_DEFAULT_REGION }}
      AWS_ACCESS_KEY_ID: ${{ secrets.AWS_ACCESS_KEY_ID }}
      AWS_SECRET_ACCESS_KEY: ${{ secrets.AWS_SECRET_ACCESS_KEY }}
      GH_PERSONAL_ACCESS_TOKEN: ${{ secrets.GH_PERSONAL_ACCESS_TOKEN }}
      OPENAI_API_KEY: ${{ secrets.OPENAI_API_KEY }}
      NEPTUNE_API_TOKEN: ${{ secrets.NEPTUNE_API_TOKEN }}
      INTERNAL_ML_ENDPOINT_API_KEY: ${{ secrets.INTERNAL_ML_ENDPOINT_API_KEY }}

  # iptc

  run-iptc-project:
    name: IPTC Project components
    uses: ./.github/workflows/_projects.yaml
    needs: [run-repository-state, run-libs-tests]
    strategy:
      max-parallel: 10
      fail-fast: ${{ needs.run-repository-state.outputs.target-branch == 'develop' }} # fixed. desired: TRUE for feature PR & PUSH events
      matrix:
        components:
          # NOTE: list of project components to run

          # train
          - name: train
            download-model: false
            integration: false
            functional: false
            load: false
            upload-test-results: false
            runner-kind: ubuntu-20.04

    with:
      project: iptc
      environment: prod
      component: ${{ matrix.components.name }}
      tag: ${{ needs.run-repository-state.outputs.tag }}
      download-model: ${{ matrix.components.download-model }}
      integration: ${{ matrix.components.integration }}
      functional: ${{ matrix.components.functional }}
      load: ${{ matrix.components.load }}
      upload-test-results: ${{ matrix.components.upload-test-results }}
      pull-request: ${{ github.event_name == 'pull_request' }}
      release: ${{ needs.run-repository-state.outputs.target-branch == 'main' }}
      runner-kind: ${{ matrix.components.runner-kind }}
      self-hosted-runner-type: ${{ matrix.components.self-hosted-runner-type }}
    secrets:
      AWS_ACCOUNT_ID: ${{ secrets.AWS_ACCOUNT_ID }}
      AWS_DEFAULT_REGION: ${{ secrets.AWS_DEFAULT_REGION }}
      AWS_ACCESS_KEY_ID: ${{ secrets.AWS_ACCESS_KEY_ID }}
      AWS_SECRET_ACCESS_KEY: ${{ secrets.AWS_SECRET_ACCESS_KEY }}
      GH_PERSONAL_ACCESS_TOKEN: ${{ secrets.GH_PERSONAL_ACCESS_TOKEN }}
      OPENAI_API_KEY: ${{ secrets.OPENAI_API_KEY }}
      NEPTUNE_API_TOKEN: ${{ secrets.NEPTUNE_API_TOKEN }}
      INTERNAL_ML_ENDPOINT_API_KEY: ${{ secrets.INTERNAL_ML_ENDPOINT_API_KEY }}

  # ner

  run-ner-project:
    name: NER Project components
    uses: ./.github/workflows/_projects.yaml
    needs: [run-repository-state, run-libs-tests]
    strategy:
      max-parallel: 10
      fail-fast: ${{ needs.run-repository-state.outputs.target-branch == 'develop' }} # fixed. desired: TRUE for feature PR & PUSH events
      matrix:
        components:
          # NOTE: list of project components to run

          # train
          - name: train
            download-model: false
            integration: false
            functional: false
            load: false
            upload-test-results: false
            runner-kind: ubuntu-20.04

          # compile
          - name: compile
            download-model: false
            integration: false
            functional: false
            load: false
            upload-test-results: false
            runner-kind: ubuntu-20.04

          # serve
          - name: serve
            download-model: true
            integration: false
            functional: true
            load: true
            upload-test-results: true
            runner-kind: custom
            self-hosted-runner-type: inf1.xlarge

    with:
      project: ner
      environment: prod
      component: ${{ matrix.components.name }}
      tag: ${{ needs.run-repository-state.outputs.tag }}
      download-model: ${{ matrix.components.download-model }}
      integration: ${{ matrix.components.integration }}
      functional: ${{ matrix.components.functional }}
      load: ${{ matrix.components.load }}
      upload-test-results: ${{ matrix.components.upload-test-results }}
      pull-request: ${{ github.event_name == 'pull_request' }}
      release: ${{ needs.run-repository-state.outputs.target-branch == 'main' || github.actor == 'dependabot[bot]' }}
      runner-kind: ${{ matrix.components.runner-kind }}
      self-hosted-runner-type: ${{ matrix.components.self-hosted-runner-type }}
    secrets:
      AWS_ACCOUNT_ID: ${{ secrets.AWS_ACCOUNT_ID }}
      AWS_DEFAULT_REGION: ${{ secrets.AWS_DEFAULT_REGION }}
      AWS_ACCESS_KEY_ID: ${{ secrets.AWS_ACCESS_KEY_ID }}
      AWS_SECRET_ACCESS_KEY: ${{ secrets.AWS_SECRET_ACCESS_KEY }}
      GH_PERSONAL_ACCESS_TOKEN: ${{ secrets.GH_PERSONAL_ACCESS_TOKEN }}
      OPENAI_API_KEY: ${{ secrets.OPENAI_API_KEY }}
      NEPTUNE_API_TOKEN: ${{ secrets.NEPTUNE_API_TOKEN }}
      INTERNAL_ML_ENDPOINT_API_KEY: ${{ secrets.INTERNAL_ML_ENDPOINT_API_KEY }}

  # lsh

  run-lsh-project:
    name: LSH Project components
    uses: ./.github/workflows/_projects.yaml
    needs: [run-repository-state, run-libs-tests]
    strategy:
      max-parallel: 10
      fail-fast: ${{ needs.run-repository-state.outputs.target-branch == 'develop' }} # fixed. desired: TRUE for feature PR & PUSH events
      matrix:
        components:
          # NOTE: list of project components to run

          # serve
          - name: serve
            download-model: false
            integration: false
            functional: false
            load: false
            upload-test-results: false
            runner-kind: ubuntu-20.04

    with:
      project: lsh
      environment: prod
      component: ${{ matrix.components.name }}
      tag: ${{ needs.run-repository-state.outputs.tag }}
      download-model: ${{ matrix.components.download-model }}
      integration: ${{ matrix.components.integration }}
      functional: ${{ matrix.components.functional }}
      load: ${{ matrix.components.load }}
      upload-test-results: ${{ matrix.components.upload-test-results }}
      pull-request: ${{ github.event_name == 'pull_request' }}
      release: ${{ needs.run-repository-state.outputs.target-branch == 'main' || github.actor == 'dependabot[bot]' }}
      runner-kind: ${{ matrix.components.runner-kind }}
      self-hosted-runner-type: ${{ matrix.components.self-hosted-runner-type }}
    secrets:
      AWS_ACCOUNT_ID: ${{ secrets.AWS_ACCOUNT_ID }}
      AWS_DEFAULT_REGION: ${{ secrets.AWS_DEFAULT_REGION }}
      AWS_ACCESS_KEY_ID: ${{ secrets.AWS_ACCESS_KEY_ID }}
      AWS_SECRET_ACCESS_KEY: ${{ secrets.AWS_SECRET_ACCESS_KEY }}
      GH_PERSONAL_ACCESS_TOKEN: ${{ secrets.GH_PERSONAL_ACCESS_TOKEN }}
      OPENAI_API_KEY: ${{ secrets.OPENAI_API_KEY }}
      NEPTUNE_API_TOKEN: ${{ secrets.NEPTUNE_API_TOKEN }}
      INTERNAL_ML_ENDPOINT_API_KEY: ${{ secrets.INTERNAL_ML_ENDPOINT_API_KEY }}

  #iptc


  run-iptc-project:
    name: IPTC Project components
    uses: ./.github/workflows/_projects.yaml
    needs: [run-repository-state, run-libs-tests]
    strategy:
      max-parallel: 10
      fail-fast: ${{ needs.run-repository-state.outputs.target-branch == 'develop' }} # fixed. desired: TRUE for feature PR & PUSH events
      matrix:
        components:
          # NOTE: list of project components to run

          # serve
          - name: register
            download-model: false
            integration: false
            functional: false
            load: false
            upload-test-results: false
            runner-kind: ubuntu-20.04

    with:
      project: iptc
      environment: prod
      component: ${{ matrix.components.name }}
      tag: ${{ needs.run-repository-state.outputs.tag }}
      download-model: ${{ matrix.components.download-model }}
      integration: ${{ matrix.components.integration }}
      functional: ${{ matrix.components.functional }}
      load: ${{ matrix.components.load }}
      upload-test-results: ${{ matrix.components.upload-test-results }}
      pull-request: ${{ github.event_name == 'pull_request' }}
      release: ${{ needs.run-repository-state.outputs.target-branch == 'main' }}
      runner-kind: ${{ matrix.components.runner-kind }}
      self-hosted-runner-type: ${{ matrix.components.self-hosted-runner-type }}
    secrets:
      AWS_ACCOUNT_ID: ${{ secrets.AWS_ACCOUNT_ID }}
      AWS_DEFAULT_REGION: ${{ secrets.AWS_DEFAULT_REGION }}
      AWS_ACCESS_KEY_ID: ${{ secrets.AWS_ACCESS_KEY_ID }}
      AWS_SECRET_ACCESS_KEY: ${{ secrets.AWS_SECRET_ACCESS_KEY }}
      GH_PERSONAL_ACCESS_TOKEN: ${{ secrets.GH_PERSONAL_ACCESS_TOKEN }}
      OPENAI_API_KEY: ${{ secrets.OPENAI_API_KEY }}
      NEPTUNE_API_TOKEN: ${{ secrets.NEPTUNE_API_TOKEN }}
      INTERNAL_ML_ENDPOINT_API_KEY: ${{ secrets.INTERNAL_ML_ENDPOINT_API_KEY }}

  # ===============================================
  # REGISTER FEATURES
  # ===============================================

  run-register-pipelines:
    name: Register features
    uses: ./.github/workflows/_register_features.yaml
    needs:
      - run-repository-state
      - run-keywords-project
      - run-summarization-project
      - run-sentiment-project
      - run-ner-project
      - run-lsh-project
      - run-iptc-project

    strategy:
      fail-fast: ${{ needs.run-repository-state.outputs.target-branch == 'develop' }}
      matrix:
        models:
          - project: iptc
            tag: ${{ needs.run-repository-state.outputs.tag }}
    with:
      environment: prod
      project: ${{ matrix.models.project }}
      tag: ${{ matrix.models.tag }}
      python-version: 3.8.16
      poetry-version: 1.3.2
      release: ${{ needs.run-repository-state.outputs.target-branch == 'main' }}
    secrets:
      AWS_ACCOUNT_ID: ${{ secrets.AWS_ACCOUNT_ID }}
      AWS_DEFAULT_REGION: ${{ secrets.AWS_DEFAULT_REGION }}
      AWS_ACCESS_KEY_ID: ${{ secrets.AWS_ACCESS_KEY_ID }}
      AWS_SECRET_ACCESS_KEY: ${{ secrets.AWS_SECRET_ACCESS_KEY }}
      GH_PERSONAL_ACCESS_TOKEN: ${{ secrets.GH_PERSONAL_ACCESS_TOKEN }}

  # ===============================================
  # TRAIN MODELS
  # ===============================================

  run-train-pipelines:
    name: Train ML models
    uses: ./.github/workflows/_train_model.yaml
    needs:
      - run-repository-state
      - run-keywords-project
      - run-summarization-project
      - run-sentiment-project
      - run-ner-project
      - run-lsh-project
<<<<<<< HEAD
      - run-iptc-project
=======
      - run-register-pipelines
>>>>>>> f5a913dc

    strategy:
      fail-fast: ${{ needs.run-repository-state.outputs.target-branch == 'develop' }}
      matrix:
        models:
          - project: keywords
            sagemaker-runner-type: ml.m4.xlarge
            tag: ${{ needs.run-repository-state.outputs.tag }}
          - project: ner
            sagemaker-runner-type: ml.m4.xlarge
            tag: ${{ needs.run-repository-state.outputs.tag }}
          - project: iptc
            sagemaker-runner-type: ml.m4.xlarge
            tag: ${{ needs.run-repository-state.outputs.tag }}

    with:
      environment: prod
      project: ${{ matrix.models.project }}
      sagemaker-runner-type: ${{ matrix.models.sagemaker-runner-type }}
      tag: ${{ matrix.models.tag }}
      python-version: 3.8.16
      poetry-version: 1.3.2
      release: ${{ needs.run-repository-state.outputs.target-branch == 'main' || github.actor == 'dependabot[bot]' }}
    secrets:
      AWS_ACCOUNT_ID: ${{ secrets.AWS_ACCOUNT_ID }}
      AWS_DEFAULT_REGION: ${{ secrets.AWS_DEFAULT_REGION }}
      AWS_ACCESS_KEY_ID: ${{ secrets.AWS_ACCESS_KEY_ID }}
      AWS_SECRET_ACCESS_KEY: ${{ secrets.AWS_SECRET_ACCESS_KEY }}
      GH_PERSONAL_ACCESS_TOKEN: ${{ secrets.GH_PERSONAL_ACCESS_TOKEN }}
      NEPTUNE_API_TOKEN: ${{ secrets.NEPTUNE_API_TOKEN }}

  # ===============================================
  # COMPILE MODELS
  # ===============================================

  run-compilation-pipelines:
    name: Compile ML models
    uses: ./.github/workflows/_compile_model.yaml
    needs:
      - run-repository-state
      - run-keywords-project
      - run-summarization-project
      - run-sentiment-project
      - run-ner-project
      - run-lsh-project
      - run-train-pipelines

    strategy:
      fail-fast: ${{ needs.run-repository-state.outputs.target-branch == 'develop' }}
      matrix:
        models:
          - runner-kind: custom
            self-hosted-runner-type: inf1.2xlarge
            project: keywords
            tag: ${{ needs.run-repository-state.outputs.tag }}

          - runner-kind: custom
            self-hosted-runner-type: inf1.2xlarge
            project: ner
            tag: ${{ needs.run-repository-state.outputs.tag }}

          - runner-kind: custom
            self-hosted-runner-type: inf1.2xlarge
            project: sentiment
            tag: ${{ needs.run-repository-state.outputs.tag }}

    with:
      environment: prod
      runner-kind: ${{ matrix.models.runner-kind }}
      self-hosted-runner-type: ${{ matrix.models.self-hosted-runner-type }}
      project: ${{ matrix.models.project }}
      tag: ${{ matrix.models.tag }}
      release: ${{ needs.run-repository-state.outputs.target-branch == 'main' || github.actor == 'dependabot[bot]' }}
      upload-compiled-model: true
    secrets:
      AWS_ACCOUNT_ID: ${{ secrets.AWS_ACCOUNT_ID }}
      AWS_DEFAULT_REGION: ${{ secrets.AWS_DEFAULT_REGION }}
      AWS_ACCESS_KEY_ID: ${{ secrets.AWS_ACCESS_KEY_ID }}
      AWS_SECRET_ACCESS_KEY: ${{ secrets.AWS_SECRET_ACCESS_KEY }}
      GH_PERSONAL_ACCESS_TOKEN: ${{ secrets.GH_PERSONAL_ACCESS_TOKEN }}
      NEPTUNE_API_TOKEN: ${{ secrets.NEPTUNE_API_TOKEN }}

  # ===============================================
  # APPS
  # ===============================================

  run-apps:
    name: Web Applications
    uses: ./.github/workflows/_apps.yaml
    needs: [run-repository-state, run-libs-tests]
    strategy:
      max-parallel: 10
      fail-fast: ${{ needs.run-repository-state.outputs.target-branch == 'develop' }}
      matrix:
        apps:
          # NOTE: list of apps components to run

          # ========================
          # Prompt manager
          # ========================

          - name: prompt
            component: backend
            integration: true

          - name: prompt
            component: frontend
            integration: false

          - name: entity-fishing
            component: backend
            integration: false

    with:
      environment: prod
      app: ${{ matrix.apps.name }}
      component: ${{ matrix.apps.component }}
      tag: ${{ needs.run-repository-state.outputs.tag }}
      integration: ${{ matrix.apps.integration }}
      pull-request: ${{ github.event_name == 'pull_request' }}
      release: ${{ needs.run-repository-state.outputs.target-branch == 'main' || github.actor == 'dependabot[bot]' }}
    secrets:
      AWS_ACCOUNT_ID: ${{ secrets.AWS_ACCOUNT_ID }}
      AWS_DEFAULT_REGION: ${{ secrets.AWS_DEFAULT_REGION }}
      AWS_ACCESS_KEY_ID: ${{ secrets.AWS_ACCESS_KEY_ID }}
      AWS_SECRET_ACCESS_KEY: ${{ secrets.AWS_SECRET_ACCESS_KEY }}<|MERGE_RESOLUTION|>--- conflicted
+++ resolved
@@ -435,6 +435,15 @@
         components:
           # NOTE: list of project components to run
 
+          # serve
+          - name: register
+            download-model: false
+            integration: false
+            functional: false
+            load: false
+            upload-test-results: false
+            runner-kind: ubuntu-20.04
+
           # train
           - name: train
             download-model: false
@@ -579,52 +588,6 @@
       NEPTUNE_API_TOKEN: ${{ secrets.NEPTUNE_API_TOKEN }}
       INTERNAL_ML_ENDPOINT_API_KEY: ${{ secrets.INTERNAL_ML_ENDPOINT_API_KEY }}
 
-  #iptc
-
-
-  run-iptc-project:
-    name: IPTC Project components
-    uses: ./.github/workflows/_projects.yaml
-    needs: [run-repository-state, run-libs-tests]
-    strategy:
-      max-parallel: 10
-      fail-fast: ${{ needs.run-repository-state.outputs.target-branch == 'develop' }} # fixed. desired: TRUE for feature PR & PUSH events
-      matrix:
-        components:
-          # NOTE: list of project components to run
-
-          # serve
-          - name: register
-            download-model: false
-            integration: false
-            functional: false
-            load: false
-            upload-test-results: false
-            runner-kind: ubuntu-20.04
-
-    with:
-      project: iptc
-      environment: prod
-      component: ${{ matrix.components.name }}
-      tag: ${{ needs.run-repository-state.outputs.tag }}
-      download-model: ${{ matrix.components.download-model }}
-      integration: ${{ matrix.components.integration }}
-      functional: ${{ matrix.components.functional }}
-      load: ${{ matrix.components.load }}
-      upload-test-results: ${{ matrix.components.upload-test-results }}
-      pull-request: ${{ github.event_name == 'pull_request' }}
-      release: ${{ needs.run-repository-state.outputs.target-branch == 'main' }}
-      runner-kind: ${{ matrix.components.runner-kind }}
-      self-hosted-runner-type: ${{ matrix.components.self-hosted-runner-type }}
-    secrets:
-      AWS_ACCOUNT_ID: ${{ secrets.AWS_ACCOUNT_ID }}
-      AWS_DEFAULT_REGION: ${{ secrets.AWS_DEFAULT_REGION }}
-      AWS_ACCESS_KEY_ID: ${{ secrets.AWS_ACCESS_KEY_ID }}
-      AWS_SECRET_ACCESS_KEY: ${{ secrets.AWS_SECRET_ACCESS_KEY }}
-      GH_PERSONAL_ACCESS_TOKEN: ${{ secrets.GH_PERSONAL_ACCESS_TOKEN }}
-      OPENAI_API_KEY: ${{ secrets.OPENAI_API_KEY }}
-      NEPTUNE_API_TOKEN: ${{ secrets.NEPTUNE_API_TOKEN }}
-      INTERNAL_ML_ENDPOINT_API_KEY: ${{ secrets.INTERNAL_ML_ENDPOINT_API_KEY }}
 
   # ===============================================
   # REGISTER FEATURES
@@ -676,11 +639,8 @@
       - run-sentiment-project
       - run-ner-project
       - run-lsh-project
-<<<<<<< HEAD
       - run-iptc-project
-=======
       - run-register-pipelines
->>>>>>> f5a913dc
 
     strategy:
       fail-fast: ${{ needs.run-repository-state.outputs.target-branch == 'develop' }}

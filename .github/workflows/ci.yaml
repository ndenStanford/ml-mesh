--- conflicted
+++ resolved
@@ -332,7 +332,6 @@
             upload-test-results: false
             runner-kind: ubuntu-20.04
 
-<<<<<<< HEAD
           # serve
           - name: sentiment
             component: serve
@@ -344,8 +343,6 @@
             runner-kind: custom
             self-hosted-runner-type: inf1.xlarge
 
-=======
->>>>>>> beea3e2f
     with:
       environment: prod
       project: ${{ matrix.projects.name }}

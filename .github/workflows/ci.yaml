---
name       : ML-mesh CI Workflow

on         :
  push:
    branches:
      - main
      - develop
  pull_request:
    branches:
      - main
      - develop
    types:
      - ready_for_review
      - opened
      - synchronize
      - reopened

concurrency:
  cancel-in-progress: ${{ github.event_name == 'pull_request' }}
  group: Deployment ${{ github.ref_name }}

jobs       :

  # ===============================================
  # GET CORE DEPENDENCIES VERSIONS
  # ===============================================

  run-get-core-dependencies-versions:
    name: Core dependencies versions
    runs-on: ubuntu-20.04
    outputs:
      python-version: ${{ steps.get-python.outputs.version }}
      poetry-version: ${{ steps.get-poetry.outputs.version }}
    steps:

      - name: Check out code
        uses: actions/checkout@v4

      - name: Get python version
        id: get-python
        run: |
          echo "::set-output name=version::$(cat .python-version)"
      - name: Get poetry version
        id: get-poetry
        run: |
          echo "::set-output name=version::$(cat .poetry-version)"

  # ===============================================
  # GET ENVIRONMENT NAME
  # ===============================================

  get-environment:
    name: Get Environment Name.
    runs-on: ubuntu-20.04
    outputs:
      name: ${{ steps.get-environment-name.outputs.value }}
    steps:

      - name: Get Environment name
        uses: haya14busa/action-cond@v1
        id: get-environment-name
        with:
          cond: ${{ github.event_name == 'pull_request' }}
          if_true: dev
          if_false: prod

  # ===============================================
  # QUALITY CHECKS
  # ===============================================

  run-code-quality-checks:
    name: Run Pre-Commit Checks
    uses: ./.github/workflows/_code-quality.yaml
    needs: [run-get-core-dependencies-versions, get-environment]
    with:
      environment: ${{ needs.get-environment.outputs.name }}
      pull-request: ${{ github.event_name == 'pull_request' }}
      timeout: 20
      poetry-version: ${{ needs.run-get-core-dependencies-versions.outputs.poetry-version }}
    secrets:
      AWS_DEFAULT_REGION: ${{ secrets.AWS_DEFAULT_REGION }}
      AWS_ACCESS_KEY_ID: ${{ secrets.AWS_ACCESS_KEY_ID }}
      AWS_SECRET_ACCESS_KEY: ${{ secrets.AWS_SECRET_ACCESS_KEY }}

  # ===============================================
  # GET REPOSITORY STATE
  # ===============================================

  run-repository-state:
    name: Get Repository metadata
    uses: ./.github/workflows/_repository-state.yaml
    needs: [get-environment, run-code-quality-checks]
    with:
      environment: ${{ needs.get-environment.outputs.name }}
      pull-request: ${{ github.event_name == 'pull_request' }}
      base-ref: ${{ github.base_ref }}
      head-ref: ${{ github.ref_name }}
      pre-release: ${{ github.ref_name == 'develop' }}
      include-pre-releases: ${{ github.ref_name == 'develop' }}
    secrets:
      GITHUB_TOKEN_: ${{ secrets.GITHUB_TOKEN }}

  # ===============================================
  # GET TARGET BRANCH NAME
  # ===============================================

  get-target-branch-name:
    name: Get Push/Pull target branch name.
    runs-on: ubuntu-20.04
    outputs:
      name: ${{ steps.get-target-branch.outputs.value }}
    steps:

      - name: Get target branch
        uses: haya14busa/action-cond@v1
        id: get-target-branch
        with:
          cond: ${{ github.event_name == 'pull_request' }}
          if_true: ${{ github.base_ref }}
          if_false: ${{ github.ref_name }}


  # ===============================================
  # TEST LIBS
  # ===============================================

  run-libs-tests:
    name: Library
    uses: ./.github/workflows/_libs.yaml
    needs: [run-repository-state, get-target-branch-name, run-get-core-dependencies-versions]

    strategy:
      max-parallel: 10
      fail-fast: ${{ needs.get-target-branch-name.outputs.name == 'develop' }} # fixed. desired: TRUE for feature PR & PUSH events
      matrix:
        libs:
          - name: core
            integration: false
            functional: false

          - name: compile
            integration: false
            functional: false

          - name: models
            integration: false
            functional: false

          - name: serving
            integration: false
            functional: false

          - name: tracking
            integration: false
            functional: false # TODO: turn this to true when self hosted runners are available.

          - name: nlp
            integration: false
            functional: false

          - name: hashing
            integration: false
            functional: false

          - name: data
            integration: false
            functional: false

    with:
      lib: ${{ matrix.libs.name }}
      integration: ${{ matrix.libs.integration }}
      functional: ${{ matrix.libs.functional }}
      python-version: ${{ needs.run-get-core-dependencies-versions.outputs.python-version }}
      poetry-version: ${{ needs.run-get-core-dependencies-versions.outputs.poetry-version }}
      release: ${{ needs.get-target-branch-name.outputs.name == 'main' || github.actor == 'dependabot[bot]' }} # if PR to main or dependabot PR

  # ===============================================
  # DOCKER
  # ===============================================

  run-us-east-1-base-docker:
    name: Core Image
    uses: ./.github/workflows/_docker.yaml
    needs: [get-environment, run-repository-state, run-libs-tests, get-target-branch-name]
    strategy:
      max-parallel: 10
      fail-fast: ${{ needs.get-target-branch-name.outputs.name == 'develop' }} # fixed. desired: TRUE for feature PR & PUSH events
      matrix:
        image:

          - name: python-base
            validate-build: false
            runner-kind: ubuntu-20.04

          - name: gpu-base
            validate-build: true
            self-hosted-runner-type: g4dn.xlarge
            self-hosted-runner-ami: ami-0ac0809ecabc87ec9
            runner-kind: custom

        base-region: [us-east-1]
        region: [us-east-1]
        self-hosted-runner-neuron: [false]
        use-cache: [true]

    with:
      environment: ${{ needs.get-environment.outputs.name }}
      image: ${{ matrix.image.name }}
      base-region: ${{ matrix.base-region }}
      region: ${{ matrix.region }}
      tag: ${{ needs.run-repository-state.outputs.tag }}
      validate-build: ${{ matrix.image.validate-build }}
      release: ${{ needs.get-target-branch-name.outputs.name == 'main' || github.actor == 'dependabot[bot]' }} # if PR to main or dependabot PR
      runner-kind: ${{ matrix.image.runner-kind }}
      self-hosted-runner-type: ${{ matrix.image.self-hosted-runner-type }}
      self-hosted-runner-ami: ${{ matrix.image.self-hosted-runner-ami }}
      self-hosted-runner-neuron: ${{ matrix.self-hosted-runner-neuron }}
      use-cache: ${{ matrix.use-cache }}
    secrets:
      AWS_ACCOUNT_ID: ${{ secrets.AWS_ACCOUNT_ID }}
      AWS_DEFAULT_REGION: ${{ secrets.AWS_DEFAULT_REGION }}
      AWS_ACCESS_KEY_ID: ${{ secrets.AWS_ACCESS_KEY_ID }}
      AWS_SECRET_ACCESS_KEY: ${{ secrets.AWS_SECRET_ACCESS_KEY }}
      GH_PERSONAL_ACCESS_TOKEN: ${{ secrets.GH_PERSONAL_ACCESS_TOKEN }}

  run-us-east-1-docker:
    name: Adv. Core Image
    uses: ./.github/workflows/_docker.yaml
    needs: [get-environment, run-repository-state, run-libs-tests, run-us-east-1-base-docker, get-target-branch-name]
    strategy:
      max-parallel: 1
      fail-fast: ${{ needs.get-target-branch-name.outputs.name == 'develop' }} # fixed. desired: TRUE for feature PR & PUSH events
      matrix:
        image:

          - name: gpu-train
            validate-build: false
            self-hosted-runner-type: g4dn.xlarge
            self-hosted-runner-ami: ami-0ac0809ecabc87ec9
            self-hosted-runner-neuron: false
            runner-kind: custom

          - name: neuron-compile
            validate-build: true
            self-hosted-runner-type: inf1.xlarge # (e.g. AWS inferentia gen1 chips)
            self-hosted-runner-ami: ami-0cdcbff6b4fe8514c
            self-hosted-runner-neuron: true
            runner-kind: custom

          - name: neuron-inference
            validate-build: true
            self-hosted-runner-type: inf1.xlarge # (e.g. AWS inferentia gen1 chips)
            self-hosted-runner-ami: ami-0cdcbff6b4fe8514c
            self-hosted-runner-neuron: true
            runner-kind: custom

          - name: fastapi-serve
            validate-build: false
            self-hosted-runner-neuron: false
            runner-kind: ubuntu-20.04

          - name: beam-backfill
            validate-build: false
            self-hosted-runner-neuron: false
            runner-kind: ubuntu-20.04

          - name: beam-worker
            validate-build: false
            self-hosted-runner-type: m7a.medium
            self-hosted-runner-ami: ami-0f12d36a619cc64b8
            self-hosted-runner-neuron: false
            runner-kind: custom

        base-region: [us-east-1]
        region: [us-east-1]
        use-cache: [true]

    with:
      environment: ${{ needs.get-environment.outputs.name }}
      image: ${{ matrix.image.name }}
      base-region: ${{ matrix.base-region }}
      region: ${{ matrix.region }}
      tag: ${{ needs.run-repository-state.outputs.tag }}
      validate-build: ${{ matrix.image.validate-build }}
      release: ${{ needs.get-target-branch-name.outputs.name == 'main' || github.actor == 'dependabot[bot]' }} # if PR to main or dependabot PR
      runner-kind: ${{ matrix.image.runner-kind }}
      self-hosted-runner-type: ${{ matrix.image.self-hosted-runner-type }}
      self-hosted-runner-ami: ${{ matrix.image.self-hosted-runner-ami }}
      self-hosted-runner-neuron: ${{ matrix.image.self-hosted-runner-neuron }}
      use-cache: ${{ matrix.use-cache }}
    secrets:
      AWS_ACCOUNT_ID: ${{ secrets.AWS_ACCOUNT_ID }}
      AWS_DEFAULT_REGION: ${{ secrets.AWS_DEFAULT_REGION }}
      AWS_ACCESS_KEY_ID: ${{ secrets.AWS_ACCESS_KEY_ID }}
      AWS_SECRET_ACCESS_KEY: ${{ secrets.AWS_SECRET_ACCESS_KEY }}
      GH_PERSONAL_ACCESS_TOKEN: ${{ secrets.GH_PERSONAL_ACCESS_TOKEN }}

  run-us-east-2-docker:
    name: KF Core Image
    uses: ./.github/workflows/_docker.yaml
    needs: [get-environment, run-repository-state, run-libs-tests, run-us-east-1-base-docker, get-target-branch-name]
    strategy:
      max-parallel: 10
      fail-fast: ${{ needs.get-target-branch-name.outputs.name == 'develop' }} # fixed. desired: TRUE for feature PR & PUSH events
      matrix:
        image:
          # kubeflow-torch-gpu
          - name: kubeflow-torch-gpu
            base-region: us-east-1
            self-hosted-runner-type: m7a.medium # only need the disk space here, not GPUs
            runner-kind: custom
            use-cache: false

          # kubeflow-torch-inf
          - name: kubeflow-torch-inf
            base-region: us-east-1
            self-hosted-runner-type: m7a.medium # only need the disk space here, not GPUs
            runner-kind: custom
            use-cache: true

          # kubeflow-jupyter
          - name: kubeflow-jupyter
            base-region: us-east-1
            self-hosted-runner-type: m7a.medium # only need the disk space here, not GPUs
            runner-kind: custom
            use-cache: true

          # kubeflow-torch-cpu
          - name: kubeflow-torch-cpu
            base-region: us-east-2
            self-hosted-runner-type: m7a.medium # only need the disk space here, not GPUs
            runner-kind: custom
            use-cache: true

          # kubeflow-data-science
          - name: kubeflow-data-science
            base-region: us-east-2
            self-hosted-runner-type: m7a.medium # only need the disk space here, not GPUs
            runner-kind: custom
            use-cache: false

          # dask-base
          - name: dask-base
            base-region: us-east-1
            runner-kind: ubuntu-20.04
            use-cache: true

        validate-build: [false]
        region: [us-east-2]
        self-hosted-runner-neuron: [false]

    with:
      environment: ${{ needs.get-environment.outputs.name }}
      image: ${{ matrix.image.name }}
      region: ${{ matrix.region }}
      base-region: ${{ matrix.image.base-region }}
      tag: ${{ needs.run-repository-state.outputs.tag }}
      validate-build: ${{ matrix.validate-build }}
      release: ${{ needs.get-target-branch-name.outputs.name == 'main' || github.actor == 'dependabot[bot]' }} # if PR to main or dependabot PR
      runner-kind: ${{ matrix.image.runner-kind }}
      self-hosted-runner-type: ${{ matrix.image.self-hosted-runner-type }}
      self-hosted-runner-neuron: ${{ matrix.self-hosted-runner-neuron }}
      use-cache: ${{ matrix.image.use-cache }}
    secrets:
      AWS_ACCOUNT_ID: ${{ secrets.AWS_ACCOUNT_ID }}
      AWS_DEFAULT_REGION: ${{ secrets.AWS_DEFAULT_REGION }}
      AWS_ACCESS_KEY_ID: ${{ secrets.AWS_ACCESS_KEY_ID }}
      AWS_SECRET_ACCESS_KEY: ${{ secrets.AWS_SECRET_ACCESS_KEY }}
      GH_PERSONAL_ACCESS_TOKEN: ${{ secrets.GH_PERSONAL_ACCESS_TOKEN }}

  # ===============================================
  # PROJECTS
  # ===============================================

  # keywords

  run-keywords-project:
    name: Keywords Project
    uses: ./.github/workflows/_projects.yaml
    needs: [get-environment, run-repository-state, run-libs-tests, get-target-branch-name]
    strategy:
      max-parallel: 5
      fail-fast: ${{ needs.get-target-branch-name.outputs.name == 'develop' }} # fixed. desired: TRUE for feature PR & PUSH events
      matrix:
        components:
          # NOTE: list of project components to run

          # train
          - name: train
            download-model: false
            integration: false
            functional: false
            load: false
            upload-test-results: false
            runner-kind: ubuntu-20.04

          # compile
          - name: compile
            download-model: false
            integration: false
            functional: false
            load: false
            upload-test-results: false
            runner-kind: ubuntu-20.04

          # serve
          - name: serve
            download-model: true
            integration: true
            functional: true
            load: false
            upload-test-results: false
            runner-kind: custom
            self-hosted-runner-type: inf1.xlarge
            self-hosted-runner-ami: ami-0cdcbff6b4fe8514c

        use-cache: [true]

    with:
      project: keywords
      environment: ${{ needs.get-environment.outputs.name }}
      component: ${{ matrix.components.name }}
      tag: ${{ needs.run-repository-state.outputs.tag }}
      download-model: ${{ matrix.components.download-model }}
      integration: ${{ matrix.components.integration }}
      functional: ${{ matrix.components.functional }}
      load: ${{ matrix.components.load }}
      upload-test-results: ${{ matrix.components.upload-test-results }}
      release: ${{ needs.get-target-branch-name.outputs.name == 'main' || github.actor == 'dependabot[bot]' }} # if PR to main or dependabot PR
      runner-kind: ${{ matrix.components.runner-kind }}
      self-hosted-runner-type: ${{ matrix.components.self-hosted-runner-type }}
      self-hosted-runner-ami: ${{ matrix.components.self-hosted-runner-ami }}
      use-cache: ${{ matrix.use-cache }}
    secrets:
      AWS_ACCOUNT_ID: ${{ secrets.AWS_ACCOUNT_ID }}
      AWS_DEFAULT_REGION: ${{ secrets.AWS_DEFAULT_REGION }}
      AWS_ACCESS_KEY_ID: ${{ secrets.AWS_ACCESS_KEY_ID }}
      AWS_SECRET_ACCESS_KEY: ${{ secrets.AWS_SECRET_ACCESS_KEY }}
      GH_PERSONAL_ACCESS_TOKEN: ${{ secrets.GH_PERSONAL_ACCESS_TOKEN }}
      OPENAI_API_KEY: ${{ secrets.OPENAI_API_KEY }}
      NEPTUNE_API_TOKEN: ${{ secrets.NEPTUNE_API_TOKEN }}
      INTERNAL_ML_ENDPOINT_API_KEY: ${{ secrets.INTERNAL_ML_ENDPOINT_API_KEY }}

  # summarization

  run-summarization-project:
    name: Sum. Project
    uses: ./.github/workflows/_projects.yaml
    needs: [get-environment, run-repository-state, run-libs-tests, get-target-branch-name]
    strategy:
      max-parallel: 10
      fail-fast: ${{ needs.get-target-branch-name.outputs.name == 'develop' }} # fixed. desired: TRUE for feature PR & PUSH events
      matrix:
        components:
          # NOTE: list of project components to run

          # serve
          - name: serve
            download-model: false
            integration: false
            functional: false
            load: false
            upload-test-results: false
            runner-kind: ubuntu-20.04
            use-cache: true

    with:
      project: summarization
      environment: ${{ needs.get-environment.outputs.name }}
      component: ${{ matrix.components.name }}
      tag: ${{ needs.run-repository-state.outputs.tag }}
      download-model: ${{ matrix.components.download-model }}
      integration: ${{ matrix.components.integration }}
      functional: ${{ matrix.components.functional }}
      load: ${{ matrix.components.load }}
      upload-test-results: ${{ matrix.components.upload-test-results }}
      release: ${{ needs.get-target-branch-name.outputs.name == 'main' || github.actor == 'dependabot[bot]' }} # if PR to main or dependabot PR
      runner-kind: ${{ matrix.components.runner-kind }}
      self-hosted-runner-type: ${{ matrix.components.self-hosted-runner-type }}
      use-cache: ${{ matrix.components.use-cache }}
    secrets:
      AWS_ACCOUNT_ID: ${{ secrets.AWS_ACCOUNT_ID }}
      AWS_DEFAULT_REGION: ${{ secrets.AWS_DEFAULT_REGION }}
      AWS_ACCESS_KEY_ID: ${{ secrets.AWS_ACCESS_KEY_ID }}
      AWS_SECRET_ACCESS_KEY: ${{ secrets.AWS_SECRET_ACCESS_KEY }}
      GH_PERSONAL_ACCESS_TOKEN: ${{ secrets.GH_PERSONAL_ACCESS_TOKEN }}
      OPENAI_API_KEY: ${{ secrets.OPENAI_API_KEY }}
      NEPTUNE_API_TOKEN: ${{ secrets.NEPTUNE_API_TOKEN }}
      INTERNAL_ML_ENDPOINT_API_KEY: ${{ secrets.INTERNAL_ML_ENDPOINT_API_KEY }}

  # gch-summarization

  run-gch-summarization-project:
    name: GCH Sum. Project
    uses: ./.github/workflows/_projects.yaml
    needs: [get-environment, run-repository-state, run-libs-tests, get-target-branch-name]
    strategy:
      max-parallel: 10
      fail-fast: ${{ needs.get-target-branch-name.outputs.name == 'develop' }} # fixed. desired: TRUE for feature PR & PUSH events
      matrix:
        components:
          # NOTE: list of project components to run

          # train
          - name: train
            download-model: false
            integration: false
            functional: false
            load: false
            upload-test-results: false
            runner-kind: ubuntu-20.04
            self-hosted-runner-neuron: false
            use-cache: true

          # serve
          - name: serve
            download-model: true
            integration: false
            functional: true
            load: false
            upload-test-results: false
            runner-kind: custom
            self-hosted-runner-type: g4dn.xlarge
            self-hosted-runner-ami: ami-0ac0809ecabc87ec9
            self-hosted-runner-neuron: false
            use-cache: true

          # backfill
          - name: backfill
            download-model: false
            integration: false
            functional: false
            load: false
            upload-test-results: false
            runner-kind: ubuntu-20.04
            self-hosted-runner-neuron: false
            use-cache: true

    with:
      project: gch-summarization
      environment: ${{ needs.get-environment.outputs.name }}
      component: ${{ matrix.components.name }}
      tag: ${{ needs.run-repository-state.outputs.tag }}
      download-model: ${{ matrix.components.download-model }}
      integration: ${{ matrix.components.integration }}
      functional: ${{ matrix.components.functional }}
      load: ${{ matrix.components.load }}
      upload-test-results: ${{ matrix.components.upload-test-results }}
      release: ${{ needs.get-target-branch-name.outputs.name == 'main' || github.actor == 'dependabot[bot]' }} # if PR to main or dependabot PR
      runner-kind: ${{ matrix.components.runner-kind }}
      self-hosted-runner-type: ${{ matrix.components.self-hosted-runner-type }}
      self-hosted-runner-ami: ${{ matrix.components.self-hosted-runner-ami }}
      self-hosted-runner-neuron: ${{ matrix.components.self-hosted-runner-neuron }}
      use-cache: ${{ matrix.components.use-cache }}
    secrets:
      AWS_ACCOUNT_ID: ${{ secrets.AWS_ACCOUNT_ID }}
      AWS_DEFAULT_REGION: ${{ secrets.AWS_DEFAULT_REGION }}
      AWS_ACCESS_KEY_ID: ${{ secrets.AWS_ACCESS_KEY_ID }}
      AWS_SECRET_ACCESS_KEY: ${{ secrets.AWS_SECRET_ACCESS_KEY }}
      GH_PERSONAL_ACCESS_TOKEN: ${{ secrets.GH_PERSONAL_ACCESS_TOKEN }}
      OPENAI_API_KEY: ${{ secrets.OPENAI_API_KEY }}
      NEPTUNE_API_TOKEN: ${{ secrets.NEPTUNE_API_TOKEN }}
      INTERNAL_ML_ENDPOINT_API_KEY: ${{ secrets.INTERNAL_ML_ENDPOINT_API_KEY }}

  # entity-linking

  run-entity-linking-project:
    name: Entity Linking Project
    uses: ./.github/workflows/_projects.yaml
    needs: [get-environment, run-repository-state, run-libs-tests, get-target-branch-name]
    strategy:
      max-parallel: 10
      fail-fast: ${{ needs.get-target-branch-name.outputs.name == 'develop' }} # fixed. desired: TRUE for feature PR & PUSH events
      matrix:
        components:
          # NOTE: list of project components to run

          # train
          - name: train
            download-model: false
            integration: false
            functional: false
            load: false
            upload-test-results: false
            runner-kind: custom
            self-hosted-runner-type: c6i.xlarge
            self-hosted-runner-ami: ami-0f12d36a619cc64b8
            self-hosted-runner-neuron: false
            use-cache: true

          # serve
          - name: serve
            download-model: true
            integration: true
            functional: true
            load: false
            upload-test-results: false
            runner-kind: custom
<<<<<<< HEAD
            self-hosted-runner-type: g4dn.2xlarge
            self-hosted-runner-ami: ami-0ac0809ecabc87ec9
=======
            self-hosted-runner-type: g4dn.xlarge
            self-hosted-runner-ami: ami-0af5c083127a8adce
>>>>>>> 1f29767f
            self-hosted-runner-neuron: false
            use-cache: true

          # backfill
          - name: backfill
            download-model: false
            integration: false
            functional: false
            load: false
            upload-test-results: false
            runner-kind: ubuntu-20.04
            self-hosted-runner-neuron: false
            use-cache: true

    with:
      project: entity-linking
      environment: ${{ needs.get-environment.outputs.name }}
      component: ${{ matrix.components.name }}
      tag: ${{ needs.run-repository-state.outputs.tag }}
      download-model: ${{ matrix.components.download-model }}
      integration: ${{ matrix.components.integration }}
      functional: ${{ matrix.components.functional }}
      load: ${{ matrix.components.load }}
      upload-test-results: ${{ matrix.components.upload-test-results }}
      release: ${{ needs.get-target-branch-name.outputs.name == 'main' || github.actor == 'dependabot[bot]' }} # if PR to main or dependabot PR
      runner-kind: ${{ matrix.components.runner-kind }}
      self-hosted-runner-type: ${{ matrix.components.self-hosted-runner-type }}
      self-hosted-runner-ami: ${{ matrix.components.self-hosted-runner-ami }}
      self-hosted-runner-neuron: ${{ matrix.components.self-hosted-runner-neuron }}
      use-cache: ${{ matrix.components.use-cache }}
    secrets:
      AWS_ACCOUNT_ID: ${{ secrets.AWS_ACCOUNT_ID }}
      AWS_DEFAULT_REGION: ${{ secrets.AWS_DEFAULT_REGION }}
      AWS_ACCESS_KEY_ID: ${{ secrets.AWS_ACCESS_KEY_ID }}
      AWS_SECRET_ACCESS_KEY: ${{ secrets.AWS_SECRET_ACCESS_KEY }}
      GH_PERSONAL_ACCESS_TOKEN: ${{ secrets.GH_PERSONAL_ACCESS_TOKEN }}
      OPENAI_API_KEY: ${{ secrets.OPENAI_API_KEY }}
      NEPTUNE_API_TOKEN: ${{ secrets.NEPTUNE_API_TOKEN }}
      INTERNAL_ML_ENDPOINT_API_KEY: ${{ secrets.INTERNAL_ML_ENDPOINT_API_KEY }}
      REDIS_CONNECTION_STRING: ${{ secrets.REDIS_CONNECTION_STRING }}


  # sentiment

  run-sentiment-project:
    name: Sentiment Project
    uses: ./.github/workflows/_projects.yaml
    needs: [get-environment, run-repository-state, run-libs-tests, get-target-branch-name]
    strategy:
      max-parallel: 10
      fail-fast: ${{ needs.get-target-branch-name.outputs.name == 'develop' }} # fixed. desired: TRUE for feature PR & PUSH events
      matrix:
        components:
          # NOTE: list of project components to run

          # train
          - name: train
            download-model: false
            integration: false
            functional: false
            load: false
            upload-test-results: false
            runner-kind: ubuntu-20.04

          # compile
          - name: compile
            download-model: false
            integration: false
            functional: false
            load: false
            upload-test-results: false
            runner-kind: ubuntu-20.04

          # serve
          - name: serve
            download-model: true
            integration: false
            functional: true
            load: false
            upload-test-results: false
            runner-kind: custom
            self-hosted-runner-type: inf1.xlarge
            self-hosted-runner-ami: ami-0cdcbff6b4fe8514c

          # backfill
          - name: backfill
            download-model: false
            integration: false
            functional: false
            load: false
            upload-test-results: false
            runner-kind: ubuntu-20.04

        use-cache: [true]

    with:
      project: sentiment
      environment: ${{ needs.get-environment.outputs.name }}
      component: ${{ matrix.components.name }}
      tag: ${{ needs.run-repository-state.outputs.tag }}
      download-model: ${{ matrix.components.download-model }}
      integration: ${{ matrix.components.integration }}
      functional: ${{ matrix.components.functional }}
      load: ${{ matrix.components.load }}
      upload-test-results: ${{ matrix.components.upload-test-results }}
      release: ${{ needs.get-target-branch-name.outputs.name == 'main' || github.actor == 'dependabot[bot]' }} # if PR to main or dependabot PR
      runner-kind: ${{ matrix.components.runner-kind }}
      self-hosted-runner-type: ${{ matrix.components.self-hosted-runner-type }}
      self-hosted-runner-ami: ${{ matrix.components.self-hosted-runner-ami }}
      use-cache: ${{ matrix.use-cache }}
    secrets:
      AWS_ACCOUNT_ID: ${{ secrets.AWS_ACCOUNT_ID }}
      AWS_DEFAULT_REGION: ${{ secrets.AWS_DEFAULT_REGION }}
      AWS_ACCESS_KEY_ID: ${{ secrets.AWS_ACCESS_KEY_ID }}
      AWS_SECRET_ACCESS_KEY: ${{ secrets.AWS_SECRET_ACCESS_KEY }}
      GH_PERSONAL_ACCESS_TOKEN: ${{ secrets.GH_PERSONAL_ACCESS_TOKEN }}
      OPENAI_API_KEY: ${{ secrets.OPENAI_API_KEY }}
      NEPTUNE_API_TOKEN: ${{ secrets.NEPTUNE_API_TOKEN }}
      INTERNAL_ML_ENDPOINT_API_KEY: ${{ secrets.INTERNAL_ML_ENDPOINT_API_KEY }}

  # iptc

  run-iptc-project:
    name: IPTC Project
    uses: ./.github/workflows/_projects.yaml
    needs: [get-environment, run-repository-state, run-libs-tests, get-target-branch-name]
    strategy:
      max-parallel: 10
      fail-fast: ${{ needs.get-target-branch-name.outputs.name == 'develop' }} # fixed. desired: TRUE for feature PR & PUSH events
      matrix:
        components:
          # NOTE: list of project components to run

          # ingest
          - name: ingest
            download-model: false
            integration: false
            functional: false
            load: false
            upload-test-results: false
            runner-kind: ubuntu-20.04
            self-hosted-runner-neuron: false
            use-cache: true

          # register
          - name: register
            download-model: false
            integration: false
            functional: false
            load: false
            upload-test-results: false
            runner-kind: ubuntu-20.04
            self-hosted-runner-neuron: false
            use-cache: true

          # train
          - name: train
            download-model: false
            integration: false
            functional: false
            load: false
            upload-test-results: false
            runner-kind: custom
            self-hosted-runner-type: g4dn.2xlarge
            self-hosted-runner-ami: ami-0ac0809ecabc87ec9
            self-hosted-runner-neuron: false
            use-cache: true

          # compile
          - name: compile
            download-model: false
            integration: false
            functional: false
            load: false
            upload-test-results: false
            runner-kind: ubuntu-20.04
            self-hosted-runner-neuron: false
            use-cache: true

          # serve
          - name: serve
            download-model: true
            integration: true
            functional: true
            load: false
            upload-test-results: false
            runner-kind: custom
            self-hosted-runner-type: inf1.xlarge
            self-hosted-runner-ami: ami-0cdcbff6b4fe8514c
            self-hosted-runner-neuron: true
            use-cache: true

    with:
      project: iptc
      environment: ${{ needs.get-environment.outputs.name }}
      component: ${{ matrix.components.name }}
      tag: ${{ needs.run-repository-state.outputs.tag }}
      download-model: ${{ matrix.components.download-model }}
      integration: ${{ matrix.components.integration }}
      functional: ${{ matrix.components.functional }}
      load: ${{ matrix.components.load }}
      upload-test-results: ${{ matrix.components.upload-test-results }}
      release: ${{ needs.get-target-branch-name.outputs.name == 'main' || github.actor == 'dependabot[bot]' }} # if PR to main or dependabot PR
      runner-kind: ${{ matrix.components.runner-kind }}
      self-hosted-runner-type: ${{ matrix.components.self-hosted-runner-type }}
      self-hosted-runner-ami: ${{ matrix.components.self-hosted-runner-ami }}
      self-hosted-runner-neuron: ${{ matrix.components.self-hosted-runner-neuron }}
      use-cache: ${{ matrix.components.use-cache }}
    secrets:
      AWS_ACCOUNT_ID: ${{ secrets.AWS_ACCOUNT_ID }}
      AWS_DEFAULT_REGION: ${{ secrets.AWS_DEFAULT_REGION }}
      AWS_ACCESS_KEY_ID: ${{ secrets.AWS_ACCESS_KEY_ID }}
      AWS_SECRET_ACCESS_KEY: ${{ secrets.AWS_SECRET_ACCESS_KEY }}
      GH_PERSONAL_ACCESS_TOKEN: ${{ secrets.GH_PERSONAL_ACCESS_TOKEN }}
      OPENAI_API_KEY: ${{ secrets.OPENAI_API_KEY }}
      NEPTUNE_API_TOKEN: ${{ secrets.NEPTUNE_API_TOKEN }}
      INTERNAL_ML_ENDPOINT_API_KEY: ${{ secrets.INTERNAL_ML_ENDPOINT_API_KEY }}

  # iptc multi model client

  run-iptc-multi-project:
    name: IPTC Multi Model Client Project
    uses: ./.github/workflows/_projects.yaml
    needs: [get-environment, run-repository-state, run-libs-tests, get-target-branch-name]
    strategy:
      max-parallel: 10
      fail-fast: ${{ needs.get-target-branch-name.outputs.name == 'develop' }} # fixed. desired: TRUE for feature PR & PUSH events
      matrix:
        components:

          # serve
          - name: serve
            download-model: false
            integration: true
            functional: false
            load: false
            upload-test-results: false
            runner-kind: ubuntu-20.04
            self-hosted-runner-neuron: false
            use-cache: true

    with:
      project: iptc-multi
      environment: ${{ needs.get-environment.outputs.name }}
      component: ${{ matrix.components.name }}
      tag: ${{ needs.run-repository-state.outputs.tag }}
      download-model: ${{ matrix.components.download-model }}
      integration: ${{ matrix.components.integration }}
      functional: ${{ matrix.components.functional }}
      load: ${{ matrix.components.load }}
      upload-test-results: ${{ matrix.components.upload-test-results }}
      release: ${{ needs.get-target-branch-name.outputs.name == 'main' || github.actor == 'dependabot[bot]' }} # if PR to main or dependabot PR
      runner-kind: ${{ matrix.components.runner-kind }}
      self-hosted-runner-neuron: ${{ matrix.components.self-hosted-runner-neuron }}
      use-cache: ${{ matrix.components.use-cache }}
    secrets:
      AWS_ACCOUNT_ID: ${{ secrets.AWS_ACCOUNT_ID }}
      AWS_DEFAULT_REGION: ${{ secrets.AWS_DEFAULT_REGION }}
      AWS_ACCESS_KEY_ID: ${{ secrets.AWS_ACCESS_KEY_ID }}
      AWS_SECRET_ACCESS_KEY: ${{ secrets.AWS_SECRET_ACCESS_KEY }}
      GH_PERSONAL_ACCESS_TOKEN: ${{ secrets.GH_PERSONAL_ACCESS_TOKEN }}
      OPENAI_API_KEY: ${{ secrets.OPENAI_API_KEY }}
      NEPTUNE_API_TOKEN: ${{ secrets.NEPTUNE_API_TOKEN }}
      INTERNAL_ML_ENDPOINT_API_KEY: ${{ secrets.INTERNAL_ML_ENDPOINT_API_KEY }}

  # translation

  run-translation-project:
    name: Translation Project
    uses: ./.github/workflows/_projects.yaml
    needs: [get-environment, run-repository-state, run-libs-tests, get-target-branch-name]
    strategy:
      max-parallel: 10
      fail-fast: ${{ needs.get-target-branch-name.outputs.name == 'develop' }} # fixed. desired: TRUE for feature PR & PUSH events
      matrix:
        components:
          # NOTE: list of project components to run

          # SERVE
          - name: serve
            download-model: false
            integration: false
            functional: true
            load: false
            upload-test-results: false
            runner-kind: ubuntu-20.04
            use-cache: true

    with:
      project: translation
      environment: ${{ needs.get-environment.outputs.name }}
      component: ${{ matrix.components.name }}
      tag: ${{ needs.run-repository-state.outputs.tag }}
      download-model: ${{ matrix.components.download-model }}
      functional: ${{ matrix.components.functional }}
      release: ${{ needs.get-target-branch-name.outputs.name == 'main' || github.actor == 'dependabot[bot]' }} # if PR to main or dependabot PR
      runner-kind: ${{ matrix.components.runner-kind }}
      self-hosted-runner-type: ${{ matrix.components.self-hosted-runner-type }}
      use-cache: ${{ matrix.components.use-cache }}
    secrets:
      AWS_ACCOUNT_ID: ${{ secrets.AWS_ACCOUNT_ID }}
      AWS_DEFAULT_REGION: ${{ secrets.AWS_DEFAULT_REGION }}
      AWS_ACCESS_KEY_ID: ${{ secrets.AWS_ACCESS_KEY_ID }}
      AWS_SECRET_ACCESS_KEY: ${{ secrets.AWS_SECRET_ACCESS_KEY }}
      GH_PERSONAL_ACCESS_TOKEN: ${{ secrets.GH_PERSONAL_ACCESS_TOKEN }}
      OPENAI_API_KEY: ${{ secrets.OPENAI_API_KEY }}
      NEPTUNE_API_TOKEN: ${{ secrets.NEPTUNE_API_TOKEN }}
      INTERNAL_ML_ENDPOINT_API_KEY: ${{ secrets.INTERNAL_ML_ENDPOINT_API_KEY }}

  # lsh

  run-lsh-project:
    name: LSH Project
    uses: ./.github/workflows/_projects.yaml
    needs: [get-environment, run-repository-state, run-libs-tests, get-target-branch-name]
    strategy:
      max-parallel: 10
      fail-fast: ${{ needs.get-target-branch-name.outputs.name == 'develop' }} # fixed. desired: TRUE for feature PR & PUSH events
      matrix:
        components:
          # NOTE: list of project components to run

          # serve
          - name: serve
            download-model: false
            integration: true
            functional: true
            load: false
            upload-test-results: false
            runner-kind: ubuntu-20.04
            self-hosted-runner-neuron: false

          # backfill
          - name: backfill
            download-model: false
            integration: false
            functional: false
            load: false
            upload-test-results: false
            runner-kind: ubuntu-20.04
            self-hosted-runner-neuron: false

        use-cache: [true]

    with:
      project: lsh
      environment: ${{ needs.get-environment.outputs.name }}
      component: ${{ matrix.components.name }}
      tag: ${{ needs.run-repository-state.outputs.tag }}
      download-model: ${{ matrix.components.download-model }}
      integration: ${{ matrix.components.integration }}
      functional: ${{ matrix.components.functional }}
      load: ${{ matrix.components.load }}
      upload-test-results: ${{ matrix.components.upload-test-results }}
      release: ${{ needs.get-target-branch-name.outputs.name == 'main' || github.actor == 'dependabot[bot]' }} # if PR to main or dependabot PR
      runner-kind: ${{ matrix.components.runner-kind }}
      self-hosted-runner-neuron: ${{ matrix.components.self-hosted-runner-neuron }}
      self-hosted-runner-type: ${{ matrix.components.self-hosted-runner-type }}
      use-cache: ${{ matrix.use-cache }}
    secrets:
      AWS_ACCOUNT_ID: ${{ secrets.AWS_ACCOUNT_ID }}
      AWS_DEFAULT_REGION: ${{ secrets.AWS_DEFAULT_REGION }}
      AWS_ACCESS_KEY_ID: ${{ secrets.AWS_ACCESS_KEY_ID }}
      AWS_SECRET_ACCESS_KEY: ${{ secrets.AWS_SECRET_ACCESS_KEY }}
      GH_PERSONAL_ACCESS_TOKEN: ${{ secrets.GH_PERSONAL_ACCESS_TOKEN }}
      OPENAI_API_KEY: ${{ secrets.OPENAI_API_KEY }}
      NEPTUNE_API_TOKEN: ${{ secrets.NEPTUNE_API_TOKEN }}
      INTERNAL_ML_ENDPOINT_API_KEY: ${{ secrets.INTERNAL_ML_ENDPOINT_API_KEY }}


  run-topic-project:
    name: Topic Project
    uses: ./.github/workflows/_projects.yaml
    needs: [get-environment, run-repository-state, run-libs-tests, get-target-branch-name]
    strategy:
      max-parallel: 10
      fail-fast: ${{ needs.get-target-branch-name.outputs.name == 'develop' }} # fixed. desired: TRUE for feature PR & PUSH events
      matrix:
        components:
          # NOTE: list of project components to run

          # register
          - name: register
            download-model: false
            integration: false
            functional: false
            load: false
            upload-test-results: false
            runner-kind: ubuntu-20.04
            self-hosted-runner-neuron: false
            use-cache: true

          # train
          - name: train
            download-model: false
            integration: false
            functional: false
            load: false
            upload-test-results: false
            runner-kind: custom
            self-hosted-runner-type: c6i.xlarge
            self-hosted-runner-neuron: false
            use-cache: true

          # serve
          - name: serve
            download-model: true
            integration: false
            functional: true
            load: false
            upload-test-results: false
            runner-kind: custom
            self-hosted-runner-type: c6i.xlarge
            self-hosted-runner-neuron: false
            use-cache: true

          # backfill
          - name: backfill
            download-model: false
            integration: false
            functional: false
            load: false
            upload-test-results: false
            runner-kind: ubuntu-20.04
            self-hosted-runner-neuron: false
            use-cache: true

    with:
      project: topic
      environment: ${{ needs.get-environment.outputs.name }}
      component: ${{ matrix.components.name }}
      tag: ${{ needs.run-repository-state.outputs.tag }}
      download-model: ${{ matrix.components.download-model }}
      integration: ${{ matrix.components.integration }}
      functional: ${{ matrix.components.functional }}
      load: ${{ matrix.components.load }}
      upload-test-results: ${{ matrix.components.upload-test-results }}
      release: ${{ needs.get-target-branch-name.outputs.name == 'main' || github.actor == 'dependabot[bot]' }} # if PR to main or dependabot PR
      runner-kind: ${{ matrix.components.runner-kind }}
      self-hosted-runner-type: ${{ matrix.components.self-hosted-runner-type }}
      self-hosted-runner-neuron: ${{ matrix.components.self-hosted-runner-neuron }}
      use-cache: ${{ matrix.components.use-cache }}
    secrets:
      AWS_ACCOUNT_ID: ${{ secrets.AWS_ACCOUNT_ID }}
      AWS_DEFAULT_REGION: ${{ secrets.AWS_DEFAULT_REGION }}
      AWS_ACCESS_KEY_ID: ${{ secrets.AWS_ACCESS_KEY_ID }}
      AWS_SECRET_ACCESS_KEY: ${{ secrets.AWS_SECRET_ACCESS_KEY }}
      GH_PERSONAL_ACCESS_TOKEN: ${{ secrets.GH_PERSONAL_ACCESS_TOKEN }}
      OPENAI_API_KEY: ${{ secrets.OPENAI_API_KEY }}
      NEPTUNE_API_TOKEN: ${{ secrets.NEPTUNE_API_TOKEN }}
      INTERNAL_ML_ENDPOINT_API_KEY: ${{ secrets.INTERNAL_ML_ENDPOINT_API_KEY }}

  # transcript-segmentation

  run-transcript-segmentation-project:
    name: Transcr. Segm. Project
    uses: ./.github/workflows/_projects.yaml
    needs: [get-environment, run-repository-state, run-libs-tests, get-target-branch-name]
    strategy:
      max-parallel: 10
      fail-fast: ${{ needs.get-target-branch-name.outputs.name == 'develop' }} # fixed. desired: TRUE for feature PR & PUSH events
      matrix:
        components:
          # NOTE: list of project components to run

          # serve
          - name: serve
            download-model: false
            integration: false
            functional: false
            load: false
            upload-test-results: false
            runner-kind: ubuntu-20.04
            use-cache: true

    with:
      project: transcript-segmentation
      environment: ${{ needs.get-environment.outputs.name }}
      component: ${{ matrix.components.name }}
      tag: ${{ needs.run-repository-state.outputs.tag }}
      download-model: ${{ matrix.components.download-model }}
      integration: ${{ matrix.components.integration }}
      functional: ${{ matrix.components.functional }}
      load: ${{ matrix.components.load }}
      upload-test-results: ${{ matrix.components.upload-test-results }}
      release: ${{ needs.get-target-branch-name.outputs.name == 'main' || github.actor == 'dependabot[bot]' }} # if PR to main or dependabot PR
      runner-kind: ${{ matrix.components.runner-kind }}
      self-hosted-runner-type: ${{ matrix.components.self-hosted-runner-type }}
      use-cache: ${{ matrix.components.use-cache }}
    secrets:
      AWS_ACCOUNT_ID: ${{ secrets.AWS_ACCOUNT_ID }}
      AWS_DEFAULT_REGION: ${{ secrets.AWS_DEFAULT_REGION }}
      AWS_ACCESS_KEY_ID: ${{ secrets.AWS_ACCESS_KEY_ID }}
      AWS_SECRET_ACCESS_KEY: ${{ secrets.AWS_SECRET_ACCESS_KEY }}
      GH_PERSONAL_ACCESS_TOKEN: ${{ secrets.GH_PERSONAL_ACCESS_TOKEN }}
      OPENAI_API_KEY: ${{ secrets.OPENAI_API_KEY }}
      NEPTUNE_API_TOKEN: ${{ secrets.NEPTUNE_API_TOKEN }}
      INTERNAL_ML_ENDPOINT_API_KEY: ${{ secrets.INTERNAL_ML_ENDPOINT_API_KEY }}
      PROMPT_REGISTRY_APP_ID: ${{ secrets.PROMPT_REGISTRY_APP_ID }}
      PROMPT_REGISTRY_APP_PRIVATE_KEY: ${{ secrets.PROMPT_REGISTRY_APP_PRIVATE_KEY }}

  # topic-summarization

  run-topic-summarization-project:
    name: Topic Sum. Project
    uses: ./.github/workflows/_projects.yaml
    needs: [get-environment, run-repository-state, run-libs-tests, get-target-branch-name]
    strategy:
      max-parallel: 10
      fail-fast: ${{ needs.get-target-branch-name.outputs.name == 'develop' }} # fixed. desired: TRUE for feature PR & PUSH events
      matrix:
        components:
          # NOTE: list of project components to run

          # serve
          - name: serve
            download-model: false
            integration: false
            functional: false
            load: false
            upload-test-results: false
            runner-kind: ubuntu-20.04

          # backfill
          - name: backfill
            download-model: false
            integration: false
            functional: false
            load: false
            upload-test-results: false
            runner-kind: ubuntu-20.04

        use-cache: [true]

    with:
      project: topic-summarization
      environment: ${{ needs.get-environment.outputs.name }}
      component: ${{ matrix.components.name }}
      tag: ${{ needs.run-repository-state.outputs.tag }}
      download-model: ${{ matrix.components.download-model }}
      integration: ${{ matrix.components.integration }}
      functional: ${{ matrix.components.functional }}
      load: ${{ matrix.components.load }}
      upload-test-results: ${{ matrix.components.upload-test-results }}
      release: ${{ needs.get-target-branch-name.outputs.name == 'main' || github.actor == 'dependabot[bot]' }} # if PR to main or dependabot PR
      runner-kind: ${{ matrix.components.runner-kind }}
      self-hosted-runner-type: ${{ matrix.components.self-hosted-runner-type }}
      use-cache: ${{ matrix.use-cache }}
    secrets:
      AWS_ACCOUNT_ID: ${{ secrets.AWS_ACCOUNT_ID }}
      AWS_DEFAULT_REGION: ${{ secrets.AWS_DEFAULT_REGION }}
      AWS_ACCESS_KEY_ID: ${{ secrets.AWS_ACCESS_KEY_ID }}
      AWS_SECRET_ACCESS_KEY: ${{ secrets.AWS_SECRET_ACCESS_KEY }}
      GH_PERSONAL_ACCESS_TOKEN: ${{ secrets.GH_PERSONAL_ACCESS_TOKEN }}
      OPENAI_API_KEY: ${{ secrets.OPENAI_API_KEY }}
      NEPTUNE_API_TOKEN: ${{ secrets.NEPTUNE_API_TOKEN }}
      INTERNAL_ML_ENDPOINT_API_KEY: ${{ secrets.INTERNAL_ML_ENDPOINT_API_KEY }}
      MEDIA_CLIENT_ID: ${{ secrets.MEDIA_CLIENT_ID }}
      MEDIA_CLIENT_SECRET: ${{ secrets.MEDIA_CLIENT_SECRET }}
      ELASTICSEARCH_KEY: ${{ secrets.ELASTICSEARCH_KEY }}
      PROMPT_REGISTRY_APP_ID: ${{ secrets.PROMPT_REGISTRY_APP_ID }}
      PROMPT_REGISTRY_APP_PRIVATE_KEY: ${{ secrets.PROMPT_REGISTRY_APP_PRIVATE_KEY }}

  # ===============================================
  # APPS
  # ===============================================

  run-apps:
    name: Web App
    uses: ./.github/workflows/_apps.yaml
    needs: [get-environment, run-repository-state, run-libs-tests, get-target-branch-name]
    strategy:
      max-parallel: 10
      fail-fast: ${{ needs.get-target-branch-name.outputs.name == 'develop' }}
      matrix:
        apps:
          # NOTE: list of apps components to run

          # ========================
          # Prompt manager
          # ========================

          - name: prompt
            component: backend
            integration: true
            runner-kind: custom
            self-hosted-runner-type: c6i.xlarge
            self-hosted-runner-ami: ami-0af5c083127a8adce
            functional: true

          - name: prompt
            component: frontend
            integration: false
            runner-kind: ubuntu-20.04
            functional: false

        use-cache: [true]

    with:
      environment: ${{ needs.get-environment.outputs.name }}
      app: ${{ matrix.apps.name }}
      component: ${{ matrix.apps.component }}
      tag: ${{ needs.run-repository-state.outputs.tag }}
      integration: ${{ matrix.apps.integration }}
      functional: ${{ matrix.apps.functional }}
      release: ${{ needs.get-target-branch-name.outputs.name == 'main' || github.actor == 'dependabot[bot]' }} # if PR to main or dependabot PR
      runner-kind: ${{ matrix.apps.runner-kind }}
      self-hosted-runner-type: ${{ matrix.apps.self-hosted-runner-type }}
      self-hosted-runner-ami: ${{ matrix.apps.self-hosted-runner-ami }}
      use-cache: ${{ matrix.use-cache }}
    secrets:
      AWS_ACCOUNT_ID: ${{ secrets.AWS_ACCOUNT_ID }}
      AWS_DEFAULT_REGION: ${{ secrets.AWS_DEFAULT_REGION }}
      AWS_ACCESS_KEY_ID: ${{ secrets.AWS_ACCESS_KEY_ID }}
      AWS_SECRET_ACCESS_KEY: ${{ secrets.AWS_SECRET_ACCESS_KEY }}
      PROMPT_REGISTRY_APP_ID: ${{ secrets.PROMPT_REGISTRY_APP_ID }}
      PROMPT_REGISTRY_APP_PRIVATE_KEY: ${{ secrets.PROMPT_REGISTRY_APP_PRIVATE_KEY }}
      OPENAI_API_KEY: ${{ secrets.OPENAI_API_KEY }}
      GH_PERSONAL_ACCESS_TOKEN: ${{ secrets.GH_PERSONAL_ACCESS_TOKEN }}

  # ===============================================
  # COMPLETION CHECKPOINT
  # ===============================================

  check:
    runs-on: ubuntu-latest
    name: Jobs Completion Check
    if: always()
    needs:
      - get-environment
      - run-code-quality-checks
      - run-repository-state
      - run-get-core-dependencies-versions
      - get-target-branch-name
      - run-libs-tests
      - run-us-east-1-base-docker
      - run-us-east-1-docker
      - run-us-east-2-docker
      - run-keywords-project
      - run-summarization-project
      - run-gch-summarization-project
      - run-entity-linking-project
      - run-sentiment-project
      - run-iptc-project
      - run-iptc-multi-project
      - run-translation-project
      - run-lsh-project
      - run-topic-project
      - run-transcript-segmentation-project
      - run-topic-summarization-project
      - run-apps
    steps:
      - name: Check Job Statuses
        uses: re-actors/alls-green@release/v1
        with:
          jobs: ${{ toJSON(needs) }}<|MERGE_RESOLUTION|>--- conflicted
+++ resolved
@@ -597,13 +597,8 @@
             load: false
             upload-test-results: false
             runner-kind: custom
-<<<<<<< HEAD
-            self-hosted-runner-type: g4dn.2xlarge
+            self-hosted-runner-type: g4dn.xlarge
             self-hosted-runner-ami: ami-0ac0809ecabc87ec9
-=======
-            self-hosted-runner-type: g4dn.xlarge
-            self-hosted-runner-ami: ami-0af5c083127a8adce
->>>>>>> 1f29767f
             self-hosted-runner-neuron: false
             use-cache: true
 

--- conflicted
+++ resolved
@@ -840,7 +840,6 @@
             upload-test-results: false
             runner-kind: ubuntu-20.04
 
-<<<<<<< HEAD
           # compile
           - name: compile
             download-model: false
@@ -850,8 +849,6 @@
             upload-test-results: false
             runner-kind: ubuntu-20.04
 
-=======
->>>>>>> 402c6455
     with:
       project: ner
       environment: ${{ needs.get-environment.outputs.name }}
@@ -1273,10 +1270,7 @@
     name: Train Multi-model
     uses: ./.github/workflows/_train-multi-model.yaml
     needs:
-<<<<<<< HEAD
-=======
       - get-environment
->>>>>>> 402c6455
       - run-repository-state
       - run-ner-project
       - get-target-branch-name
@@ -1306,11 +1300,7 @@
               in Mountain View, CA\"}"
 
     with:
-<<<<<<< HEAD
-      environment: prod
-=======
-      environment: ${{ needs.get-environment.outputs.name }}
->>>>>>> 402c6455
+      environment: ${{ needs.get-environment.outputs.name }}
       project: ${{ matrix.models.project }}
       tag: ${{ matrix.models.tag }}
       trained-project: ${{ matrix.models.trained-project}}
@@ -1328,7 +1318,6 @@
       GH_PERSONAL_ACCESS_TOKEN: ${{ secrets.GH_PERSONAL_ACCESS_TOKEN }}
       NEPTUNE_API_TOKEN: ${{ secrets.NEPTUNE_API_TOKEN }}
 
-<<<<<<< HEAD
   # ===============================================
   # COMPILE MULTI MODELS
   # ===============================================
@@ -1388,8 +1377,6 @@
       GH_PERSONAL_ACCESS_TOKEN: ${{ secrets.GH_PERSONAL_ACCESS_TOKEN }}
       NEPTUNE_API_TOKEN: ${{ secrets.NEPTUNE_API_TOKEN }}
 
-=======
->>>>>>> 402c6455
   # ===============================================
   # COMPLETION CHECKPOINT
   # ===============================================

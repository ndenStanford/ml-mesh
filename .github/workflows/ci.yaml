---
name       : ML-mesh CI Workflow

on         :
  push:
    branches:
      - main
      - develop
  pull_request:
    branches:
      - main
      - develop
    types:
      - ready_for_review
      - opened
      - synchronize
      - reopened

concurrency:
  cancel-in-progress: ${{ github.event_name == 'pull_request' }}
  group: Deployment ${{ github.ref_name }}

jobs       :

  # ===============================================
  # QUALITY CHECKS
  # ===============================================

  run-code-quality-checks:
    name: Run Pre-Commit Checks
    uses: ./.github/workflows/_code-quality.yaml
    with:
      environment: prod
      pull-request: false # run pre commit suite on all files, but retain toggle logic in _code-quality flow for now
      timeout: 10

  # ===============================================
  # GET REPOSITORY STATE
  # ===============================================

  run-repository-state:
    name: Get Repository metadata
    uses: ./.github/workflows/_repository-state.yaml
    needs: [run-code-quality-checks]
    with:
      environment: prod
      pull-request: ${{ github.event_name == 'pull_request' }}
      base-ref: ${{ github.base_ref }}
      head-ref: ${{ github.ref_name }}
      pre-release: ${{ github.ref_name == 'develop' }}
      include-pre-releases: ${{ github.ref_name == 'develop' }}
    secrets:
      GITHUB_TOKEN_: ${{ secrets.GITHUB_TOKEN }}

  # ===============================================
  # GET CORE DEPENDENCIES VERSIONS
  # ===============================================

  run-get-core-dependencies-versions:
    name: Core dependencies versions
    runs-on: ubuntu-20.04
    needs: [run-code-quality-checks]
    outputs:
      python-version: ${{ steps.get-python.outputs.version }}
      poetry-version: ${{ steps.get-poetry.outputs.version }}
    steps:

      - name: Check out code
        uses: actions/checkout@v3

      - name: Get python version
        id: get-python
        run: |
          echo "::set-output name=version::$(cat .python-version)"
      - name: Get poetry version
        id: get-poetry
        run: |
          echo "::set-output name=version::$(cat .poetry-version)"

  # ===============================================
  # GET TARGET BRANCH NAME
  # ===============================================

  get-target-branch-name:
    name: Get Push/Pull target branch name.
    runs-on: ubuntu-20.04
    outputs:
      name: ${{ steps.get-environment-name.outputs.value }}
    steps:

      - name: Get Environment name
        uses: haya14busa/action-cond@v1
        id: get-environment-name
        with:
          cond: ${{ github.event_name == 'pull_request' }}
          if_true: ${{ github.base_ref }}
          if_false: ${{ github.ref_name }}


  # ===============================================
  # TEST LIBS
  # ===============================================

  run-libs-tests:
    name: Run libraries unit and integration tests.
    uses: ./.github/workflows/_libs.yaml
    needs: [run-repository-state, get-target-branch-name, run-get-core-dependencies-versions]

    strategy:
      max-parallel: 10
      fail-fast: ${{ needs.get-target-branch-name.outputs.name == 'develop' }} # fixed. desired: TRUE for feature PR & PUSH events
      matrix:
        libs:
          - name: core
            integration: false
            functional: false

          - name: compile
            integration: false
            functional: false

          - name: models
            integration: false
            functional: false

          - name: serving
            integration: false
            functional: false

          - name: tracking
            integration: false
            functional: false # TODO: turn this to true when self hosted runners are available.

          - name: nlp
            integration: false
            functional: false

          - name: hashing
            integration: false
            functional: false

          - name: data
            integration: false
            functional: false

    with:
      lib: ${{ matrix.libs.name }}
      integration: ${{ matrix.libs.integration }}
      functional: ${{ matrix.libs.functional }}
      python-version: ${{ needs.run-get-core-dependencies-versions.outputs.python-version }}
      poetry-version: ${{ needs.run-get-core-dependencies-versions.outputs.poetry-version }}
      release: ${{ needs.get-target-branch-name.outputs.name == 'main' || github.actor == 'dependabot[bot]' }} # if PR to main or dependabot PR

  # ===============================================
  # DOCKER
  # ===============================================

  run-us-east-1-base-docker:
    name: Base Core Docker Images.
    uses: ./.github/workflows/_docker.yaml
    needs: [run-repository-state, run-libs-tests, get-target-branch-name]
    strategy:
      max-parallel: 2
      fail-fast: ${{ needs.get-target-branch-name.outputs.name == 'develop' }} # fixed. desired: TRUE for feature PR & PUSH events
      matrix:
        image:

          - name: python-base
            runner-kind: ubuntu-20.04

          - name: gpu-base
            runner-kind: custom
            self-hosted-runner-type: m7a.medium # only need the disk space here, not GPUs

        validate-build: [false]
        base-region: [us-east-1]
        region: [us-east-1]
        self-hosted-runner-neuron: [false]

    with:
      environment: prod
      image: ${{ matrix.image.name }}
      base-region: ${{ matrix.base-region }}
      region: ${{ matrix.region }}
      tag: ${{ needs.run-repository-state.outputs.tag }}
      validate-build: ${{ matrix.validate-build }}
      release: ${{ needs.get-target-branch-name.outputs.name == 'main' || github.actor == 'dependabot[bot]' }} # if PR to main or dependabot PR
      runner-kind: ${{ matrix.image.runner-kind }}
      self-hosted-runner-type: ${{ matrix.image.self-hosted-runner-type }}
      self-hosted-runner-neuron: ${{ matrix.self-hosted-runner-neuron }}
    secrets:
      AWS_ACCOUNT_ID: ${{ secrets.AWS_ACCOUNT_ID }}
      AWS_DEFAULT_REGION: ${{ secrets.AWS_DEFAULT_REGION }}
      AWS_ACCESS_KEY_ID: ${{ secrets.AWS_ACCESS_KEY_ID }}
      AWS_SECRET_ACCESS_KEY: ${{ secrets.AWS_SECRET_ACCESS_KEY }}
      GH_PERSONAL_ACCESS_TOKEN: ${{ secrets.GH_PERSONAL_ACCESS_TOKEN }}

  run-us-east-1-docker:
    name: Core Docker Images.
    uses: ./.github/workflows/_docker.yaml
    needs: [run-repository-state, run-libs-tests, run-us-east-1-base-docker, get-target-branch-name]
    strategy:
      max-parallel: 1
      fail-fast: ${{ needs.get-target-branch-name.outputs.name == 'develop' }} # fixed. desired: TRUE for feature PR & PUSH events
      matrix:
        image:
          - name: gpu-train
            runner-kind: ubuntu-20.04
            self-hosted-runner-neuron: false
            validate-build: false

          - name: neuron-compile
            runner-kind: custom
            self-hosted-runner-type: inf1.xlarge # (e.g. AWS inferentia gen1 chips)
            self-hosted-runner-neuron: true
            validate-build: true

          - name: neuron-inference
            runner-kind: custom
            self-hosted-runner-type: inf1.xlarge # (e.g. AWS inferentia gen1 chips)
            self-hosted-runner-neuron: true
            validate-build: true

          - name: fastapi-serve
            runner-kind: ubuntu-20.04
            self-hosted-runner-neuron: false
            validate-build: false

        base-region: [us-east-1]
        region: [us-east-1]

    with:
      environment: prod
      image: ${{ matrix.image.name }}
      base-region: ${{ matrix.base-region }}
      region: ${{ matrix.region }}
      tag: ${{ needs.run-repository-state.outputs.tag }}
      validate-build: ${{ matrix.image.validate-build }}
      release: ${{ needs.get-target-branch-name.outputs.name == 'main' || github.actor == 'dependabot[bot]' }} # if PR to main or dependabot PR
      runner-kind: ${{ matrix.image.runner-kind }}
      self-hosted-runner-type: ${{ matrix.image.self-hosted-runner-type }}
      self-hosted-runner-neuron: ${{ matrix.image.self-hosted-runner-neuron }}
    secrets:
      AWS_ACCOUNT_ID: ${{ secrets.AWS_ACCOUNT_ID }}
      AWS_DEFAULT_REGION: ${{ secrets.AWS_DEFAULT_REGION }}
      AWS_ACCESS_KEY_ID: ${{ secrets.AWS_ACCESS_KEY_ID }}
      AWS_SECRET_ACCESS_KEY: ${{ secrets.AWS_SECRET_ACCESS_KEY }}
      GH_PERSONAL_ACCESS_TOKEN: ${{ secrets.GH_PERSONAL_ACCESS_TOKEN }}

  run-us-east-2-docker:
    name: Core Kubeflow Docker Images.
    uses: ./.github/workflows/_docker.yaml
    needs: [run-repository-state, run-libs-tests, run-us-east-1-base-docker, get-target-branch-name]
    strategy:
      max-parallel: 1
      fail-fast: ${{ needs.get-target-branch-name.outputs.name == 'develop' }} # fixed. desired: TRUE for feature PR & PUSH events
      matrix:
        image:
          # kubeflow-torch-gpu
          - name: kubeflow-torch-gpu
            base-region: us-east-1
            runner-kind: custom
            self-hosted-runner-type: m7a.medium # only need the disk space here, not GPUs

          # kubeflow-torch-inf
          - name: kubeflow-torch-inf
            base-region: us-east-1
            runner-kind: ubuntu-20.04

          # kubeflow-jupyter
          - name: kubeflow-jupyter
            base-region: us-east-1
            runner-kind: ubuntu-20.04

          # kubeflow-torch-cpu
          - name: kubeflow-torch-cpu
            base-region: us-east-2
            runner-kind: ubuntu-20.04

          # kubeflow-data-science
          - name: kubeflow-data-science
            base-region: us-east-2
            runner-kind: ubuntu-20.04

          # dask-base
          - name: dask-base
            base-region: us-east-1
            runner-kind: ubuntu-20.04

        validate-build: [false]
        region: [us-east-2]
        self-hosted-runner-neuron: [false]

    with:
      environment: prod
      image: ${{ matrix.image.name }}
      region: ${{ matrix.region }}
      base-region: ${{ matrix.image.base-region }}
      tag: ${{ needs.run-repository-state.outputs.tag }}
      validate-build: ${{ matrix.validate-build }}
      release: ${{ needs.get-target-branch-name.outputs.name == 'main' || github.actor == 'dependabot[bot]' }} # if PR to main or dependabot PR
      runner-kind: ${{ matrix.image.runner-kind }}
      self-hosted-runner-type: ${{ matrix.image.self-hosted-runner-type }}
      self-hosted-runner-neuron: ${{ matrix.self-hosted-runner-neuron }}
    secrets:
      AWS_ACCOUNT_ID: ${{ secrets.AWS_ACCOUNT_ID }}
      AWS_DEFAULT_REGION: ${{ secrets.AWS_DEFAULT_REGION }}
      AWS_ACCESS_KEY_ID: ${{ secrets.AWS_ACCESS_KEY_ID }}
      AWS_SECRET_ACCESS_KEY: ${{ secrets.AWS_SECRET_ACCESS_KEY }}
      GH_PERSONAL_ACCESS_TOKEN: ${{ secrets.GH_PERSONAL_ACCESS_TOKEN }}

  # ===============================================
  # PROJECTS
  # ===============================================

  # keywords

  run-keywords-project:
    name: Keywords Project components
    uses: ./.github/workflows/_projects.yaml
    needs: [run-repository-state, run-libs-tests, get-target-branch-name]
    strategy:
      max-parallel: 5
      fail-fast: ${{ needs.get-target-branch-name.outputs.name == 'develop' }} # fixed. desired: TRUE for feature PR & PUSH events
      matrix:
        components:
          # NOTE: list of project components to run

          # train
          - name: train
            download-model: false
            integration: false
            functional: false
            load: false
            upload-test-results: false
            runner-kind: ubuntu-20.04

          # compile
          - name: compile
            download-model: false
            integration: false
            functional: false
            load: false
            upload-test-results: false
            runner-kind: ubuntu-20.04

          # serve
          - name: serve
            download-model: true
            integration: true
            functional: true
            load: true
            upload-test-results: true
            runner-kind: custom
            self-hosted-runner-type: inf1.xlarge

    with:
      project: keywords
      environment: prod
      component: ${{ matrix.components.name }}
      tag: ${{ needs.run-repository-state.outputs.tag }}
      download-model: ${{ matrix.components.download-model }}
      integration: ${{ matrix.components.integration }}
      functional: ${{ matrix.components.functional }}
      load: ${{ matrix.components.load }}
      upload-test-results: ${{ matrix.components.upload-test-results }}
      release: ${{ needs.get-target-branch-name.outputs.name == 'main' || github.actor == 'dependabot[bot]' }} # if PR to main or dependabot PR
      runner-kind: ${{ matrix.components.runner-kind }}
      self-hosted-runner-type: ${{ matrix.components.self-hosted-runner-type }}
    secrets:
      AWS_ACCOUNT_ID: ${{ secrets.AWS_ACCOUNT_ID }}
      AWS_DEFAULT_REGION: ${{ secrets.AWS_DEFAULT_REGION }}
      AWS_ACCESS_KEY_ID: ${{ secrets.AWS_ACCESS_KEY_ID }}
      AWS_SECRET_ACCESS_KEY: ${{ secrets.AWS_SECRET_ACCESS_KEY }}
      GH_PERSONAL_ACCESS_TOKEN: ${{ secrets.GH_PERSONAL_ACCESS_TOKEN }}
      OPENAI_API_KEY: ${{ secrets.OPENAI_API_KEY }}
      NEPTUNE_API_TOKEN: ${{ secrets.NEPTUNE_API_TOKEN }}
      INTERNAL_ML_ENDPOINT_API_KEY: ${{ secrets.INTERNAL_ML_ENDPOINT_API_KEY }}

  # summarization

  run-summarization-project:
    name: Summarization Project components
    uses: ./.github/workflows/_projects.yaml
    needs: [run-repository-state, run-libs-tests, get-target-branch-name]
    strategy:
      max-parallel: 10
      fail-fast: ${{ needs.get-target-branch-name.outputs.name == 'develop' }} # fixed. desired: TRUE for feature PR & PUSH events
      matrix:
        components:
          # NOTE: list of project components to run

          # serve
          - name: serve
            download-model: false
            integration: false
            functional: false
            load: false
            upload-test-results: false
            runner-kind: ubuntu-20.04

    with:
      project: summarization
      environment: prod
      component: ${{ matrix.components.name }}
      tag: ${{ needs.run-repository-state.outputs.tag }}
      download-model: ${{ matrix.components.download-model }}
      integration: ${{ matrix.components.integration }}
      functional: ${{ matrix.components.functional }}
      load: ${{ matrix.components.load }}
      upload-test-results: ${{ matrix.components.upload-test-results }}
      release: ${{ needs.get-target-branch-name.outputs.name == 'main' || github.actor == 'dependabot[bot]' }} # if PR to main or dependabot PR
      runner-kind: ${{ matrix.components.runner-kind }}
      self-hosted-runner-type: ${{ matrix.components.self-hosted-runner-type }}
    secrets:
      AWS_ACCOUNT_ID: ${{ secrets.AWS_ACCOUNT_ID }}
      AWS_DEFAULT_REGION: ${{ secrets.AWS_DEFAULT_REGION }}
      AWS_ACCESS_KEY_ID: ${{ secrets.AWS_ACCESS_KEY_ID }}
      AWS_SECRET_ACCESS_KEY: ${{ secrets.AWS_SECRET_ACCESS_KEY }}
      GH_PERSONAL_ACCESS_TOKEN: ${{ secrets.GH_PERSONAL_ACCESS_TOKEN }}
      OPENAI_API_KEY: ${{ secrets.OPENAI_API_KEY }}
      NEPTUNE_API_TOKEN: ${{ secrets.NEPTUNE_API_TOKEN }}
      INTERNAL_ML_ENDPOINT_API_KEY: ${{ secrets.INTERNAL_ML_ENDPOINT_API_KEY }}

  # gch-summarization

  run-gch-summarization-project:
    name: GCH-Summarization Project components
    uses: ./.github/workflows/_projects.yaml
    needs: [run-repository-state, run-libs-tests, get-target-branch-name]
    strategy:
      max-parallel: 10
      fail-fast: ${{ needs.get-target-branch-name.outputs.name == 'develop' }} # fixed. desired: TRUE for feature PR & PUSH events
      matrix:
        components:
          # NOTE: list of project components to run

          # train
          - name: train
            download-model: false
            integration: false
            functional: false
            load: false
            upload-test-results: false
            runner-kind: ubuntu-20.04

    with:
      project: gch-summarization
      environment: prod
      component: ${{ matrix.components.name }}
      tag: ${{ needs.run-repository-state.outputs.tag }}
      download-model: ${{ matrix.components.download-model }}
      integration: ${{ matrix.components.integration }}
      functional: ${{ matrix.components.functional }}
      load: ${{ matrix.components.load }}
      upload-test-results: ${{ matrix.components.upload-test-results }}
      release: ${{ needs.get-target-branch-name.outputs.name == 'main' || github.actor == 'dependabot[bot]' }} # if PR to main or dependabot PR
      runner-kind: ${{ matrix.components.runner-kind }}
      self-hosted-runner-type: ${{ matrix.components.self-hosted-runner-type }}
    secrets:
      AWS_ACCOUNT_ID: ${{ secrets.AWS_ACCOUNT_ID }}
      AWS_DEFAULT_REGION: ${{ secrets.AWS_DEFAULT_REGION }}
      AWS_ACCESS_KEY_ID: ${{ secrets.AWS_ACCESS_KEY_ID }}
      AWS_SECRET_ACCESS_KEY: ${{ secrets.AWS_SECRET_ACCESS_KEY }}
      GH_PERSONAL_ACCESS_TOKEN: ${{ secrets.GH_PERSONAL_ACCESS_TOKEN }}
      OPENAI_API_KEY: ${{ secrets.OPENAI_API_KEY }}
      NEPTUNE_API_TOKEN: ${{ secrets.NEPTUNE_API_TOKEN }}
      INTERNAL_ML_ENDPOINT_API_KEY: ${{ secrets.INTERNAL_ML_ENDPOINT_API_KEY }}

  # entity-linking

  run-entity-linking-project:
    name: Entity Linking Project components
    uses: ./.github/workflows/_projects.yaml
    needs: [run-repository-state, run-libs-tests, get-target-branch-name]
    strategy:
      max-parallel: 10
      fail-fast: ${{ needs.get-target-branch-name.outputs.name == 'develop' }} # fixed. desired: TRUE for feature PR & PUSH events
      matrix:
        components:
          # NOTE: list of project components to run

          # serve
          - name: serve
            download-model: true
            integration: true
            functional: true
            load: false
            upload-test-results: false
            runner-kind: custom
            self-hosted-runner-type: inf1.xlarge

    with:
      project: entity-linking
      environment: prod
      component: ${{ matrix.components.name }}
      tag: ${{ needs.run-repository-state.outputs.tag }}
      download-model: ${{ matrix.components.download-model }}
      integration: ${{ matrix.components.integration }}
      functional: ${{ matrix.components.functional }}
      load: ${{ matrix.components.load }}
      upload-test-results: ${{ matrix.components.upload-test-results }}
      release: ${{ needs.get-target-branch-name.outputs.name == 'main' || github.actor == 'dependabot[bot]' }} # if PR to main or dependabot PR
      runner-kind: ${{ matrix.components.runner-kind }}
      self-hosted-runner-type: ${{ matrix.components.self-hosted-runner-type }}
    secrets:
      AWS_ACCOUNT_ID: ${{ secrets.AWS_ACCOUNT_ID }}
      AWS_DEFAULT_REGION: ${{ secrets.AWS_DEFAULT_REGION }}
      AWS_ACCESS_KEY_ID: ${{ secrets.AWS_ACCESS_KEY_ID }}
      AWS_SECRET_ACCESS_KEY: ${{ secrets.AWS_SECRET_ACCESS_KEY }}
      GH_PERSONAL_ACCESS_TOKEN: ${{ secrets.GH_PERSONAL_ACCESS_TOKEN }}
      OPENAI_API_KEY: ${{ secrets.OPENAI_API_KEY }}
      NEPTUNE_API_TOKEN: ${{ secrets.NEPTUNE_API_TOKEN }}
      INTERNAL_ML_ENDPOINT_API_KEY: ${{ secrets.INTERNAL_ML_ENDPOINT_API_KEY }}


  # sentiment

  run-sentiment-project:
    name: Sentiment Project components
    uses: ./.github/workflows/_projects.yaml
    needs: [run-repository-state, run-libs-tests, get-target-branch-name]
    strategy:
      max-parallel: 10
      fail-fast: ${{ needs.get-target-branch-name.outputs.name == 'develop' }} # fixed. desired: TRUE for feature PR & PUSH events
      matrix:
        components:
          # NOTE: list of project components to run

          # train
          - name: train
            download-model: false
            integration: false
            functional: false
            load: false
            upload-test-results: false
            runner-kind: ubuntu-20.04

          # compile
          - name: compile
            download-model: false
            integration: false
            functional: false
            load: false
            upload-test-results: false
            runner-kind: ubuntu-20.04

          # serve
          - name: serve
            download-model: true
            integration: false
            functional: true
            load: true
            upload-test-results: true
            runner-kind: custom
            self-hosted-runner-type: inf1.xlarge

    with:
      project: sentiment
      environment: prod
      component: ${{ matrix.components.name }}
      tag: ${{ needs.run-repository-state.outputs.tag }}
      download-model: ${{ matrix.components.download-model }}
      integration: ${{ matrix.components.integration }}
      functional: ${{ matrix.components.functional }}
      load: ${{ matrix.components.load }}
      upload-test-results: ${{ matrix.components.upload-test-results }}
      release: ${{ needs.get-target-branch-name.outputs.name == 'main' || github.actor == 'dependabot[bot]' }} # if PR to main or dependabot PR
      runner-kind: ${{ matrix.components.runner-kind }}
      self-hosted-runner-type: ${{ matrix.components.self-hosted-runner-type }}
    secrets:
      AWS_ACCOUNT_ID: ${{ secrets.AWS_ACCOUNT_ID }}
      AWS_DEFAULT_REGION: ${{ secrets.AWS_DEFAULT_REGION }}
      AWS_ACCESS_KEY_ID: ${{ secrets.AWS_ACCESS_KEY_ID }}
      AWS_SECRET_ACCESS_KEY: ${{ secrets.AWS_SECRET_ACCESS_KEY }}
      GH_PERSONAL_ACCESS_TOKEN: ${{ secrets.GH_PERSONAL_ACCESS_TOKEN }}
      OPENAI_API_KEY: ${{ secrets.OPENAI_API_KEY }}
      NEPTUNE_API_TOKEN: ${{ secrets.NEPTUNE_API_TOKEN }}
      INTERNAL_ML_ENDPOINT_API_KEY: ${{ secrets.INTERNAL_ML_ENDPOINT_API_KEY }}

  # iptc

  run-iptc-project:
    name: IPTC Project components
    uses: ./.github/workflows/_projects.yaml
    needs: [run-repository-state, run-libs-tests, get-target-branch-name]
    strategy:
      max-parallel: 10
      fail-fast: ${{ needs.get-target-branch-name.outputs.name == 'develop' }} # fixed. desired: TRUE for feature PR & PUSH events
      matrix:
        components:
          # NOTE: list of project components to run

          # ingest
          - name: ingest
            download-model: false
            integration: false
            functional: false
            load: false
            upload-test-results: false
            runner-kind: ubuntu-20.04

          # register
          - name: register
            download-model: false
            integration: false
            functional: false
            load: false
            upload-test-results: false
            runner-kind: ubuntu-20.04

          # train
          - name: train
            download-model: false
            integration: false
            functional: false
            load: false
            upload-test-results: false
            runner-kind: ubuntu-20.04

          # compile
          - name: compile
            download-model: false
            integration: false
            functional: false
            load: false
            upload-test-results: false
            runner-kind: ubuntu-20.04

          # serve
          - name: serve
            download-model: true
            integration: true
            functional: true
            load: true
            upload-test-results: true
            runner-kind: custom
            self-hosted-runner-type: inf1.xlarge

    with:
      project: iptc
      environment: prod
      component: ${{ matrix.components.name }}
      tag: ${{ needs.run-repository-state.outputs.tag }}
      download-model: ${{ matrix.components.download-model }}
      integration: ${{ matrix.components.integration }}
      functional: ${{ matrix.components.functional }}
      load: ${{ matrix.components.load }}
      upload-test-results: ${{ matrix.components.upload-test-results }}
      release: ${{ needs.get-target-branch-name.outputs.name == 'main' || github.actor == 'dependabot[bot]' }} # if PR to main or dependabot PR
      runner-kind: ${{ matrix.components.runner-kind }}
      self-hosted-runner-type: ${{ matrix.components.self-hosted-runner-type }}
    secrets:
      AWS_ACCOUNT_ID: ${{ secrets.AWS_ACCOUNT_ID }}
      AWS_DEFAULT_REGION: ${{ secrets.AWS_DEFAULT_REGION }}
      AWS_ACCESS_KEY_ID: ${{ secrets.AWS_ACCESS_KEY_ID }}
      AWS_SECRET_ACCESS_KEY: ${{ secrets.AWS_SECRET_ACCESS_KEY }}
      GH_PERSONAL_ACCESS_TOKEN: ${{ secrets.GH_PERSONAL_ACCESS_TOKEN }}
      OPENAI_API_KEY: ${{ secrets.OPENAI_API_KEY }}
      NEPTUNE_API_TOKEN: ${{ secrets.NEPTUNE_API_TOKEN }}
      INTERNAL_ML_ENDPOINT_API_KEY: ${{ secrets.INTERNAL_ML_ENDPOINT_API_KEY }}

  # ner

  run-ner-project:
    name: NER Project components
    uses: ./.github/workflows/_projects.yaml
    needs: [run-repository-state, run-libs-tests, get-target-branch-name]
    strategy:
      max-parallel: 10
      fail-fast: ${{ needs.get-target-branch-name.outputs.name == 'develop' }} # fixed. desired: TRUE for feature PR & PUSH events
      matrix:
        components:
          # NOTE: list of project components to run

          # train
          - name: train
            download-model: false
            integration: false
            functional: false
            load: false
            upload-test-results: false
            runner-kind: ubuntu-20.04

          # compile
          - name: compile
            download-model: false
            integration: false
            functional: false
            load: false
            upload-test-results: false
            runner-kind: ubuntu-20.04

          # serve
          - name: serve
            download-model: true
            integration: false
            functional: true
            load: true
            upload-test-results: true
            runner-kind: custom
            self-hosted-runner-type: inf1.xlarge

    with:
      project: ner
      environment: prod
      component: ${{ matrix.components.name }}
      tag: ${{ needs.run-repository-state.outputs.tag }}
      download-model: ${{ matrix.components.download-model }}
      integration: ${{ matrix.components.integration }}
      functional: ${{ matrix.components.functional }}
      load: ${{ matrix.components.load }}
      upload-test-results: ${{ matrix.components.upload-test-results }}
      release: ${{ needs.get-target-branch-name.outputs.name == 'main' || github.actor == 'dependabot[bot]' }} # if PR to main or dependabot PR
      runner-kind: ${{ matrix.components.runner-kind }}
      self-hosted-runner-type: ${{ matrix.components.self-hosted-runner-type }}
    secrets:
      AWS_ACCOUNT_ID: ${{ secrets.AWS_ACCOUNT_ID }}
      AWS_DEFAULT_REGION: ${{ secrets.AWS_DEFAULT_REGION }}
      AWS_ACCESS_KEY_ID: ${{ secrets.AWS_ACCESS_KEY_ID }}
      AWS_SECRET_ACCESS_KEY: ${{ secrets.AWS_SECRET_ACCESS_KEY }}
      GH_PERSONAL_ACCESS_TOKEN: ${{ secrets.GH_PERSONAL_ACCESS_TOKEN }}
      OPENAI_API_KEY: ${{ secrets.OPENAI_API_KEY }}
      NEPTUNE_API_TOKEN: ${{ secrets.NEPTUNE_API_TOKEN }}
      INTERNAL_ML_ENDPOINT_API_KEY: ${{ secrets.INTERNAL_ML_ENDPOINT_API_KEY }}

  # lsh

  run-lsh-project:
    name: LSH Project components
    uses: ./.github/workflows/_projects.yaml
    needs: [run-repository-state, run-libs-tests, get-target-branch-name]
    strategy:
      max-parallel: 10
      fail-fast: ${{ needs.get-target-branch-name.outputs.name == 'develop' }} # fixed. desired: TRUE for feature PR & PUSH events
      matrix:
        components:
          # NOTE: list of project components to run

          # serve
          - name: serve
            download-model: false
            integration: true
            functional: true
            load: false
            upload-test-results: false
            runner-kind: ubuntu-20.04

    with:
      project: lsh
      environment: prod
      component: ${{ matrix.components.name }}
      tag: ${{ needs.run-repository-state.outputs.tag }}
      download-model: ${{ matrix.components.download-model }}
      integration: ${{ matrix.components.integration }}
      functional: ${{ matrix.components.functional }}
      load: ${{ matrix.components.load }}
      upload-test-results: ${{ matrix.components.upload-test-results }}
      release: ${{ needs.get-target-branch-name.outputs.name == 'main' || github.actor == 'dependabot[bot]' }} # if PR to main or dependabot PR
      runner-kind: ${{ matrix.components.runner-kind }}
      self-hosted-runner-type: ${{ matrix.components.self-hosted-runner-type }}
    secrets:
      AWS_ACCOUNT_ID: ${{ secrets.AWS_ACCOUNT_ID }}
      AWS_DEFAULT_REGION: ${{ secrets.AWS_DEFAULT_REGION }}
      AWS_ACCESS_KEY_ID: ${{ secrets.AWS_ACCESS_KEY_ID }}
      AWS_SECRET_ACCESS_KEY: ${{ secrets.AWS_SECRET_ACCESS_KEY }}
      GH_PERSONAL_ACCESS_TOKEN: ${{ secrets.GH_PERSONAL_ACCESS_TOKEN }}
      OPENAI_API_KEY: ${{ secrets.OPENAI_API_KEY }}
      NEPTUNE_API_TOKEN: ${{ secrets.NEPTUNE_API_TOKEN }}
      INTERNAL_ML_ENDPOINT_API_KEY: ${{ secrets.INTERNAL_ML_ENDPOINT_API_KEY }}


  run-topic-project:
    name: TOPIC Project components
    uses: ./.github/workflows/_projects.yaml
    needs: [run-repository-state, run-libs-tests, get-target-branch-name]
    strategy:
      max-parallel: 10
      fail-fast: ${{ needs.get-target-branch-name.outputs.name == 'develop' }} # fixed. desired: TRUE for feature PR & PUSH events
      matrix:
        components:
          # NOTE: list of project components to run

          # register
          - name: register
            download-model: false
            integration: false
            functional: false
            load: false
            upload-test-results: false
            runner-kind: ubuntu-20.04
            self-hosted-runner-neuron: false

              # train
          - name: train
            download-model: false
            integration: false
            functional: false
            load: false
            upload-test-results: false
            runner-kind: custom
            self-hosted-runner-type: c6i.xlarge
            self-hosted-runner-neuron: false

    with:
      project: topic
      environment: prod
      component: ${{ matrix.components.name }}
      tag: ${{ needs.run-repository-state.outputs.tag }}
      download-model: ${{ matrix.components.download-model }}
      integration: ${{ matrix.components.integration }}
      functional: ${{ matrix.components.functional }}
      load: ${{ matrix.components.load }}
      upload-test-results: ${{ matrix.components.upload-test-results }}
      release: ${{ needs.get-target-branch-name.outputs.name == 'main' || github.actor == 'dependabot[bot]' }} # if PR to main or dependabot PR
      runner-kind: ${{ matrix.components.runner-kind }}
      self-hosted-runner-type: ${{ matrix.components.self-hosted-runner-type }}
      self-hosted-runner-neuron: ${{ matrix.components.self-hosted-runner-neuron }}
    secrets:
      AWS_ACCOUNT_ID: ${{ secrets.AWS_ACCOUNT_ID }}
      AWS_DEFAULT_REGION: ${{ secrets.AWS_DEFAULT_REGION }}
      AWS_ACCESS_KEY_ID: ${{ secrets.AWS_ACCESS_KEY_ID }}
      AWS_SECRET_ACCESS_KEY: ${{ secrets.AWS_SECRET_ACCESS_KEY }}
      GH_PERSONAL_ACCESS_TOKEN: ${{ secrets.GH_PERSONAL_ACCESS_TOKEN }}
      OPENAI_API_KEY: ${{ secrets.OPENAI_API_KEY }}
      NEPTUNE_API_TOKEN: ${{ secrets.NEPTUNE_API_TOKEN }}
      INTERNAL_ML_ENDPOINT_API_KEY: ${{ secrets.INTERNAL_ML_ENDPOINT_API_KEY }}

  # ===============================================
  # REGISTER FEATURES
  # ===============================================

  run-register-pipelines:
    name: Register features
    uses: ./.github/workflows/_register-features.yaml
    needs:
      - run-repository-state
      - run-keywords-project
      - run-summarization-project
      - run-gch-summarization-project
      - run-sentiment-project
      - run-ner-project
      - run-lsh-project
      - run-iptc-project
<<<<<<< HEAD
      - run-topic-project
=======
      - run-get-core-dependencies-versions
>>>>>>> 810f747f

    strategy:
      fail-fast: ${{ needs.get-target-branch-name.outputs.name == 'develop' }}
      matrix:
        models:
          - project: iptc
            tag: ${{ needs.run-repository-state.outputs.tag }}

          - project: topic
            tag: ${{ needs.run-repository-state.outputs.tag }}
    with:
      environment: prod
      project: ${{ matrix.models.project }}
      tag: ${{ matrix.models.tag }}
      python-version: ${{ needs.run-get-core-dependencies-versions.outputs.python-version }}
      poetry-version: ${{ needs.run-get-core-dependencies-versions.outputs.poetry-version }}
      release: ${{ needs.get-target-branch-name.outputs.name == 'main'}}
      pull-request: ${{ github.event_name == 'pull_request' }}
    secrets:
      AWS_ACCOUNT_ID: ${{ secrets.AWS_ACCOUNT_ID }}
      AWS_DEFAULT_REGION: ${{ secrets.AWS_DEFAULT_REGION }}
      AWS_ACCESS_KEY_ID: ${{ secrets.AWS_ACCESS_KEY_ID }}
      AWS_SECRET_ACCESS_KEY: ${{ secrets.AWS_SECRET_ACCESS_KEY }}
      GH_PERSONAL_ACCESS_TOKEN: ${{ secrets.GH_PERSONAL_ACCESS_TOKEN }}

  # ===============================================
  # TRAIN MODELS
  # ===============================================

  run-train-pipelines:
    name: Train ML models
    uses: ./.github/workflows/_train-model.yaml
    needs:
      - run-repository-state
      - run-keywords-project
      - run-summarization-project
      - run-gch-summarization-project
      - run-sentiment-project
      - run-ner-project
      - run-lsh-project
      - run-iptc-project
      - run-topic-project
      - run-register-pipelines
      - get-target-branch-name
      - run-get-core-dependencies-versions

    strategy:
      fail-fast: ${{ needs.get-target-branch-name.outputs.name == 'develop' }}
      matrix:
        models:
          - project: keywords
            sagemaker-runner-type: ml.m4.xlarge
            tag: ${{ needs.run-repository-state.outputs.tag }}
          - project: ner
            sagemaker-runner-type: ml.m4.xlarge
            tag: ${{ needs.run-repository-state.outputs.tag }}
          - project: iptc
            sagemaker-runner-type: ml.m4.xlarge
            tag: ${{ needs.run-repository-state.outputs.tag }}
          - project: gch-summarization
            sagemaker-runner-type: ml.m4.xlarge
            tag: ${{ needs.run-repository-state.outputs.tag }}
          - project: topic
            sagemaker-runner-type: ml.g4dn.2xlarge
            tag: ${{ needs.run-repository-state.outputs.tag }}

    with:
      environment: prod
      project: ${{ matrix.models.project }}
      sagemaker-runner-type: ${{ matrix.models.sagemaker-runner-type }}
      tag: ${{ matrix.models.tag }}
      python-version: ${{ needs.run-get-core-dependencies-versions.outputs.python-version }}
      poetry-version: ${{ needs.run-get-core-dependencies-versions.outputs.poetry-version }}
      release: ${{ needs.get-target-branch-name.outputs.name == 'main' || github.actor == 'dependabot[bot]' }} # if PR to main or dependabot PR
      pull-request: ${{ github.event_name == 'pull_request' }}
    secrets:
      AWS_ACCOUNT_ID: ${{ secrets.AWS_ACCOUNT_ID }}
      AWS_DEFAULT_REGION: ${{ secrets.AWS_DEFAULT_REGION }}
      AWS_ACCESS_KEY_ID: ${{ secrets.AWS_ACCESS_KEY_ID }}
      AWS_SECRET_ACCESS_KEY: ${{ secrets.AWS_SECRET_ACCESS_KEY }}
      GH_PERSONAL_ACCESS_TOKEN: ${{ secrets.GH_PERSONAL_ACCESS_TOKEN }}
      NEPTUNE_API_TOKEN: ${{ secrets.NEPTUNE_API_TOKEN }}

  # ===============================================
  # COMPILE MODELS
  # ===============================================

  run-compilation-pipelines:
    name: Compile ML models
    uses: ./.github/workflows/_compile-model.yaml
    needs:
      - run-repository-state
      - run-keywords-project
      - run-summarization-project
      - run-sentiment-project
      - run-ner-project
      - run-lsh-project
      - run-iptc-project
      - run-train-pipelines
      - get-target-branch-name

    strategy:
      fail-fast: ${{ needs.get-target-branch-name.outputs.name == 'develop' }}
      matrix:
        models:
          - runner-kind: custom
            self-hosted-runner-type: inf1.2xlarge
            project: keywords
            tag: ${{ needs.run-repository-state.outputs.tag }}

          - runner-kind: custom
            self-hosted-runner-type: inf1.2xlarge
            project: ner
            tag: ${{ needs.run-repository-state.outputs.tag }}

          - runner-kind: custom
            self-hosted-runner-type: inf1.2xlarge
            project: sentiment
            tag: ${{ needs.run-repository-state.outputs.tag }}

          - runner-kind: custom
            self-hosted-runner-type: inf1.6xlarge
            project: iptc
            tag: ${{ needs.run-repository-state.outputs.tag }}

    with:
      environment: prod
      runner-kind: ${{ matrix.models.runner-kind }}
      self-hosted-runner-type: ${{ matrix.models.self-hosted-runner-type }}
      project: ${{ matrix.models.project }}
      tag: ${{ matrix.models.tag }}
      release: ${{ needs.get-target-branch-name.outputs.name == 'main' || github.actor == 'dependabot[bot]' }} # if PR to main or dependabot PR
      pull-request: ${{ github.event_name == 'pull_request' }}
      upload-compiled-model: true
    secrets:
      AWS_ACCOUNT_ID: ${{ secrets.AWS_ACCOUNT_ID }}
      AWS_DEFAULT_REGION: ${{ secrets.AWS_DEFAULT_REGION }}
      AWS_ACCESS_KEY_ID: ${{ secrets.AWS_ACCESS_KEY_ID }}
      AWS_SECRET_ACCESS_KEY: ${{ secrets.AWS_SECRET_ACCESS_KEY }}
      GH_PERSONAL_ACCESS_TOKEN: ${{ secrets.GH_PERSONAL_ACCESS_TOKEN }}
      NEPTUNE_API_TOKEN: ${{ secrets.NEPTUNE_API_TOKEN }}

  # ===============================================
  # APPS
  # ===============================================

  run-apps:
    name: Web Applications
    uses: ./.github/workflows/_apps.yaml
    needs: [run-repository-state, run-libs-tests, get-target-branch-name]
    strategy:
      max-parallel: 10
      fail-fast: ${{ needs.get-target-branch-name.outputs.name == 'develop' }}
      matrix:
        apps:
          # NOTE: list of apps components to run

          # ========================
          # Prompt manager
          # ========================

          - name: prompt
            component: backend
            integration: true

          - name: prompt
            component: frontend
            integration: false

          - name: entity-fishing
            component: backend
            integration: false

    with:
      environment: prod
      app: ${{ matrix.apps.name }}
      component: ${{ matrix.apps.component }}
      tag: ${{ needs.run-repository-state.outputs.tag }}
      integration: ${{ matrix.apps.integration }}
      release: ${{ needs.get-target-branch-name.outputs.name == 'main' || github.actor == 'dependabot[bot]' }} # if PR to main or dependabot PR
    secrets:
      AWS_ACCOUNT_ID: ${{ secrets.AWS_ACCOUNT_ID }}
      AWS_DEFAULT_REGION: ${{ secrets.AWS_DEFAULT_REGION }}
      AWS_ACCESS_KEY_ID: ${{ secrets.AWS_ACCESS_KEY_ID }}
      AWS_SECRET_ACCESS_KEY: ${{ secrets.AWS_SECRET_ACCESS_KEY }}<|MERGE_RESOLUTION|>--- conflicted
+++ resolved
@@ -842,11 +842,9 @@
       - run-ner-project
       - run-lsh-project
       - run-iptc-project
-<<<<<<< HEAD
       - run-topic-project
-=======
       - run-get-core-dependencies-versions
->>>>>>> 810f747f
+
 
     strategy:
       fail-fast: ${{ needs.get-target-branch-name.outputs.name == 'develop' }}

--- conflicted
+++ resolved
@@ -1306,11 +1306,7 @@
             load: false
             upload-test-results: false
             runner-kind: ubuntu-22.04
-<<<<<<< HEAD
-            push-image: ${{ github.event_name == 'pull_request' }}
-=======
             push-image: true
->>>>>>> 21c425f8
             base-image: python-base
 
           # serve

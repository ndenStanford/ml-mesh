--- conflicted
+++ resolved
@@ -160,11 +160,10 @@
             integration: false
             functional: false
 
-<<<<<<< HEAD
           - name: io
             integration: true
             functional: false
-=======
+
           - name: feature_store
             integration: false
 
@@ -173,7 +172,7 @@
 
           - name: ts
             integration: false
->>>>>>> 3e7994d9
+
 
     with:
       lib: ${{ matrix.libs.name }}

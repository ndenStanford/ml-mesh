--- conflicted
+++ resolved
@@ -700,11 +700,10 @@
           - project: ner
             sagemaker-runner-type: ml.m4.xlarge
             tag: ${{ needs.run-repository-state.outputs.tag }}
-<<<<<<< HEAD
           - project: iptc
-=======
+            sagemaker-runner-type: ml.m4.xlarge
+            tag: ${{ needs.run-repository-state.outputs.tag }}
           - project: gch-summarization
->>>>>>> 8c3ef33b
             sagemaker-runner-type: ml.m4.xlarge
             tag: ${{ needs.run-repository-state.outputs.tag }}
 

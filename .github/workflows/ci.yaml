---
name       : ML-mesh CI Workflow

on         :
  push:
    branches:
      - main
      - develop
  pull_request:
    branches:
      - main
      - develop
    types:
      - ready_for_review
      - opened
      - synchronize
      - reopened

concurrency:
  cancel-in-progress: ${{ github.event_name == 'pull_request' }}
  group: Deployment ${{ github.ref_name }}

jobs       :

  # ===============================================
  # QUALITY CHECKS
  # ===============================================

  run-code-quality-checks:
    name: Run Pre-Commit Checks
    uses: ./.github/workflows/_code-quality.yaml
    with:
      environment: prod
      pull-request: false # run pre commit suite on all files, but retain toggle logic in _code-quality flow for now
      timeout: 10
    secrets:
      AWS_DEFAULT_REGION: ${{ secrets.AWS_DEFAULT_REGION }}
      AWS_ACCESS_KEY_ID: ${{ secrets.AWS_ACCESS_KEY_ID }}
      AWS_SECRET_ACCESS_KEY: ${{ secrets.AWS_SECRET_ACCESS_KEY }}

  # ===============================================
  # GET REPOSITORY STATE
  # ===============================================

  run-repository-state:
    name: Get Repository metadata
    uses: ./.github/workflows/_repository-state.yaml
    needs: [run-code-quality-checks]
    with:
      environment: prod
      pull-request: ${{ github.event_name == 'pull_request' }}
      base-ref: ${{ github.base_ref }}
      head-ref: ${{ github.ref_name }}
      pre-release: ${{ github.ref_name == 'develop' }}
      include-pre-releases: ${{ github.ref_name == 'develop' }}
    secrets:
      GITHUB_TOKEN_: ${{ secrets.GITHUB_TOKEN }}

  # ===============================================
  # GET CORE DEPENDENCIES VERSIONS
  # ===============================================

  run-get-core-dependencies-versions:
    name: Core dependencies versions
    runs-on: ubuntu-20.04
    needs: [run-code-quality-checks]
    outputs:
      python-version: ${{ steps.get-python.outputs.version }}
      poetry-version: ${{ steps.get-poetry.outputs.version }}
    steps:

      - name: Check out code
        uses: actions/checkout@v3

      - name: Get python version
        id: get-python
        run: |
          echo "::set-output name=version::$(cat .python-version)"
      - name: Get poetry version
        id: get-poetry
        run: |
          echo "::set-output name=version::$(cat .poetry-version)"

  # ===============================================
  # GET TARGET BRANCH NAME
  # ===============================================

  get-target-branch-name:
    name: Get Push/Pull target branch name.
    runs-on: ubuntu-20.04
    outputs:
      name: ${{ steps.get-environment-name.outputs.value }}
    steps:

      - name: Get Environment name
        uses: haya14busa/action-cond@v1
        id: get-environment-name
        with:
          cond: ${{ github.event_name == 'pull_request' }}
          if_true: ${{ github.base_ref }}
          if_false: ${{ github.ref_name }}


  # ===============================================
  # TEST LIBS
  # ===============================================

  run-libs-tests:
    name: Library
    uses: ./.github/workflows/_libs.yaml
    needs: [run-repository-state, get-target-branch-name, run-get-core-dependencies-versions]

    strategy:
      max-parallel: 10
      fail-fast: ${{ needs.get-target-branch-name.outputs.name == 'develop' }} # fixed. desired: TRUE for feature PR & PUSH events
      matrix:
        libs:
          - name: core
            integration: false
            functional: false

          - name: compile
            integration: false
            functional: false

          - name: models
            integration: false
            functional: false

          - name: serving
            integration: false
            functional: false

          - name: tracking
            integration: false
            functional: false # TODO: turn this to true when self hosted runners are available.

          - name: nlp
            integration: false
            functional: false

          - name: hashing
            integration: false
            functional: false

          - name: data
            integration: false
            functional: false

    with:
      lib: ${{ matrix.libs.name }}
      integration: ${{ matrix.libs.integration }}
      functional: ${{ matrix.libs.functional }}
      python-version: ${{ needs.run-get-core-dependencies-versions.outputs.python-version }}
      poetry-version: ${{ needs.run-get-core-dependencies-versions.outputs.poetry-version }}
      release: ${{ needs.get-target-branch-name.outputs.name == 'main' || github.actor == 'dependabot[bot]' }} # if PR to main or dependabot PR

  # ===============================================
  # DOCKER
  # ===============================================

  run-us-east-1-base-docker:
    name: Core Image
    uses: ./.github/workflows/_docker.yaml
    needs: [run-repository-state, run-libs-tests, get-target-branch-name]
    strategy:
      max-parallel: 2
      fail-fast: ${{ needs.get-target-branch-name.outputs.name == 'develop' }} # fixed. desired: TRUE for feature PR & PUSH events
      matrix:
        image:

          - name: python-base
            validate-build: false
            runner-kind: ubuntu-20.04

          - name: gpu-base
            validate-build: true
            self-hosted-runner-type: g4dn.xlarge
            self-hosted-runner-ami: ami-0af5c083127a8adce
            runner-kind: custom

        base-region: [us-east-1]
        region: [us-east-1]
        self-hosted-runner-neuron: [false]

    with:
      environment: prod
      image: ${{ matrix.image.name }}
      base-region: ${{ matrix.base-region }}
      region: ${{ matrix.region }}
      tag: ${{ needs.run-repository-state.outputs.tag }}
      validate-build: ${{ matrix.image.validate-build }}
      release: ${{ needs.get-target-branch-name.outputs.name == 'main' || github.actor == 'dependabot[bot]' }} # if PR to main or dependabot PR
      runner-kind: ${{ matrix.image.runner-kind }}
      self-hosted-runner-type: ${{ matrix.image.self-hosted-runner-type }}
      self-hosted-runner-ami: ${{ matrix.image.self-hosted-runner-ami }}
      self-hosted-runner-neuron: ${{ matrix.self-hosted-runner-neuron }}
    secrets:
      AWS_ACCOUNT_ID: ${{ secrets.AWS_ACCOUNT_ID }}
      AWS_DEFAULT_REGION: ${{ secrets.AWS_DEFAULT_REGION }}
      AWS_ACCESS_KEY_ID: ${{ secrets.AWS_ACCESS_KEY_ID }}
      AWS_SECRET_ACCESS_KEY: ${{ secrets.AWS_SECRET_ACCESS_KEY }}
      GH_PERSONAL_ACCESS_TOKEN: ${{ secrets.GH_PERSONAL_ACCESS_TOKEN }}

  run-us-east-1-docker:
    name: Adv. Core Image
    uses: ./.github/workflows/_docker.yaml
    needs: [run-repository-state, run-libs-tests, run-us-east-1-base-docker, get-target-branch-name]
    strategy:
      max-parallel: 1
      fail-fast: ${{ needs.get-target-branch-name.outputs.name == 'develop' }} # fixed. desired: TRUE for feature PR & PUSH events
      matrix:
        image:

          - name: gpu-train
            validate-build: false
            self-hosted-runner-type: g4dn.xlarge
            self-hosted-runner-ami: ami-0af5c083127a8adce
            self-hosted-runner-neuron: false
            runner-kind: custom

          - name: neuron-compile
            validate-build: true
            self-hosted-runner-type: inf1.xlarge # (e.g. AWS inferentia gen1 chips)
            self-hosted-runner-ami: ami-07b4e00e2c69c3702
            self-hosted-runner-neuron: true
            runner-kind: custom

          - name: neuron-inference
            validate-build: true
            self-hosted-runner-type: inf1.xlarge # (e.g. AWS inferentia gen1 chips)
            self-hosted-runner-ami: ami-07b4e00e2c69c3702
            self-hosted-runner-neuron: true
            runner-kind: custom

          - name: fastapi-serve
            validate-build: false
            self-hosted-runner-neuron: false
            runner-kind: ubuntu-20.04

          - name: beam-backfill
            validate-build: false
            self-hosted-runner-neuron: false
            runner-kind: ubuntu-20.04

          - name: beam-worker
            validate-build: false
            self-hosted-runner-neuron: false
            runner-kind: ubuntu-20.04

        base-region: [us-east-1]
        region: [us-east-1]

    with:
      environment: prod
      image: ${{ matrix.image.name }}
      base-region: ${{ matrix.base-region }}
      region: ${{ matrix.region }}
      tag: ${{ needs.run-repository-state.outputs.tag }}
      validate-build: ${{ matrix.image.validate-build }}
      release: ${{ needs.get-target-branch-name.outputs.name == 'main' || github.actor == 'dependabot[bot]' }} # if PR to main or dependabot PR
      runner-kind: ${{ matrix.image.runner-kind }}
      self-hosted-runner-type: ${{ matrix.image.self-hosted-runner-type }}
      self-hosted-runner-ami: ${{ matrix.image.self-hosted-runner-ami }}
      self-hosted-runner-neuron: ${{ matrix.image.self-hosted-runner-neuron }}
    secrets:
      AWS_ACCOUNT_ID: ${{ secrets.AWS_ACCOUNT_ID }}
      AWS_DEFAULT_REGION: ${{ secrets.AWS_DEFAULT_REGION }}
      AWS_ACCESS_KEY_ID: ${{ secrets.AWS_ACCESS_KEY_ID }}
      AWS_SECRET_ACCESS_KEY: ${{ secrets.AWS_SECRET_ACCESS_KEY }}
      GH_PERSONAL_ACCESS_TOKEN: ${{ secrets.GH_PERSONAL_ACCESS_TOKEN }}

  run-us-east-2-docker:
    name: KF Core Image
    uses: ./.github/workflows/_docker.yaml
    needs: [run-repository-state, run-libs-tests, run-us-east-1-base-docker, get-target-branch-name]
    strategy:
      max-parallel: 1
      fail-fast: ${{ needs.get-target-branch-name.outputs.name == 'develop' }} # fixed. desired: TRUE for feature PR & PUSH events
      matrix:
        image:
          # kubeflow-torch-gpu
          - name: kubeflow-torch-gpu
            base-region: us-east-1
            self-hosted-runner-type: m7a.medium # only need the disk space here, not GPUs
            runner-kind: custom

          # kubeflow-torch-inf
          - name: kubeflow-torch-inf
            base-region: us-east-1
            runner-kind: ubuntu-20.04

          # kubeflow-jupyter
          - name: kubeflow-jupyter
            base-region: us-east-1
            runner-kind: ubuntu-20.04

          # kubeflow-torch-cpu
          - name: kubeflow-torch-cpu
            base-region: us-east-2
            runner-kind: ubuntu-20.04

          # kubeflow-data-science
          - name: kubeflow-data-science
            base-region: us-east-2
            runner-kind: ubuntu-20.04

          # dask-base
          - name: dask-base
            base-region: us-east-1
            runner-kind: ubuntu-20.04

        validate-build: [false]
        region: [us-east-2]
        self-hosted-runner-neuron: [false]

    with:
      environment: prod
      image: ${{ matrix.image.name }}
      region: ${{ matrix.region }}
      base-region: ${{ matrix.image.base-region }}
      tag: ${{ needs.run-repository-state.outputs.tag }}
      validate-build: ${{ matrix.validate-build }}
      release: ${{ needs.get-target-branch-name.outputs.name == 'main' || github.actor == 'dependabot[bot]' }} # if PR to main or dependabot PR
      runner-kind: ${{ matrix.image.runner-kind }}
      self-hosted-runner-type: ${{ matrix.image.self-hosted-runner-type }}
      self-hosted-runner-neuron: ${{ matrix.self-hosted-runner-neuron }}
    secrets:
      AWS_ACCOUNT_ID: ${{ secrets.AWS_ACCOUNT_ID }}
      AWS_DEFAULT_REGION: ${{ secrets.AWS_DEFAULT_REGION }}
      AWS_ACCESS_KEY_ID: ${{ secrets.AWS_ACCESS_KEY_ID }}
      AWS_SECRET_ACCESS_KEY: ${{ secrets.AWS_SECRET_ACCESS_KEY }}
      GH_PERSONAL_ACCESS_TOKEN: ${{ secrets.GH_PERSONAL_ACCESS_TOKEN }}

  # ===============================================
  # PROJECTS
  # ===============================================

  # keywords

  run-keywords-project:
    name: Keywords Project
    uses: ./.github/workflows/_projects.yaml
    needs: [run-repository-state, run-libs-tests, get-target-branch-name]
    strategy:
      max-parallel: 5
      fail-fast: ${{ needs.get-target-branch-name.outputs.name == 'develop' }} # fixed. desired: TRUE for feature PR & PUSH events
      matrix:
        components:
          # NOTE: list of project components to run

          # train
          - name: train
            download-model: false
            integration: false
            functional: false
            load: false
            upload-test-results: false
            runner-kind: ubuntu-20.04

          # compile
          - name: compile
            download-model: false
            integration: false
            functional: false
            load: false
            upload-test-results: false
            runner-kind: ubuntu-20.04

          # serve
          - name: serve
            download-model: true
            integration: true
            functional: true
            load: true
            upload-test-results: true
            runner-kind: custom
            self-hosted-runner-type: inf1.xlarge

    with:
      project: keywords
      environment: prod
      component: ${{ matrix.components.name }}
      tag: ${{ needs.run-repository-state.outputs.tag }}
      download-model: ${{ matrix.components.download-model }}
      integration: ${{ matrix.components.integration }}
      functional: ${{ matrix.components.functional }}
      load: ${{ matrix.components.load }}
      upload-test-results: ${{ matrix.components.upload-test-results }}
      release: ${{ needs.get-target-branch-name.outputs.name == 'main' || github.actor == 'dependabot[bot]' }} # if PR to main or dependabot PR
      runner-kind: ${{ matrix.components.runner-kind }}
      self-hosted-runner-type: ${{ matrix.components.self-hosted-runner-type }}
    secrets:
      AWS_ACCOUNT_ID: ${{ secrets.AWS_ACCOUNT_ID }}
      AWS_DEFAULT_REGION: ${{ secrets.AWS_DEFAULT_REGION }}
      AWS_ACCESS_KEY_ID: ${{ secrets.AWS_ACCESS_KEY_ID }}
      AWS_SECRET_ACCESS_KEY: ${{ secrets.AWS_SECRET_ACCESS_KEY }}
      GH_PERSONAL_ACCESS_TOKEN: ${{ secrets.GH_PERSONAL_ACCESS_TOKEN }}
      OPENAI_API_KEY: ${{ secrets.OPENAI_API_KEY }}
      NEPTUNE_API_TOKEN: ${{ secrets.NEPTUNE_API_TOKEN }}
      INTERNAL_ML_ENDPOINT_API_KEY: ${{ secrets.INTERNAL_ML_ENDPOINT_API_KEY }}

  # summarization

  run-summarization-project:
    name: Sum. Project
    uses: ./.github/workflows/_projects.yaml
    needs: [run-repository-state, run-libs-tests, get-target-branch-name]
    strategy:
      max-parallel: 10
      fail-fast: ${{ needs.get-target-branch-name.outputs.name == 'develop' }} # fixed. desired: TRUE for feature PR & PUSH events
      matrix:
        components:
          # NOTE: list of project components to run

          # serve
          - name: serve
            download-model: false
            integration: false
            functional: false
            load: false
            upload-test-results: false
            runner-kind: ubuntu-20.04

    with:
      project: summarization
      environment: prod
      component: ${{ matrix.components.name }}
      tag: ${{ needs.run-repository-state.outputs.tag }}
      download-model: ${{ matrix.components.download-model }}
      integration: ${{ matrix.components.integration }}
      functional: ${{ matrix.components.functional }}
      load: ${{ matrix.components.load }}
      upload-test-results: ${{ matrix.components.upload-test-results }}
      release: ${{ needs.get-target-branch-name.outputs.name == 'main' || github.actor == 'dependabot[bot]' }} # if PR to main or dependabot PR
      runner-kind: ${{ matrix.components.runner-kind }}
      self-hosted-runner-type: ${{ matrix.components.self-hosted-runner-type }}
    secrets:
      AWS_ACCOUNT_ID: ${{ secrets.AWS_ACCOUNT_ID }}
      AWS_DEFAULT_REGION: ${{ secrets.AWS_DEFAULT_REGION }}
      AWS_ACCESS_KEY_ID: ${{ secrets.AWS_ACCESS_KEY_ID }}
      AWS_SECRET_ACCESS_KEY: ${{ secrets.AWS_SECRET_ACCESS_KEY }}
      GH_PERSONAL_ACCESS_TOKEN: ${{ secrets.GH_PERSONAL_ACCESS_TOKEN }}
      OPENAI_API_KEY: ${{ secrets.OPENAI_API_KEY }}
      NEPTUNE_API_TOKEN: ${{ secrets.NEPTUNE_API_TOKEN }}
      INTERNAL_ML_ENDPOINT_API_KEY: ${{ secrets.INTERNAL_ML_ENDPOINT_API_KEY }}

  # gch-summarization

  run-gch-summarization-project:
    name: GCH-Sum. Project
    uses: ./.github/workflows/_projects.yaml
    needs: [run-repository-state, run-libs-tests, get-target-branch-name]
    strategy:
      max-parallel: 10
      fail-fast: ${{ needs.get-target-branch-name.outputs.name == 'develop' }} # fixed. desired: TRUE for feature PR & PUSH events
      matrix:
        components:
          # NOTE: list of project components to run

          # train
          - name: train
            download-model: false
            integration: false
            functional: false
            load: false
            upload-test-results: false
            runner-kind: ubuntu-20.04
            self-hosted-runner-neuron: false

          # serve
          - name: serve
            download-model: true
            integration: false
            functional: true
            load: true
            upload-test-results: true
            runner-kind: custom
            self-hosted-runner-type: g4dn.xlarge
            self-hosted-runner-ami: ami-0af5c083127a8adce
            self-hosted-runner-neuron: false

    with:
      project: gch-summarization
      environment: prod
      component: ${{ matrix.components.name }}
      tag: ${{ needs.run-repository-state.outputs.tag }}
      download-model: ${{ matrix.components.download-model }}
      integration: ${{ matrix.components.integration }}
      functional: ${{ matrix.components.functional }}
      load: ${{ matrix.components.load }}
      upload-test-results: ${{ matrix.components.upload-test-results }}
      release: ${{ needs.get-target-branch-name.outputs.name == 'main' || github.actor == 'dependabot[bot]' }} # if PR to main or dependabot PR
      runner-kind: ${{ matrix.components.runner-kind }}
      self-hosted-runner-type: ${{ matrix.components.self-hosted-runner-type }}
      self-hosted-runner-ami: ${{ matrix.components.self-hosted-runner-ami }}
      self-hosted-runner-neuron: ${{ matrix.components.self-hosted-runner-neuron }}
    secrets:
      AWS_ACCOUNT_ID: ${{ secrets.AWS_ACCOUNT_ID }}
      AWS_DEFAULT_REGION: ${{ secrets.AWS_DEFAULT_REGION }}
      AWS_ACCESS_KEY_ID: ${{ secrets.AWS_ACCESS_KEY_ID }}
      AWS_SECRET_ACCESS_KEY: ${{ secrets.AWS_SECRET_ACCESS_KEY }}
      GH_PERSONAL_ACCESS_TOKEN: ${{ secrets.GH_PERSONAL_ACCESS_TOKEN }}
      OPENAI_API_KEY: ${{ secrets.OPENAI_API_KEY }}
      NEPTUNE_API_TOKEN: ${{ secrets.NEPTUNE_API_TOKEN }}
      INTERNAL_ML_ENDPOINT_API_KEY: ${{ secrets.INTERNAL_ML_ENDPOINT_API_KEY }}

  # entity-linking

  run-entity-linking-project:
    name: Entity Linking Project
    uses: ./.github/workflows/_projects.yaml
    needs: [run-repository-state, run-libs-tests, get-target-branch-name]
    strategy:
      max-parallel: 10
      fail-fast: ${{ needs.get-target-branch-name.outputs.name == 'develop' }} # fixed. desired: TRUE for feature PR & PUSH events
      matrix:
        components:
          # NOTE: list of project components to run

          # serve
          - name: serve
            download-model: true
            integration: true
            functional: true
            load: false
            upload-test-results: false
            runner-kind: custom
            self-hosted-runner-type: inf1.xlarge

    with:
      project: entity-linking
      environment: prod
      component: ${{ matrix.components.name }}
      tag: ${{ needs.run-repository-state.outputs.tag }}
      download-model: ${{ matrix.components.download-model }}
      integration: ${{ matrix.components.integration }}
      functional: ${{ matrix.components.functional }}
      load: ${{ matrix.components.load }}
      upload-test-results: ${{ matrix.components.upload-test-results }}
      release: ${{ needs.get-target-branch-name.outputs.name == 'main' || github.actor == 'dependabot[bot]' }} # if PR to main or dependabot PR
      runner-kind: ${{ matrix.components.runner-kind }}
      self-hosted-runner-type: ${{ matrix.components.self-hosted-runner-type }}
    secrets:
      AWS_ACCOUNT_ID: ${{ secrets.AWS_ACCOUNT_ID }}
      AWS_DEFAULT_REGION: ${{ secrets.AWS_DEFAULT_REGION }}
      AWS_ACCESS_KEY_ID: ${{ secrets.AWS_ACCESS_KEY_ID }}
      AWS_SECRET_ACCESS_KEY: ${{ secrets.AWS_SECRET_ACCESS_KEY }}
      GH_PERSONAL_ACCESS_TOKEN: ${{ secrets.GH_PERSONAL_ACCESS_TOKEN }}
      OPENAI_API_KEY: ${{ secrets.OPENAI_API_KEY }}
      NEPTUNE_API_TOKEN: ${{ secrets.NEPTUNE_API_TOKEN }}
      INTERNAL_ML_ENDPOINT_API_KEY: ${{ secrets.INTERNAL_ML_ENDPOINT_API_KEY }}


  # sentiment

  run-sentiment-project:
    name: Sentiment Project
    uses: ./.github/workflows/_projects.yaml
    needs: [run-repository-state, run-libs-tests, get-target-branch-name]
    strategy:
      max-parallel: 10
      fail-fast: ${{ needs.get-target-branch-name.outputs.name == 'develop' }} # fixed. desired: TRUE for feature PR & PUSH events
      matrix:
        components:
          # NOTE: list of project components to run

          # train
          - name: train
            download-model: false
            integration: false
            functional: false
            load: false
            upload-test-results: false
            runner-kind: ubuntu-20.04

          # compile
          - name: compile
            download-model: false
            integration: false
            functional: false
            load: false
            upload-test-results: false
            runner-kind: ubuntu-20.04

          # serve
          - name: serve
            download-model: true
            integration: false
            functional: true
            load: true
            upload-test-results: true
            runner-kind: custom
            self-hosted-runner-type: inf1.xlarge

    with:
      project: sentiment
      environment: prod
      component: ${{ matrix.components.name }}
      tag: ${{ needs.run-repository-state.outputs.tag }}
      download-model: ${{ matrix.components.download-model }}
      integration: ${{ matrix.components.integration }}
      functional: ${{ matrix.components.functional }}
      load: ${{ matrix.components.load }}
      upload-test-results: ${{ matrix.components.upload-test-results }}
      release: ${{ needs.get-target-branch-name.outputs.name == 'main' || github.actor == 'dependabot[bot]' }} # if PR to main or dependabot PR
      runner-kind: ${{ matrix.components.runner-kind }}
      self-hosted-runner-type: ${{ matrix.components.self-hosted-runner-type }}
    secrets:
      AWS_ACCOUNT_ID: ${{ secrets.AWS_ACCOUNT_ID }}
      AWS_DEFAULT_REGION: ${{ secrets.AWS_DEFAULT_REGION }}
      AWS_ACCESS_KEY_ID: ${{ secrets.AWS_ACCESS_KEY_ID }}
      AWS_SECRET_ACCESS_KEY: ${{ secrets.AWS_SECRET_ACCESS_KEY }}
      GH_PERSONAL_ACCESS_TOKEN: ${{ secrets.GH_PERSONAL_ACCESS_TOKEN }}
      OPENAI_API_KEY: ${{ secrets.OPENAI_API_KEY }}
      NEPTUNE_API_TOKEN: ${{ secrets.NEPTUNE_API_TOKEN }}
      INTERNAL_ML_ENDPOINT_API_KEY: ${{ secrets.INTERNAL_ML_ENDPOINT_API_KEY }}

  # iptc

  run-iptc-project:
    name: IPTC Project
    uses: ./.github/workflows/_projects.yaml
    needs: [run-repository-state, run-libs-tests, get-target-branch-name]
    strategy:
      max-parallel: 10
      fail-fast: ${{ needs.get-target-branch-name.outputs.name == 'develop' }} # fixed. desired: TRUE for feature PR & PUSH events
      matrix:
        components:
          # NOTE: list of project components to run

          # ingest
          - name: ingest
            download-model: false
            integration: false
            functional: false
            load: false
            upload-test-results: false
            runner-kind: ubuntu-20.04

          # register
          - name: register
            download-model: false
            integration: false
            functional: false
            load: false
            upload-test-results: false
            runner-kind: ubuntu-20.04

          # train
          - name: train
            download-model: false
            integration: false
            functional: false
            load: false
            upload-test-results: false
            runner-kind: ubuntu-20.04

          # compile
          - name: compile
            download-model: false
            integration: false
            functional: false
            load: false
            upload-test-results: false
            runner-kind: ubuntu-20.04

          # serve
          - name: serve
            download-model: true
            integration: true
            functional: true
            load: true
            upload-test-results: true
            runner-kind: custom
            self-hosted-runner-type: inf1.xlarge

    with:
      project: iptc
      environment: prod
      component: ${{ matrix.components.name }}
      tag: ${{ needs.run-repository-state.outputs.tag }}
      download-model: ${{ matrix.components.download-model }}
      integration: ${{ matrix.components.integration }}
      functional: ${{ matrix.components.functional }}
      load: ${{ matrix.components.load }}
      upload-test-results: ${{ matrix.components.upload-test-results }}
      release: ${{ needs.get-target-branch-name.outputs.name == 'main' || github.actor == 'dependabot[bot]' }} # if PR to main or dependabot PR
      runner-kind: ${{ matrix.components.runner-kind }}
      self-hosted-runner-type: ${{ matrix.components.self-hosted-runner-type }}
    secrets:
      AWS_ACCOUNT_ID: ${{ secrets.AWS_ACCOUNT_ID }}
      AWS_DEFAULT_REGION: ${{ secrets.AWS_DEFAULT_REGION }}
      AWS_ACCESS_KEY_ID: ${{ secrets.AWS_ACCESS_KEY_ID }}
      AWS_SECRET_ACCESS_KEY: ${{ secrets.AWS_SECRET_ACCESS_KEY }}
      GH_PERSONAL_ACCESS_TOKEN: ${{ secrets.GH_PERSONAL_ACCESS_TOKEN }}
      OPENAI_API_KEY: ${{ secrets.OPENAI_API_KEY }}
      NEPTUNE_API_TOKEN: ${{ secrets.NEPTUNE_API_TOKEN }}
      INTERNAL_ML_ENDPOINT_API_KEY: ${{ secrets.INTERNAL_ML_ENDPOINT_API_KEY }}

  # ner

  run-ner-project:
    name: NER Project
    uses: ./.github/workflows/_projects.yaml
    needs: [run-repository-state, run-libs-tests, get-target-branch-name]
    strategy:
      max-parallel: 10
      fail-fast: ${{ needs.get-target-branch-name.outputs.name == 'develop' }} # fixed. desired: TRUE for feature PR & PUSH events
      matrix:
        components:
          # NOTE: list of project components to run

          # train
          - name: train
            download-model: false
            integration: false
            functional: false
            load: false
            upload-test-results: false
            runner-kind: ubuntu-20.04

          # compile
          - name: compile
            download-model: false
            integration: false
            functional: false
            load: false
            upload-test-results: false
            runner-kind: ubuntu-20.04

          # backfill
          - name: backfill
            download-model: false
            integration: false
            functional: false
            load: false
            upload-test-results: false
            runner-kind: ubuntu-20.04


          # serve
          - name: serve
            download-model: true
            integration: false
            functional: true
            load: true
            upload-test-results: true
            runner-kind: custom
            self-hosted-runner-type: inf1.xlarge

    with:
      project: ner
      environment: prod
      component: ${{ matrix.components.name }}
      tag: ${{ needs.run-repository-state.outputs.tag }}
      download-model: ${{ matrix.components.download-model }}
      integration: ${{ matrix.components.integration }}
      functional: ${{ matrix.components.functional }}
      load: ${{ matrix.components.load }}
      upload-test-results: ${{ matrix.components.upload-test-results }}
      release: ${{ needs.get-target-branch-name.outputs.name == 'main' || github.actor == 'dependabot[bot]' }} # if PR to main or dependabot PR
      runner-kind: ${{ matrix.components.runner-kind }}
      self-hosted-runner-type: ${{ matrix.components.self-hosted-runner-type }}
    secrets:
      AWS_ACCOUNT_ID: ${{ secrets.AWS_ACCOUNT_ID }}
      AWS_DEFAULT_REGION: ${{ secrets.AWS_DEFAULT_REGION }}
      AWS_ACCESS_KEY_ID: ${{ secrets.AWS_ACCESS_KEY_ID }}
      AWS_SECRET_ACCESS_KEY: ${{ secrets.AWS_SECRET_ACCESS_KEY }}
      GH_PERSONAL_ACCESS_TOKEN: ${{ secrets.GH_PERSONAL_ACCESS_TOKEN }}
      OPENAI_API_KEY: ${{ secrets.OPENAI_API_KEY }}
      NEPTUNE_API_TOKEN: ${{ secrets.NEPTUNE_API_TOKEN }}
      INTERNAL_ML_ENDPOINT_API_KEY: ${{ secrets.INTERNAL_ML_ENDPOINT_API_KEY }}

  # lsh

  run-lsh-project:
    name: LSH Project
    uses: ./.github/workflows/_projects.yaml
    needs: [run-repository-state, run-libs-tests, get-target-branch-name]
    strategy:
      max-parallel: 10
      fail-fast: ${{ needs.get-target-branch-name.outputs.name == 'develop' }} # fixed. desired: TRUE for feature PR & PUSH events
      matrix:
        components:
          # NOTE: list of project components to run

          # serve
          - name: serve
            download-model: false
            integration: true
            functional: true
            load: false
            upload-test-results: false
            runner-kind: ubuntu-20.04

    with:
      project: lsh
      environment: prod
      component: ${{ matrix.components.name }}
      tag: ${{ needs.run-repository-state.outputs.tag }}
      download-model: ${{ matrix.components.download-model }}
      integration: ${{ matrix.components.integration }}
      functional: ${{ matrix.components.functional }}
      load: ${{ matrix.components.load }}
      upload-test-results: ${{ matrix.components.upload-test-results }}
      release: ${{ needs.get-target-branch-name.outputs.name == 'main' || github.actor == 'dependabot[bot]' }} # if PR to main or dependabot PR
      runner-kind: ${{ matrix.components.runner-kind }}
      self-hosted-runner-type: ${{ matrix.components.self-hosted-runner-type }}
    secrets:
      AWS_ACCOUNT_ID: ${{ secrets.AWS_ACCOUNT_ID }}
      AWS_DEFAULT_REGION: ${{ secrets.AWS_DEFAULT_REGION }}
      AWS_ACCESS_KEY_ID: ${{ secrets.AWS_ACCESS_KEY_ID }}
      AWS_SECRET_ACCESS_KEY: ${{ secrets.AWS_SECRET_ACCESS_KEY }}
      GH_PERSONAL_ACCESS_TOKEN: ${{ secrets.GH_PERSONAL_ACCESS_TOKEN }}
      OPENAI_API_KEY: ${{ secrets.OPENAI_API_KEY }}
      NEPTUNE_API_TOKEN: ${{ secrets.NEPTUNE_API_TOKEN }}
      INTERNAL_ML_ENDPOINT_API_KEY: ${{ secrets.INTERNAL_ML_ENDPOINT_API_KEY }}


  run-topic-project:
    name: Topic Project
    uses: ./.github/workflows/_projects.yaml
    needs: [run-repository-state, run-libs-tests, get-target-branch-name]
    strategy:
      max-parallel: 10
      fail-fast: ${{ needs.get-target-branch-name.outputs.name == 'develop' }} # fixed. desired: TRUE for feature PR & PUSH events
      matrix:
        components:
          # NOTE: list of project components to run

          # register
          - name: register
            download-model: false
            integration: false
            functional: false
            load: false
            upload-test-results: false
            runner-kind: ubuntu-20.04
            self-hosted-runner-neuron: false

          # train
          - name: train
            download-model: false
            integration: false
            functional: false
            load: false
            upload-test-results: false
            runner-kind: custom
            self-hosted-runner-type: c6i.xlarge
            self-hosted-runner-neuron: false


          # serve
          - name: serve
            download-model: true
            integration: false
            functional: true
            load: true
            upload-test-results: true
            runner-kind: custom
            self-hosted-runner-type: c6i.xlarge
            self-hosted-runner-neuron: false

    with:
      project: topic
      environment: prod
      component: ${{ matrix.components.name }}
      tag: ${{ needs.run-repository-state.outputs.tag }}
      download-model: ${{ matrix.components.download-model }}
      integration: ${{ matrix.components.integration }}
      functional: ${{ matrix.components.functional }}
      load: ${{ matrix.components.load }}
      upload-test-results: ${{ matrix.components.upload-test-results }}
      release: ${{ needs.get-target-branch-name.outputs.name == 'main' || github.actor == 'dependabot[bot]' }} # if PR to main or dependabot PR
      runner-kind: ${{ matrix.components.runner-kind }}
      self-hosted-runner-type: ${{ matrix.components.self-hosted-runner-type }}
      self-hosted-runner-neuron: ${{ matrix.components.self-hosted-runner-neuron }}
    secrets:
      AWS_ACCOUNT_ID: ${{ secrets.AWS_ACCOUNT_ID }}
      AWS_DEFAULT_REGION: ${{ secrets.AWS_DEFAULT_REGION }}
      AWS_ACCESS_KEY_ID: ${{ secrets.AWS_ACCESS_KEY_ID }}
      AWS_SECRET_ACCESS_KEY: ${{ secrets.AWS_SECRET_ACCESS_KEY }}
      GH_PERSONAL_ACCESS_TOKEN: ${{ secrets.GH_PERSONAL_ACCESS_TOKEN }}
      OPENAI_API_KEY: ${{ secrets.OPENAI_API_KEY }}
      NEPTUNE_API_TOKEN: ${{ secrets.NEPTUNE_API_TOKEN }}
      INTERNAL_ML_ENDPOINT_API_KEY: ${{ secrets.INTERNAL_ML_ENDPOINT_API_KEY }}

  # transcript-segmentation

  run-transcript-segmentation-project:
    name: Transcr. Segm. Project
    uses: ./.github/workflows/_projects.yaml
    needs: [run-repository-state, run-libs-tests, get-target-branch-name]
    strategy:
      max-parallel: 10
      fail-fast: ${{ needs.get-target-branch-name.outputs.name == 'develop' }} # fixed. desired: TRUE for feature PR & PUSH events
      matrix:
        components:
          # NOTE: list of project components to run

          # serve
          - name: serve
            download-model: false
            integration: true
            functional: true
            load: false
            upload-test-results: false
            runner-kind: ubuntu-20.04

    with:
      project: transcript-segmentation
      environment: prod
      component: ${{ matrix.components.name }}
      tag: ${{ needs.run-repository-state.outputs.tag }}
      download-model: ${{ matrix.components.download-model }}
      integration: ${{ matrix.components.integration }}
      functional: ${{ matrix.components.functional }}
      load: ${{ matrix.components.load }}
      upload-test-results: ${{ matrix.components.upload-test-results }}
      release: ${{ needs.get-target-branch-name.outputs.name == 'main' || github.actor == 'dependabot[bot]' }} # if PR to main or dependabot PR
      runner-kind: ${{ matrix.components.runner-kind }}
      self-hosted-runner-type: ${{ matrix.components.self-hosted-runner-type }}
    secrets:
      AWS_ACCOUNT_ID: ${{ secrets.AWS_ACCOUNT_ID }}
      AWS_DEFAULT_REGION: ${{ secrets.AWS_DEFAULT_REGION }}
      AWS_ACCESS_KEY_ID: ${{ secrets.AWS_ACCESS_KEY_ID }}
      AWS_SECRET_ACCESS_KEY: ${{ secrets.AWS_SECRET_ACCESS_KEY }}
      GH_PERSONAL_ACCESS_TOKEN: ${{ secrets.GH_PERSONAL_ACCESS_TOKEN }}
      OPENAI_API_KEY: ${{ secrets.OPENAI_API_KEY }}
      NEPTUNE_API_TOKEN: ${{ secrets.NEPTUNE_API_TOKEN }}
      INTERNAL_ML_ENDPOINT_API_KEY: ${{ secrets.INTERNAL_ML_ENDPOINT_API_KEY }}

  # topic-summarization

  run-topic-summarization-project:
    name: Topic Sum. Project
    uses: ./.github/workflows/_projects.yaml
    needs: [run-repository-state, run-libs-tests, get-target-branch-name]
    strategy:
      max-parallel: 10
      fail-fast: ${{ needs.get-target-branch-name.outputs.name == 'develop' }} # fixed. desired: TRUE for feature PR & PUSH events
      matrix:
        components:
          # NOTE: list of project components to run

          # serve
          - name: serve
            download-model: false
            integration: true
            functional: true
            load: false
            upload-test-results: false
            runner-kind: ubuntu-20.04

    with:
      project: topic-summarization
      environment: prod
      component: ${{ matrix.components.name }}
      tag: ${{ needs.run-repository-state.outputs.tag }}
      download-model: ${{ matrix.components.download-model }}
      integration: ${{ matrix.components.integration }}
      functional: ${{ matrix.components.functional }}
      load: ${{ matrix.components.load }}
      upload-test-results: ${{ matrix.components.upload-test-results }}
      release: ${{ needs.get-target-branch-name.outputs.name == 'main' || github.actor == 'dependabot[bot]' }} # if PR to main or dependabot PR
      runner-kind: ${{ matrix.components.runner-kind }}
      self-hosted-runner-type: ${{ matrix.components.self-hosted-runner-type }}
    secrets:
      AWS_ACCOUNT_ID: ${{ secrets.AWS_ACCOUNT_ID }}
      AWS_DEFAULT_REGION: ${{ secrets.AWS_DEFAULT_REGION }}
      AWS_ACCESS_KEY_ID: ${{ secrets.AWS_ACCESS_KEY_ID }}
      AWS_SECRET_ACCESS_KEY: ${{ secrets.AWS_SECRET_ACCESS_KEY }}
      GH_PERSONAL_ACCESS_TOKEN: ${{ secrets.GH_PERSONAL_ACCESS_TOKEN }}
      OPENAI_API_KEY: ${{ secrets.OPENAI_API_KEY }}
      NEPTUNE_API_TOKEN: ${{ secrets.NEPTUNE_API_TOKEN }}
      INTERNAL_ML_ENDPOINT_API_KEY: ${{ secrets.INTERNAL_ML_ENDPOINT_API_KEY }}

  # ===============================================
  # REGISTER FEATURES
  # ===============================================

  run-register-pipelines:
    name: Register features
    uses: ./.github/workflows/_register-features.yaml
    needs:
      - run-repository-state
      - run-keywords-project
      - run-summarization-project
      - run-gch-summarization-project
      - run-sentiment-project
      - run-ner-project
      - run-lsh-project
      - run-iptc-project
      - run-topic-project
      - run-get-core-dependencies-versions


    strategy:
      fail-fast: ${{ needs.get-target-branch-name.outputs.name == 'develop' }}
      matrix:
        models:
          - project: iptc
            tag: ${{ needs.run-repository-state.outputs.tag }}

          - project: topic
            tag: ${{ needs.run-repository-state.outputs.tag }}
    with:
      environment: prod
      project: ${{ matrix.models.project }}
      tag: ${{ matrix.models.tag }}
      python-version: ${{ needs.run-get-core-dependencies-versions.outputs.python-version }}
      poetry-version: ${{ needs.run-get-core-dependencies-versions.outputs.poetry-version }}
      release: ${{ needs.get-target-branch-name.outputs.name == 'main'}}
      pull-request: ${{ github.event_name == 'pull_request' }}
    secrets:
      AWS_ACCOUNT_ID: ${{ secrets.AWS_ACCOUNT_ID }}
      AWS_DEFAULT_REGION: ${{ secrets.AWS_DEFAULT_REGION }}
      AWS_ACCESS_KEY_ID: ${{ secrets.AWS_ACCESS_KEY_ID }}
      AWS_SECRET_ACCESS_KEY: ${{ secrets.AWS_SECRET_ACCESS_KEY }}
      GH_PERSONAL_ACCESS_TOKEN: ${{ secrets.GH_PERSONAL_ACCESS_TOKEN }}

  # ===============================================
  # TRAIN MODELS
  # ===============================================

  run-train-pipelines:
    name: Train Model
    uses: ./.github/workflows/_train-model.yaml
    needs:
      - run-repository-state
      - run-keywords-project
      - run-summarization-project
      - run-gch-summarization-project
      - run-sentiment-project
      - run-ner-project
      - run-lsh-project
      - run-iptc-project
      - run-topic-project
      - run-register-pipelines
      - get-target-branch-name
      - run-get-core-dependencies-versions

    strategy:
      fail-fast: ${{ needs.get-target-branch-name.outputs.name == 'develop' }}
      matrix:
        models:
          - project: keywords
            sagemaker-runner-type: ml.m4.xlarge
            tag: ${{ needs.run-repository-state.outputs.tag }}
          - project: ner
            sagemaker-runner-type: ml.m4.xlarge
            tag: ${{ needs.run-repository-state.outputs.tag }}
          - project: iptc
            sagemaker-runner-type: ml.m4.xlarge
            tag: ${{ needs.run-repository-state.outputs.tag }}
          - project: gch-summarization
            sagemaker-runner-type: ml.m4.xlarge
            tag: ${{ needs.run-repository-state.outputs.tag }}
<<<<<<< HEAD
        include:
          - project: iptc
            model-id: IPTC-00
=======
          - project: topic
            sagemaker-runner-type: ml.p3.2xlarge
            tag: ${{ needs.run-repository-state.outputs.tag }}
>>>>>>> c0a19421

    with:
      environment: prod
      project: ${{ matrix.models.project }}
      sagemaker-runner-type: ${{ matrix.models.sagemaker-runner-type }}
      tag: ${{ matrix.models.tag }}
      python-version: ${{ needs.run-get-core-dependencies-versions.outputs.python-version }}
      poetry-version: ${{ needs.run-get-core-dependencies-versions.outputs.poetry-version }}
      release: ${{ needs.get-target-branch-name.outputs.name == 'main' || github.actor == 'dependabot[bot]' }} # if PR to main or dependabot PR
      pull-request: ${{ github.event_name == 'pull_request' }}
    secrets:
      AWS_ACCOUNT_ID: ${{ secrets.AWS_ACCOUNT_ID }}
      AWS_DEFAULT_REGION: ${{ secrets.AWS_DEFAULT_REGION }}
      AWS_ACCESS_KEY_ID: ${{ secrets.AWS_ACCESS_KEY_ID }}
      AWS_SECRET_ACCESS_KEY: ${{ secrets.AWS_SECRET_ACCESS_KEY }}
      GH_PERSONAL_ACCESS_TOKEN: ${{ secrets.GH_PERSONAL_ACCESS_TOKEN }}
      NEPTUNE_API_TOKEN: ${{ secrets.NEPTUNE_API_TOKEN }}

  # ===============================================
  # COMPILE MODELS
  # ===============================================

  run-compilation-pipelines:
    name: Compile Model
    uses: ./.github/workflows/_compile-model.yaml
    needs:
      - run-repository-state
      - run-keywords-project
      - run-summarization-project
      - run-sentiment-project
      - run-ner-project
      - run-lsh-project
      - run-iptc-project
      - run-train-pipelines
      - get-target-branch-name

    strategy:
      fail-fast: ${{ needs.get-target-branch-name.outputs.name == 'develop' }}
      matrix:
        models:
          - project: keywords
            self-hosted-runner-type: inf1.2xlarge
            runner-kind: custom
            tag: ${{ needs.run-repository-state.outputs.tag }}

          - project: ner
            self-hosted-runner-type: inf1.2xlarge
            runner-kind: custom
            tag: ${{ needs.run-repository-state.outputs.tag }}

          - project: sentiment
            self-hosted-runner-type: inf1.2xlarge
            runner-kind: custom
            tag: ${{ needs.run-repository-state.outputs.tag }}

          - project: iptc
            self-hosted-runner-type: inf1.6xlarge
            runner-kind: custom
            tag: ${{ needs.run-repository-state.outputs.tag }}

    with:
      environment: prod
      runner-kind: ${{ matrix.models.runner-kind }}
      self-hosted-runner-type: ${{ matrix.models.self-hosted-runner-type }}
      project: ${{ matrix.models.project }}
      tag: ${{ matrix.models.tag }}
      release: ${{ needs.get-target-branch-name.outputs.name == 'main' || github.actor == 'dependabot[bot]' }} # if PR to main or dependabot PR
      pull-request: ${{ github.event_name == 'pull_request' }}
      upload-compiled-model: true
    secrets:
      AWS_ACCOUNT_ID: ${{ secrets.AWS_ACCOUNT_ID }}
      AWS_DEFAULT_REGION: ${{ secrets.AWS_DEFAULT_REGION }}
      AWS_ACCESS_KEY_ID: ${{ secrets.AWS_ACCESS_KEY_ID }}
      AWS_SECRET_ACCESS_KEY: ${{ secrets.AWS_SECRET_ACCESS_KEY }}
      GH_PERSONAL_ACCESS_TOKEN: ${{ secrets.GH_PERSONAL_ACCESS_TOKEN }}
      NEPTUNE_API_TOKEN: ${{ secrets.NEPTUNE_API_TOKEN }}

  # ===============================================
  # APPS
  # ===============================================

  run-apps:
    name: Web App
    uses: ./.github/workflows/_apps.yaml
    needs: [run-repository-state, run-libs-tests, get-target-branch-name]
    strategy:
      max-parallel: 10
      fail-fast: ${{ needs.get-target-branch-name.outputs.name == 'develop' }}
      matrix:
        apps:
          # NOTE: list of apps components to run

          # ========================
          # Prompt manager
          # ========================

          - name: prompt
            component: backend
            integration: true

          - name: prompt
            component: frontend
            integration: false

          - name: entity-fishing
            component: backend
            integration: false

    with:
      environment: prod
      app: ${{ matrix.apps.name }}
      component: ${{ matrix.apps.component }}
      tag: ${{ needs.run-repository-state.outputs.tag }}
      integration: ${{ matrix.apps.integration }}
      release: ${{ needs.get-target-branch-name.outputs.name == 'main' || github.actor == 'dependabot[bot]' }} # if PR to main or dependabot PR
    secrets:
      AWS_ACCOUNT_ID: ${{ secrets.AWS_ACCOUNT_ID }}
      AWS_DEFAULT_REGION: ${{ secrets.AWS_DEFAULT_REGION }}
      AWS_ACCESS_KEY_ID: ${{ secrets.AWS_ACCESS_KEY_ID }}
      AWS_SECRET_ACCESS_KEY: ${{ secrets.AWS_SECRET_ACCESS_KEY }}<|MERGE_RESOLUTION|>--- conflicted
+++ resolved
@@ -1057,15 +1057,12 @@
           - project: gch-summarization
             sagemaker-runner-type: ml.m4.xlarge
             tag: ${{ needs.run-repository-state.outputs.tag }}
-<<<<<<< HEAD
+          - project: topic
+            sagemaker-runner-type: ml.p3.2xlarge
+            tag: ${{ needs.run-repository-state.outputs.tag }}
         include:
           - project: iptc
             model-id: IPTC-00
-=======
-          - project: topic
-            sagemaker-runner-type: ml.p3.2xlarge
-            tag: ${{ needs.run-repository-state.outputs.tag }}
->>>>>>> c0a19421
 
     with:
       environment: prod

--- conflicted
+++ resolved
@@ -364,10 +364,10 @@
             self-hosted-runner-type: inf1.2xlarge
             project: keywords
             tag: ${{ needs.run-repository-state.outputs.tag }}
-          # - runner-kind: custom
-          #   self-hosted-runner-type: inf1.2xlarge
-          #   project: ner
-          #   tag: ${{ needs.run-repository-state.outputs.tag }}
+          - runner-kind: custom
+            self-hosted-runner-type: inf1.2xlarge
+            project: ner
+            tag: ${{ needs.run-repository-state.outputs.tag }}
 
 
     with:
@@ -376,13 +376,9 @@
       self-hosted-runner-type: ${{ matrix.models.self-hosted-runner-type }}
       project: ${{ matrix.models.project }}
       tag: ${{ matrix.models.tag }}
-<<<<<<< HEAD
-      compile: true # temp for debugging
-      upload-compiled-model: true # temp for debugging
-=======
       compile: ${{ needs.run-repository-state.outputs.release-flag == 'true' }}
       upload-compiled-model: ${{ needs.run-repository-state.outputs.release-flag == 'true' }}
->>>>>>> 9c603367
+
     secrets:
       AWS_ACCOUNT_ID: ${{ secrets.AWS_ACCOUNT_ID }}
       AWS_DEFAULT_REGION: ${{ secrets.AWS_DEFAULT_REGION }}

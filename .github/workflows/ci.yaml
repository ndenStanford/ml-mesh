---
name       : ML-mesh CI Workflow

on         :
  push:
    branches:
      - main
      - develop
  pull_request:
    branches:
      - main
      - develop
    types:
      - ready_for_review
      - opened
      - synchronize
      - reopened

concurrency:
  cancel-in-progress: ${{ github.event_name == 'pull_request' }}
  group: Deployment ${{ github.ref_name }}

jobs       :

  # ===============================================
  # QUALITY CHECKS
  # ===============================================

  run-code-quality-checks:
    name: Run Pre-Commit Checks
    uses: ./.github/workflows/_code-quality.yaml
    with:
      environment: prod
      pull-request: false # run pre commit suite on all files, but retain toggle logic in _code-quality flow for now
      timeout: 10

  # ===============================================
  # GET REPOSITORY STATE
  # ===============================================

  run-repository-state:
    name: Get Repository metadata
    uses: ./.github/workflows/_repository-state.yaml
    needs: [run-code-quality-checks]
    with:
      event-name: ${{ github.event_name }}
      push-target-branch: ${{ github.ref_name }}
      pull-request-target-branch: ${{ github.base_ref }}
      verbose: true
    secrets:
      GITHUB_TOKEN_: ${{ secrets.GITHUB_TOKEN }}

  check-repository-state:
    name: Check repository metadata
    needs: [run-repository-state]
    runs-on: ubuntu-20.04

    steps:
      - name: Show captured repository state
        run: |
          echo Target branch: ${{ needs.run-repository-state.outputs.target-branch }}
          echo "(Release) tag:" ${{ needs.run-repository-state.outputs.tag }}
          echo ${{ toJSON(needs.run-repository-state.outputs.release-notes) }}

  # ===============================================
  # TEST LIBS
  # ===============================================

  run-libs-tests:
    name: Run libraries unit and integration tests.
    uses: ./.github/workflows/_libs.yaml
    needs: [run-repository-state]

    strategy:
      max-parallel: 10
      fail-fast: ${{ needs.run-repository-state.outputs.target-branch == 'develop' }} # fixed. desired: TRUE for feature PR & PUSH events
      matrix:
        python-version: [3.8.16]
        poetry-version: [1.3.2]
        libs:
          - name: core
            integration: false
            functional: false

          - name: compile
            integration: false
            functional: false

          - name: models
            integration: false
            functional: false

          - name: serving
            integration: false
            functional: false

          - name: tracking
            integration: false
            functional: false # TODO: turn this to true when self hosted runners are available.

          - name: nlp
            integration: false
            functional: false

          - name: hashing
            integration: false
            functional: false

          - name: data
            integration: false
            functional: false

    with:
      lib: ${{ matrix.libs.name }}
      integration: ${{ matrix.libs.integration }}
      functional: ${{ matrix.libs.functional }}
      python-version: ${{ matrix.python-version }}
      poetry-version: ${{ matrix.poetry-version }}
      pull-request: ${{ github.event_name == 'pull_request' }}
      release: ${{ needs.run-repository-state.outputs.target-branch == 'main' || github.actor == 'dependabot[bot]' }}

  # ===============================================
  # DOCKER
  # ===============================================

  run-us-east-1-base-docker:
    name: Base Core Docker Images.
    uses: ./.github/workflows/_docker.yaml
    needs: [run-repository-state, run-libs-tests]
    strategy:
      max-parallel: 1
      fail-fast: ${{ needs.run-repository-state.outputs.target-branch == 'develop' }} # fixed. desired: TRUE for feature PR & PUSH events
      matrix:
        image:
          - python-base
          - gpu-base
        validate-build: [false]
        region: [us-east-1]

    with:
      environment: prod
      image: ${{ matrix.image }}
      region: ${{ matrix.region }}
      tag: ${{ needs.run-repository-state.outputs.tag }}
      pull-request: ${{ github.event_name == 'pull_request' }}
      validate-build: ${{ matrix.validate-build }}
      release: ${{ needs.run-repository-state.outputs.target-branch == 'main' || github.actor == 'dependabot[bot]' }}
    secrets:
      AWS_ACCOUNT_ID: ${{ secrets.AWS_ACCOUNT_ID }}
      AWS_DEFAULT_REGION: ${{ secrets.AWS_DEFAULT_REGION }}
      AWS_ACCESS_KEY_ID: ${{ secrets.AWS_ACCESS_KEY_ID }}
      AWS_SECRET_ACCESS_KEY: ${{ secrets.AWS_SECRET_ACCESS_KEY }}

  run-us-east-1-docker:
    name: Core Docker Images.
    uses: ./.github/workflows/_docker.yaml
    needs: [run-repository-state, run-libs-tests, run-us-east-1-base-docker]
    strategy:
      max-parallel: 1
      fail-fast: ${{ needs.run-repository-state.outputs.target-branch == 'develop' }} # fixed. desired: TRUE for feature PR & PUSH events
      matrix:
        image:
          - gpu-train
          - neuron-compile
          - neuron-inference
          - fastapi-serve
        validate-build: [false]
        region: [us-east-1]

    with:
      environment: prod
      image: ${{ matrix.image }}
      region: ${{ matrix.region }}
      tag: ${{ needs.run-repository-state.outputs.tag }}
      pull-request: ${{ github.event_name == 'pull_request' }}
      validate-build: ${{ matrix.validate-build }}
      release: ${{ needs.run-repository-state.outputs.target-branch == 'main' || github.actor == 'dependabot[bot]' }}
    secrets:
      AWS_ACCOUNT_ID: ${{ secrets.AWS_ACCOUNT_ID }}
      AWS_DEFAULT_REGION: ${{ secrets.AWS_DEFAULT_REGION }}
      AWS_ACCESS_KEY_ID: ${{ secrets.AWS_ACCESS_KEY_ID }}
      AWS_SECRET_ACCESS_KEY: ${{ secrets.AWS_SECRET_ACCESS_KEY }}

  run-us-east-2-docker:
    name: Core Kubeflow Docker Images.
    uses: ./.github/workflows/_docker.yaml
    needs: [run-repository-state, run-libs-tests, run-us-east-1-base-docker]
    strategy:
      max-parallel: 1
      fail-fast: ${{ needs.run-repository-state.outputs.target-branch == 'develop' }} # fixed. desired: TRUE for feature PR & PUSH events
      matrix:
        image:
          - name: kubeflow-jupyter
            base-region: us-east-1
          - name: kubeflow-torch-cpu
            base-region: us-east-2
          - name: kubeflow-data-science
            base-region: us-east-2
          - name: kubeflow-torch-gpu
            base-region: us-east-1
          - name: dask-base
            base-region: us-east-1
          - name: kubeflow-torch-inf
            base-region: us-east-1
        validate-build: [false]
        region: [us-east-2]

    with:
      environment: prod
      image: ${{ matrix.image.name }}
      region: ${{ matrix.region }}
      base-region: ${{ matrix.image.base-region }}
      tag: ${{ needs.run-repository-state.outputs.tag }}
      pull-request: ${{ github.event_name == 'pull_request' }}
      validate-build: ${{ matrix.validate-build }}
      release: ${{ needs.run-repository-state.outputs.target-branch == 'main' || github.actor == 'dependabot[bot]' }}
    secrets:
      AWS_ACCOUNT_ID: ${{ secrets.AWS_ACCOUNT_ID }}
      AWS_DEFAULT_REGION: ${{ secrets.AWS_DEFAULT_REGION }}
      AWS_ACCESS_KEY_ID: ${{ secrets.AWS_ACCESS_KEY_ID }}
      AWS_SECRET_ACCESS_KEY: ${{ secrets.AWS_SECRET_ACCESS_KEY }}

  # ===============================================
  # PROJECTS
  # ===============================================

  # keywords

  run-keywords-project:
    name: Keywords Project components
    uses: ./.github/workflows/_projects.yaml
    needs: [run-repository-state, run-libs-tests]
    strategy:
      max-parallel: 5
      fail-fast: ${{ needs.run-repository-state.outputs.target-branch == 'develop' }} # fixed. desired: TRUE for feature PR & PUSH events
      matrix:
        components:
          # NOTE: list of project components to run

          # train
          - name: train
            download-model: false
            integration: false
            functional: false
            load: false
            upload-test-results: false
            runner-kind: ubuntu-20.04

          # compile
          - name: compile
            download-model: false
            integration: false
            functional: false
            load: false
            upload-test-results: false
            runner-kind: ubuntu-20.04

          # serve
          - name: serve
            download-model: true
            integration: true
            functional: true
            load: true
            upload-test-results: true
            runner-kind: custom
            self-hosted-runner-type: inf1.xlarge

    with:
      project: keywords
      environment: prod
      component: ${{ matrix.components.name }}
      tag: ${{ needs.run-repository-state.outputs.tag }}
      download-model: ${{ matrix.components.download-model }}
      integration: ${{ matrix.components.integration }}
      functional: ${{ matrix.components.functional }}
      load: ${{ matrix.components.load }}
      upload-test-results: ${{ matrix.components.upload-test-results }}
      pull-request: ${{ github.event_name == 'pull_request' }}
      release: ${{ needs.run-repository-state.outputs.target-branch == 'main' || github.actor == 'dependabot[bot]' }}
      runner-kind: ${{ matrix.components.runner-kind }}
      self-hosted-runner-type: ${{ matrix.components.self-hosted-runner-type }}
    secrets:
      AWS_ACCOUNT_ID: ${{ secrets.AWS_ACCOUNT_ID }}
      AWS_DEFAULT_REGION: ${{ secrets.AWS_DEFAULT_REGION }}
      AWS_ACCESS_KEY_ID: ${{ secrets.AWS_ACCESS_KEY_ID }}
      AWS_SECRET_ACCESS_KEY: ${{ secrets.AWS_SECRET_ACCESS_KEY }}
      GH_PERSONAL_ACCESS_TOKEN: ${{ secrets.GH_PERSONAL_ACCESS_TOKEN }}
      OPENAI_API_KEY: ${{ secrets.OPENAI_API_KEY }}
      NEPTUNE_API_TOKEN: ${{ secrets.NEPTUNE_API_TOKEN }}
      INTERNAL_ML_ENDPOINT_API_KEY: ${{ secrets.INTERNAL_ML_ENDPOINT_API_KEY }}

  # summarization

  run-summarization-project:
    name: Summarization Project components
    uses: ./.github/workflows/_projects.yaml
    needs: [run-repository-state, run-libs-tests]
    strategy:
      max-parallel: 10
      fail-fast: ${{ needs.run-repository-state.outputs.target-branch == 'develop' }} # fixed. desired: TRUE for feature PR & PUSH events
      matrix:
        components:
          # NOTE: list of project components to run

          # serve
          - name: serve
            download-model: false
            integration: false
            functional: false
            load: false
            upload-test-results: false
            runner-kind: ubuntu-20.04

    with:
      project: summarization
      environment: prod
      component: ${{ matrix.components.name }}
      tag: ${{ needs.run-repository-state.outputs.tag }}
      download-model: ${{ matrix.components.download-model }}
      integration: ${{ matrix.components.integration }}
      functional: ${{ matrix.components.functional }}
      load: ${{ matrix.components.load }}
      upload-test-results: ${{ matrix.components.upload-test-results }}
      pull-request: ${{ github.event_name == 'pull_request' }}
      release: ${{ needs.run-repository-state.outputs.target-branch == 'main' || github.actor == 'dependabot[bot]' }}
      runner-kind: ${{ matrix.components.runner-kind }}
      self-hosted-runner-type: ${{ matrix.components.self-hosted-runner-type }}
    secrets:
      AWS_ACCOUNT_ID: ${{ secrets.AWS_ACCOUNT_ID }}
      AWS_DEFAULT_REGION: ${{ secrets.AWS_DEFAULT_REGION }}
      AWS_ACCESS_KEY_ID: ${{ secrets.AWS_ACCESS_KEY_ID }}
      AWS_SECRET_ACCESS_KEY: ${{ secrets.AWS_SECRET_ACCESS_KEY }}
      GH_PERSONAL_ACCESS_TOKEN: ${{ secrets.GH_PERSONAL_ACCESS_TOKEN }}
      OPENAI_API_KEY: ${{ secrets.OPENAI_API_KEY }}
      NEPTUNE_API_TOKEN: ${{ secrets.NEPTUNE_API_TOKEN }}
      INTERNAL_ML_ENDPOINT_API_KEY: ${{ secrets.INTERNAL_ML_ENDPOINT_API_KEY }}

  # gch-summarization

  run-gch-summarization-project:
    name: GCH-Summarization Project components
    uses: ./.github/workflows/_projects.yaml
    needs: [run-repository-state, run-libs-tests]
    strategy:
      max-parallel: 10
      fail-fast: ${{ needs.run-repository-state.outputs.target-branch == 'develop' }} # fixed. desired: TRUE for feature PR & PUSH events
      matrix:
        components:
          # NOTE: list of project components to run

          # train
          - name: train
            download-model: false
            integration: false
            functional: false
            load: false
            upload-test-results: false
            runner-kind: ubuntu-20.04

    with:
      project: gch-summarization
      environment: prod
      component: ${{ matrix.components.name }}
      tag: ${{ needs.run-repository-state.outputs.tag }}
      download-model: ${{ matrix.components.download-model }}
      integration: ${{ matrix.components.integration }}
      functional: ${{ matrix.components.functional }}
      load: ${{ matrix.components.load }}
      upload-test-results: ${{ matrix.components.upload-test-results }}
      pull-request: ${{ github.event_name == 'pull_request' }}
      release: ${{ needs.run-repository-state.outputs.target-branch == 'main' || github.actor == 'dependabot[bot]' }}
      runner-kind: ${{ matrix.components.runner-kind }}
      self-hosted-runner-type: ${{ matrix.components.self-hosted-runner-type }}
    secrets:
      AWS_ACCOUNT_ID: ${{ secrets.AWS_ACCOUNT_ID }}
      AWS_DEFAULT_REGION: ${{ secrets.AWS_DEFAULT_REGION }}
      AWS_ACCESS_KEY_ID: ${{ secrets.AWS_ACCESS_KEY_ID }}
      AWS_SECRET_ACCESS_KEY: ${{ secrets.AWS_SECRET_ACCESS_KEY }}
      GH_PERSONAL_ACCESS_TOKEN: ${{ secrets.GH_PERSONAL_ACCESS_TOKEN }}
      OPENAI_API_KEY: ${{ secrets.OPENAI_API_KEY }}
      NEPTUNE_API_TOKEN: ${{ secrets.NEPTUNE_API_TOKEN }}
      INTERNAL_ML_ENDPOINT_API_KEY: ${{ secrets.INTERNAL_ML_ENDPOINT_API_KEY }}

  # entity-linking

  run-entity-linking-project:
    name: Entity Linking Project components
    uses: ./.github/workflows/_projects.yaml
    needs: [run-repository-state, run-libs-tests]
    strategy:
      max-parallel: 10
      fail-fast: ${{ needs.run-repository-state.outputs.target-branch == 'develop' }} # fixed. desired: TRUE for feature PR & PUSH events
      matrix:
        components:
          # NOTE: list of project components to run

          # serve
          - name: serve
            download-model: true
            integration: true
            functional: true
            load: false
            upload-test-results: false
            runner-kind: custom
            self-hosted-runner-type: inf1.xlarge

    with:
      project: entity-linking
      environment: prod
      component: ${{ matrix.components.name }}
      tag: ${{ needs.run-repository-state.outputs.tag }}
      download-model: ${{ matrix.components.download-model }}
      integration: ${{ matrix.components.integration }}
      functional: ${{ matrix.components.functional }}
      load: ${{ matrix.components.load }}
      upload-test-results: ${{ matrix.components.upload-test-results }}
      pull-request: ${{ github.event_name == 'pull_request' }}
      release: ${{ needs.run-repository-state.outputs.target-branch == 'main' || github.actor == 'dependabot[bot]' }}
      runner-kind: ${{ matrix.components.runner-kind }}
      self-hosted-runner-type: ${{ matrix.components.self-hosted-runner-type }}
    secrets:
      AWS_ACCOUNT_ID: ${{ secrets.AWS_ACCOUNT_ID }}
      AWS_DEFAULT_REGION: ${{ secrets.AWS_DEFAULT_REGION }}
      AWS_ACCESS_KEY_ID: ${{ secrets.AWS_ACCESS_KEY_ID }}
      AWS_SECRET_ACCESS_KEY: ${{ secrets.AWS_SECRET_ACCESS_KEY }}
      GH_PERSONAL_ACCESS_TOKEN: ${{ secrets.GH_PERSONAL_ACCESS_TOKEN }}
      OPENAI_API_KEY: ${{ secrets.OPENAI_API_KEY }}
      NEPTUNE_API_TOKEN: ${{ secrets.NEPTUNE_API_TOKEN }}
      INTERNAL_ML_ENDPOINT_API_KEY: ${{ secrets.INTERNAL_ML_ENDPOINT_API_KEY }}


  # sentiment

  run-sentiment-project:
    name: Sentiment Project components
    uses: ./.github/workflows/_projects.yaml
    needs: [run-repository-state, run-libs-tests]
    strategy:
      max-parallel: 10
      fail-fast: ${{ needs.run-repository-state.outputs.target-branch == 'develop' }} # fixed. desired: TRUE for feature PR & PUSH events
      matrix:
        components:
          # NOTE: list of project components to run

          # train
          - name: train
            download-model: false
            integration: false
            functional: false
            load: false
            upload-test-results: false
            runner-kind: ubuntu-20.04

          # compile
          - name: compile
            download-model: false
            integration: false
            functional: false
            load: false
            upload-test-results: false
            runner-kind: ubuntu-20.04

          # serve
          - name: serve
            download-model: true
            integration: false
            functional: true
            load: true
            upload-test-results: true
            runner-kind: custom
            self-hosted-runner-type: inf1.xlarge

    with:
      project: sentiment
      environment: prod
      component: ${{ matrix.components.name }}
      tag: ${{ needs.run-repository-state.outputs.tag }}
      download-model: ${{ matrix.components.download-model }}
      integration: ${{ matrix.components.integration }}
      functional: ${{ matrix.components.functional }}
      load: ${{ matrix.components.load }}
      upload-test-results: ${{ matrix.components.upload-test-results }}
      pull-request: ${{ github.event_name == 'pull_request' }}
      release: ${{ needs.run-repository-state.outputs.target-branch == 'main' || github.actor == 'dependabot[bot]' }}
      runner-kind: ${{ matrix.components.runner-kind }}
      self-hosted-runner-type: ${{ matrix.components.self-hosted-runner-type }}
    secrets:
      AWS_ACCOUNT_ID: ${{ secrets.AWS_ACCOUNT_ID }}
      AWS_DEFAULT_REGION: ${{ secrets.AWS_DEFAULT_REGION }}
      AWS_ACCESS_KEY_ID: ${{ secrets.AWS_ACCESS_KEY_ID }}
      AWS_SECRET_ACCESS_KEY: ${{ secrets.AWS_SECRET_ACCESS_KEY }}
      GH_PERSONAL_ACCESS_TOKEN: ${{ secrets.GH_PERSONAL_ACCESS_TOKEN }}
      OPENAI_API_KEY: ${{ secrets.OPENAI_API_KEY }}
      NEPTUNE_API_TOKEN: ${{ secrets.NEPTUNE_API_TOKEN }}
      INTERNAL_ML_ENDPOINT_API_KEY: ${{ secrets.INTERNAL_ML_ENDPOINT_API_KEY }}

  # iptc

  run-iptc-project:
    name: IPTC Project components
    uses: ./.github/workflows/_projects.yaml
    needs: [run-repository-state, run-libs-tests]
    strategy:
      max-parallel: 10
      fail-fast: ${{ needs.run-repository-state.outputs.target-branch == 'develop' }} # fixed. desired: TRUE for feature PR & PUSH events
      matrix:
        components:
          # NOTE: list of project components to run

          # serve
          - name: register
            download-model: false
            integration: false
            functional: false
            load: false
            upload-test-results: false
            runner-kind: ubuntu-20.04

          # train
          - name: train
            download-model: false
            integration: false
            functional: false
            load: false
            upload-test-results: false
            runner-kind: ubuntu-20.04

    with:
      project: iptc
      environment: prod
      component: ${{ matrix.components.name }}
      tag: ${{ needs.run-repository-state.outputs.tag }}
      download-model: ${{ matrix.components.download-model }}
      integration: ${{ matrix.components.integration }}
      functional: ${{ matrix.components.functional }}
      load: ${{ matrix.components.load }}
      upload-test-results: ${{ matrix.components.upload-test-results }}
      pull-request: ${{ github.event_name == 'pull_request' }}
      release: ${{ needs.run-repository-state.outputs.target-branch == 'main' }}
      runner-kind: ${{ matrix.components.runner-kind }}
      self-hosted-runner-type: ${{ matrix.components.self-hosted-runner-type }}
    secrets:
      AWS_ACCOUNT_ID: ${{ secrets.AWS_ACCOUNT_ID }}
      AWS_DEFAULT_REGION: ${{ secrets.AWS_DEFAULT_REGION }}
      AWS_ACCESS_KEY_ID: ${{ secrets.AWS_ACCESS_KEY_ID }}
      AWS_SECRET_ACCESS_KEY: ${{ secrets.AWS_SECRET_ACCESS_KEY }}
      GH_PERSONAL_ACCESS_TOKEN: ${{ secrets.GH_PERSONAL_ACCESS_TOKEN }}
      OPENAI_API_KEY: ${{ secrets.OPENAI_API_KEY }}
      NEPTUNE_API_TOKEN: ${{ secrets.NEPTUNE_API_TOKEN }}
      INTERNAL_ML_ENDPOINT_API_KEY: ${{ secrets.INTERNAL_ML_ENDPOINT_API_KEY }}

  # ner

  run-ner-project:
    name: NER Project components
    uses: ./.github/workflows/_projects.yaml
    needs: [run-repository-state, run-libs-tests]
    strategy:
      max-parallel: 10
      fail-fast: ${{ needs.run-repository-state.outputs.target-branch == 'develop' }} # fixed. desired: TRUE for feature PR & PUSH events
      matrix:
        components:
          # NOTE: list of project components to run

          # train
          - name: train
            download-model: false
            integration: false
            functional: false
            load: false
            upload-test-results: false
            runner-kind: ubuntu-20.04

          # compile
          - name: compile
            download-model: false
            integration: false
            functional: false
            load: false
            upload-test-results: false
            runner-kind: ubuntu-20.04

          # serve
          - name: serve
            download-model: true
            integration: false
            functional: true
            load: true
            upload-test-results: true
            runner-kind: custom
            self-hosted-runner-type: inf1.xlarge

    with:
      project: ner
      environment: prod
      component: ${{ matrix.components.name }}
      tag: ${{ needs.run-repository-state.outputs.tag }}
      download-model: ${{ matrix.components.download-model }}
      integration: ${{ matrix.components.integration }}
      functional: ${{ matrix.components.functional }}
      load: ${{ matrix.components.load }}
      upload-test-results: ${{ matrix.components.upload-test-results }}
      pull-request: ${{ github.event_name == 'pull_request' }}
      release: ${{ needs.run-repository-state.outputs.target-branch == 'main' || github.actor == 'dependabot[bot]' }}
      runner-kind: ${{ matrix.components.runner-kind }}
      self-hosted-runner-type: ${{ matrix.components.self-hosted-runner-type }}
    secrets:
      AWS_ACCOUNT_ID: ${{ secrets.AWS_ACCOUNT_ID }}
      AWS_DEFAULT_REGION: ${{ secrets.AWS_DEFAULT_REGION }}
      AWS_ACCESS_KEY_ID: ${{ secrets.AWS_ACCESS_KEY_ID }}
      AWS_SECRET_ACCESS_KEY: ${{ secrets.AWS_SECRET_ACCESS_KEY }}
      GH_PERSONAL_ACCESS_TOKEN: ${{ secrets.GH_PERSONAL_ACCESS_TOKEN }}
      OPENAI_API_KEY: ${{ secrets.OPENAI_API_KEY }}
      NEPTUNE_API_TOKEN: ${{ secrets.NEPTUNE_API_TOKEN }}
      INTERNAL_ML_ENDPOINT_API_KEY: ${{ secrets.INTERNAL_ML_ENDPOINT_API_KEY }}

  # lsh

  run-lsh-project:
    name: LSH Project components
    uses: ./.github/workflows/_projects.yaml
    needs: [run-repository-state, run-libs-tests]
    strategy:
      max-parallel: 10
      fail-fast: ${{ needs.run-repository-state.outputs.target-branch == 'develop' }} # fixed. desired: TRUE for feature PR & PUSH events
      matrix:
        components:
          # NOTE: list of project components to run

<<<<<<< HEAD
          # ingest
          - name: ingest
            download-model: false
            integration: false
            functional: false
            load: false
            upload-test-results: false
            runner-kind: ubuntu-20.04

          # register
          - name: register
=======
          # serve
          - name: serve
>>>>>>> 41709c87
            download-model: false
            integration: true
            functional: true
            load: false
            upload-test-results: false
            runner-kind: ubuntu-20.04

    with:
      project: lsh
      environment: prod
      component: ${{ matrix.components.name }}
      tag: ${{ needs.run-repository-state.outputs.tag }}
      download-model: ${{ matrix.components.download-model }}
      integration: ${{ matrix.components.integration }}
      functional: ${{ matrix.components.functional }}
      load: ${{ matrix.components.load }}
      upload-test-results: ${{ matrix.components.upload-test-results }}
      pull-request: ${{ github.event_name == 'pull_request' }}
      release: ${{ needs.run-repository-state.outputs.target-branch == 'main' || github.actor == 'dependabot[bot]' }}
      runner-kind: ${{ matrix.components.runner-kind }}
      self-hosted-runner-type: ${{ matrix.components.self-hosted-runner-type }}
    secrets:
      AWS_ACCOUNT_ID: ${{ secrets.AWS_ACCOUNT_ID }}
      AWS_DEFAULT_REGION: ${{ secrets.AWS_DEFAULT_REGION }}
      AWS_ACCESS_KEY_ID: ${{ secrets.AWS_ACCESS_KEY_ID }}
      AWS_SECRET_ACCESS_KEY: ${{ secrets.AWS_SECRET_ACCESS_KEY }}
      GH_PERSONAL_ACCESS_TOKEN: ${{ secrets.GH_PERSONAL_ACCESS_TOKEN }}
      OPENAI_API_KEY: ${{ secrets.OPENAI_API_KEY }}
      NEPTUNE_API_TOKEN: ${{ secrets.NEPTUNE_API_TOKEN }}
      INTERNAL_ML_ENDPOINT_API_KEY: ${{ secrets.INTERNAL_ML_ENDPOINT_API_KEY }}


  # ===============================================
  # REGISTER FEATURES
  # ===============================================

  run-register-pipelines:
    name: Register features
    uses: ./.github/workflows/_register_features.yaml
    needs:
      - run-repository-state
      - run-keywords-project
      - run-summarization-project
      - run-gch-summarization-project
      - run-sentiment-project
      - run-ner-project
      - run-lsh-project
      - run-iptc-project

    strategy:
      fail-fast: ${{ needs.run-repository-state.outputs.target-branch == 'develop' }}
      matrix:
        models:
          - project: iptc
            tag: ${{ needs.run-repository-state.outputs.tag }}
    with:
      environment: prod
      project: ${{ matrix.models.project }}
      tag: ${{ matrix.models.tag }}
      python-version: 3.8.16
      poetry-version: 1.3.2
      release: ${{ needs.run-repository-state.outputs.target-branch == 'main' }}
    secrets:
      AWS_ACCOUNT_ID: ${{ secrets.AWS_ACCOUNT_ID }}
      AWS_DEFAULT_REGION: ${{ secrets.AWS_DEFAULT_REGION }}
      AWS_ACCESS_KEY_ID: ${{ secrets.AWS_ACCESS_KEY_ID }}
      AWS_SECRET_ACCESS_KEY: ${{ secrets.AWS_SECRET_ACCESS_KEY }}
      GH_PERSONAL_ACCESS_TOKEN: ${{ secrets.GH_PERSONAL_ACCESS_TOKEN }}

  # ===============================================
  # TRAIN MODELS
  # ===============================================

  run-train-pipelines:
    name: Train ML models
    uses: ./.github/workflows/_train_model.yaml
    needs:
      - run-repository-state
      - run-keywords-project
      - run-summarization-project
      - run-gch-summarization-project
      - run-sentiment-project
      - run-ner-project
      - run-lsh-project
      - run-iptc-project
      - run-register-pipelines

    strategy:
      fail-fast: ${{ needs.run-repository-state.outputs.target-branch == 'develop' }}
      matrix:
        models:
          - project: keywords
            sagemaker-runner-type: ml.m4.xlarge
            tag: ${{ needs.run-repository-state.outputs.tag }}
          - project: ner
            sagemaker-runner-type: ml.m4.xlarge
            tag: ${{ needs.run-repository-state.outputs.tag }}
          - project: iptc
            sagemaker-runner-type: ml.m4.xlarge
            tag: ${{ needs.run-repository-state.outputs.tag }}
          - project: gch-summarization
            sagemaker-runner-type: ml.m4.xlarge
            tag: ${{ needs.run-repository-state.outputs.tag }}

    with:
      environment: prod
      project: ${{ matrix.models.project }}
      sagemaker-runner-type: ${{ matrix.models.sagemaker-runner-type }}
      tag: ${{ matrix.models.tag }}
      python-version: 3.8.16
      poetry-version: 1.3.2
      release: ${{ needs.run-repository-state.outputs.target-branch == 'main' || github.actor == 'dependabot[bot]' }}
    secrets:
      AWS_ACCOUNT_ID: ${{ secrets.AWS_ACCOUNT_ID }}
      AWS_DEFAULT_REGION: ${{ secrets.AWS_DEFAULT_REGION }}
      AWS_ACCESS_KEY_ID: ${{ secrets.AWS_ACCESS_KEY_ID }}
      AWS_SECRET_ACCESS_KEY: ${{ secrets.AWS_SECRET_ACCESS_KEY }}
      GH_PERSONAL_ACCESS_TOKEN: ${{ secrets.GH_PERSONAL_ACCESS_TOKEN }}
      NEPTUNE_API_TOKEN: ${{ secrets.NEPTUNE_API_TOKEN }}

  # ===============================================
  # COMPILE MODELS
  # ===============================================

  run-compilation-pipelines:
    name: Compile ML models
    uses: ./.github/workflows/_compile_model.yaml
    needs:
      - run-repository-state
      - run-keywords-project
      - run-summarization-project
      - run-sentiment-project
      - run-ner-project
      - run-lsh-project
      - run-train-pipelines

    strategy:
      fail-fast: ${{ needs.run-repository-state.outputs.target-branch == 'develop' }}
      matrix:
        models:
          - runner-kind: custom
            self-hosted-runner-type: inf1.2xlarge
            project: keywords
            tag: ${{ needs.run-repository-state.outputs.tag }}

          - runner-kind: custom
            self-hosted-runner-type: inf1.2xlarge
            project: ner
            tag: ${{ needs.run-repository-state.outputs.tag }}

          - runner-kind: custom
            self-hosted-runner-type: inf1.2xlarge
            project: sentiment
            tag: ${{ needs.run-repository-state.outputs.tag }}

    with:
      environment: prod
      runner-kind: ${{ matrix.models.runner-kind }}
      self-hosted-runner-type: ${{ matrix.models.self-hosted-runner-type }}
      project: ${{ matrix.models.project }}
      tag: ${{ matrix.models.tag }}
      release: ${{ needs.run-repository-state.outputs.target-branch == 'main' || github.actor == 'dependabot[bot]' }}
      upload-compiled-model: true
    secrets:
      AWS_ACCOUNT_ID: ${{ secrets.AWS_ACCOUNT_ID }}
      AWS_DEFAULT_REGION: ${{ secrets.AWS_DEFAULT_REGION }}
      AWS_ACCESS_KEY_ID: ${{ secrets.AWS_ACCESS_KEY_ID }}
      AWS_SECRET_ACCESS_KEY: ${{ secrets.AWS_SECRET_ACCESS_KEY }}
      GH_PERSONAL_ACCESS_TOKEN: ${{ secrets.GH_PERSONAL_ACCESS_TOKEN }}
      NEPTUNE_API_TOKEN: ${{ secrets.NEPTUNE_API_TOKEN }}

  # ===============================================
  # APPS
  # ===============================================

  run-apps:
    name: Web Applications
    uses: ./.github/workflows/_apps.yaml
    needs: [run-repository-state, run-libs-tests]
    strategy:
      max-parallel: 10
      fail-fast: ${{ needs.run-repository-state.outputs.target-branch == 'develop' }}
      matrix:
        apps:
          # NOTE: list of apps components to run

          # ========================
          # Prompt manager
          # ========================

          - name: prompt
            component: backend
            integration: true

          - name: prompt
            component: frontend
            integration: false

          - name: entity-fishing
            component: backend
            integration: false

    with:
      environment: prod
      app: ${{ matrix.apps.name }}
      component: ${{ matrix.apps.component }}
      tag: ${{ needs.run-repository-state.outputs.tag }}
      integration: ${{ matrix.apps.integration }}
      pull-request: ${{ github.event_name == 'pull_request' }}
      release: ${{ needs.run-repository-state.outputs.target-branch == 'main' || github.actor == 'dependabot[bot]' }}
    secrets:
      AWS_ACCOUNT_ID: ${{ secrets.AWS_ACCOUNT_ID }}
      AWS_DEFAULT_REGION: ${{ secrets.AWS_DEFAULT_REGION }}
      AWS_ACCESS_KEY_ID: ${{ secrets.AWS_ACCESS_KEY_ID }}
      AWS_SECRET_ACCESS_KEY: ${{ secrets.AWS_SECRET_ACCESS_KEY }}<|MERGE_RESOLUTION|>--- conflicted
+++ resolved
@@ -507,6 +507,24 @@
         components:
           # NOTE: list of project components to run
 
+          # ingest
+          - name: ingest
+            download-model: false
+            integration: false
+            functional: false
+            load: false
+            upload-test-results: false
+            runner-kind: ubuntu-20.04
+
+          # register
+          - name: register
+            download-model: false
+            integration: false
+            functional: false
+            load: false
+            upload-test-results: false
+            runner-kind: ubuntu-20.04
+
           # serve
           - name: register
             download-model: false
@@ -627,22 +645,8 @@
         components:
           # NOTE: list of project components to run
 
-<<<<<<< HEAD
-          # ingest
-          - name: ingest
-            download-model: false
-            integration: false
-            functional: false
-            load: false
-            upload-test-results: false
-            runner-kind: ubuntu-20.04
-
-          # register
-          - name: register
-=======
           # serve
           - name: serve
->>>>>>> 41709c87
             download-model: false
             integration: true
             functional: true

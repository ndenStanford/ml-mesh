---
name       : ML-mesh CI Workflow

on         :
  push:
    branches:
      - main
      - develop
  pull_request:
    branches:
      - main
      - develop
    types:
      - ready_for_review
      - opened
      - synchronize
      - reopened

concurrency:
  cancel-in-progress: ${{ github.event_name == 'pull_request' }}
  group: Deployment ${{ github.ref_name }}

jobs       :
  # ===============================================
  # QUALITY CHECKS
  # ===============================================

  run-code-quality-checks:
    name: Run Pre-Commit Checks
    uses: ./.github/workflows/_code-quality.yaml
    with:
      environment: prod
      pull-request: false # run pre commit suite on all files, but retain toggle logic in _code-quality flow for now
      timeout: 10

  # ===============================================
  # GET REPOSITORY STATE
  # ===============================================

  run-repository-state:
    name: Get Repository metadata
    uses: ./.github/workflows/_repository-state.yaml
    needs: [run-code-quality-checks]
    with:
      pull-request: ${{ github.event_name == 'pull_request' }}
      target-branch: ${{ github.ref_name }}
      prerelease: ${{ github.ref_name == 'develop' }}
      include-pre-releases: ${{ github.ref_name == 'develop' }}
    secrets:
      GITHUB_TOKEN_: ${{ secrets.GITHUB_TOKEN }}

  # ===============================================
  # TEST LIBS
  # ===============================================

  run-libs-tests:
    name: Run libraries unit and integration tests.
    uses: ./.github/workflows/_libs.yaml
    needs: [run-repository-state]

    strategy:
      max-parallel: 5
      fail-fast: ${{ github.ref_name != 'main' }}
      matrix:
        python-version: [3.8.16]
        poetry-version: [1.3.2]
        libs:
          - name: core
            integration: false
            functional: false

          - name: compile
            integration: false
            functional: false

          - name: models
            integration: false
            functional: false

          - name: serving
            integration: false
            functional: false

          - name: tracking
            integration: false
            functional: false # TODO: turn this to true when self hosted runners are available.

          - name: nlp
            integration: false
            functional: false

    with:
      lib: ${{ matrix.libs.name }}
      integration: ${{ matrix.libs.integration }}
      functional: ${{ matrix.libs.functional }}
      python-version: ${{ matrix.python-version }}
      poetry-version: ${{ matrix.poetry-version }}
      pull-request: ${{ github.event_name == 'pull_request' }}
      release: ${{ github.ref_name == 'main' }}

  # ===============================================
  # DOCKER
  # ===============================================

  run-docker:
    name: Core Docker Images.
    uses: ./.github/workflows/_docker.yaml
    needs: [run-repository-state, run-libs-tests]
    strategy:
      max-parallel: 1
      fail-fast: ${{ github.ref_name != 'main' }}
      matrix:
        image: [python-base, neuron-compile, neuron-inference, kubeflow-jupyter, kubeflow-torch-cpu, kubeflow-data-science, fastapi-serve]
        validate-build: [false]
    with:
      environment: prod
      image: ${{ matrix.image }}
      tag: ${{ needs.run-repository-state.outputs.tag }}
      pull-request: ${{ github.event_name == 'pull_request' }}
      validate-build: ${{ matrix.validate-build }}
      release: ${{ github.ref_name == 'main' }}
    secrets:
      AWS_ACCOUNT_ID: ${{ secrets.AWS_ACCOUNT_ID }}
      AWS_DEFAULT_REGION: ${{ secrets.AWS_DEFAULT_REGION }}
      AWS_ACCESS_KEY_ID: ${{ secrets.AWS_ACCESS_KEY_ID }}
      AWS_SECRET_ACCESS_KEY: ${{ secrets.AWS_SECRET_ACCESS_KEY }}

  # ===============================================
  # PROJECTS
  # ===============================================

  # TODO: @sreza1 optimize runtime of this succession of jobs.

  run-projects:
    name: ML Project components
    uses: ./.github/workflows/_projects.yaml
    needs: [run-repository-state, run-libs-tests]
    strategy:
      max-parallel: 10
      fail-fast: ${{ github.ref_name != 'main' }}
      matrix:
        projects:
          # NOTE: list of project components to run

          # ========================
          # KEYWORDS
          # ========================

          # train
          - name: keywords
            component: train
            integration: false

          # compile
          - name: keywords
            component: compile
            integration: false

          # serve
          - name: keywords
            component: serve
            integration: false

          # ========================
          # SUMMARIZATION
          # ========================
          # serve
          - name: summarization
            component: serve
            integration: true

          # ========================
          # ENTITY LINKING
          # ========================
          # serve
          - name: entity-linking
            component: serve
            integration: false

          # ========================
          # NER
          # ========================
          # train
          - name: ner
            component: train
            integration: false

<<<<<<< HEAD
          # serve
          - name: ner
            component: compile
=======
          # ========================
          # Sentiment
          # ========================
          # train
          - name: sent
            component: train
>>>>>>> 8f824cc2
            integration: false

    with:
      environment: prod
      project: ${{ matrix.projects.name }}
      component: ${{ matrix.projects.component }}
      tag: ${{ needs.run-repository-state.outputs.tag }}
      integration: ${{ matrix.projects.integration }}
      pull-request: ${{ github.event_name == 'pull_request' }}
      release: ${{ github.ref_name == 'main' }}
    secrets:
      AWS_ACCOUNT_ID: ${{ secrets.AWS_ACCOUNT_ID }}
      AWS_DEFAULT_REGION: ${{ secrets.AWS_DEFAULT_REGION }}
      AWS_ACCESS_KEY_ID: ${{ secrets.AWS_ACCESS_KEY_ID }}
      AWS_SECRET_ACCESS_KEY: ${{ secrets.AWS_SECRET_ACCESS_KEY }}
      OPENAI_API_KEY: ${{ secrets.OPENAI_API_KEY }}
      NEPTUNE_API_TOKEN: ${{ secrets.NEPTUNE_API_TOKEN }}
      INTERNAL_ML_ENDPOINT_API_KEY: ${{ secrets.INTERNAL_ML_ENDPOINT_API_KEY }}

  # ===============================================
  # COMPILE MODELS
  # ===============================================

  run-ml-compilation-pipelines:
    name: Compile ML models
    uses: ./.github/workflows/_compile_model.yaml
    needs: [run-repository-state, run-projects]

    strategy:
      fail-fast: ${{ github.ref_name != 'main' }}
      matrix:
        models:
          - runner-kind: custom
            self-hosted-runner-type: inf1.2xlarge
            project: keywords
            tag: ${{ needs.run-repository-state.outputs.tag }}

    with:
      environment: prod
      runner-kind: ${{ matrix.models.runner-kind }}
      self-hosted-runner-type: ${{ matrix.models.self-hosted-runner-type }}
      project: ${{ matrix.models.project }}
      tag: ${{ matrix.models.tag }}
      compile: false
      upload-compiled-model: false
    secrets:
      AWS_ACCOUNT_ID: ${{ secrets.AWS_ACCOUNT_ID }}
      AWS_DEFAULT_REGION: ${{ secrets.AWS_DEFAULT_REGION }}
      AWS_ACCESS_KEY_ID: ${{ secrets.AWS_ACCESS_KEY_ID }}
      AWS_SECRET_ACCESS_KEY: ${{ secrets.AWS_SECRET_ACCESS_KEY }}
      GH_PERSONAL_ACCESS_TOKEN: ${{ secrets.GH_PERSONAL_ACCESS_TOKEN }}
      NEPTUNE_API_TOKEN: ${{ secrets.NEPTUNE_API_TOKEN }}

  # ===============================================
  # APPS
  # ===============================================

  run-apps:
    name: Web Applications
    uses: ./.github/workflows/_apps.yaml
    needs: [run-repository-state, run-libs-tests]
    strategy:
      max-parallel: 10
      fail-fast: ${{ github.ref_name != 'main' }}
      matrix:
        apps:
          # NOTE: list of apps components to run

          # ========================
          # Prompt manager
          # ========================

          - name: prompt
            component: backend
            integration: true

          - name: prompt
            component: frontend
            integration: false

          - name: entity-fishing
            component: backend
            integration: false

    with:
      environment: prod
      app: ${{ matrix.apps.name }}
      component: ${{ matrix.apps.component }}
      tag: ${{ needs.run-repository-state.outputs.tag }}
      integration: ${{ matrix.apps.integration }}
      pull-request: ${{ github.event_name == 'pull_request' }}
      release: ${{ github.ref_name == 'main' }}
    secrets:
      AWS_ACCOUNT_ID: ${{ secrets.AWS_ACCOUNT_ID }}
      AWS_DEFAULT_REGION: ${{ secrets.AWS_DEFAULT_REGION }}
      AWS_ACCESS_KEY_ID: ${{ secrets.AWS_ACCESS_KEY_ID }}
      AWS_SECRET_ACCESS_KEY: ${{ secrets.AWS_SECRET_ACCESS_KEY }}<|MERGE_RESOLUTION|>--- conflicted
+++ resolved
@@ -185,18 +185,12 @@
             component: train
             integration: false
 
-<<<<<<< HEAD
-          # serve
-          - name: ner
-            component: compile
-=======
           # ========================
           # Sentiment
           # ========================
           # train
           - name: sent
             component: train
->>>>>>> 8f824cc2
             integration: false
 
     with:

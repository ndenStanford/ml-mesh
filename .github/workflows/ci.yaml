---
name       : ML-mesh CI Workflow

on         :
  push:
    branches:
      - main
      - develop
  pull_request:
    branches:
      - main
      - develop
    types:
      - ready_for_review
      - opened
      - synchronize
      - reopened

concurrency:
  cancel-in-progress: ${{ github.event_name == 'pull_request' }}
  group: Deployment ${{ github.ref_name }}

jobs       :

  # ===============================================
  # GET CORE DEPENDENCIES VERSIONS
  # ===============================================

  run-get-core-dependencies-versions:
    name: Core dependencies versions
    runs-on: ubuntu-20.04
    outputs:
      python-version: ${{ steps.get-python.outputs.version }}
      poetry-version: ${{ steps.get-poetry.outputs.version }}
    steps:

      - name: Check out code
        uses: actions/checkout@v3

      - name: Get python version
        id: get-python
        run: |
          echo "::set-output name=version::$(cat .python-version)"
      - name: Get poetry version
        id: get-poetry
        run: |
          echo "::set-output name=version::$(cat .poetry-version)"

  # ===============================================
  # GET ENVIRONMENT NAME
  # ===============================================

  get-environment:
    name: Get Environment Name.
    runs-on: ubuntu-20.04
    outputs:
      name: ${{ steps.get-environment-name.outputs.value }}
    steps:

      - name: Get Environment name
        uses: haya14busa/action-cond@v1
        id: get-environment-name
        with:
          cond: ${{ github.event_name == 'pull_request' }}
          if_true: dev
          if_false: prod

  # ===============================================
  # QUALITY CHECKS
  # ===============================================

  run-code-quality-checks:
    name: Run Pre-Commit Checks
    uses: ./.github/workflows/_code-quality.yaml
    needs: [run-get-core-dependencies-versions, get-environment]
    with:
      environment: ${{ needs.get-environment.outputs.name }}
      pull-request: ${{ github.event_name == 'pull_request' }}
      timeout: 20
      poetry-version: ${{ needs.run-get-core-dependencies-versions.outputs.poetry-version }}
    secrets:
      AWS_DEFAULT_REGION: ${{ secrets.AWS_DEFAULT_REGION }}
      AWS_ACCESS_KEY_ID: ${{ secrets.AWS_ACCESS_KEY_ID }}
      AWS_SECRET_ACCESS_KEY: ${{ secrets.AWS_SECRET_ACCESS_KEY }}

  # ===============================================
  # GET REPOSITORY STATE
  # ===============================================

  run-repository-state:
    name: Get Repository metadata
    uses: ./.github/workflows/_repository-state.yaml
    needs: [get-environment, run-code-quality-checks]
    with:
      environment: ${{ needs.get-environment.outputs.name }}
      pull-request: ${{ github.event_name == 'pull_request' }}
      base-ref: ${{ github.base_ref }}
      head-ref: ${{ github.ref_name }}
      pre-release: ${{ github.ref_name == 'develop' }}
      include-pre-releases: ${{ github.ref_name == 'develop' }}
    secrets:
      GITHUB_TOKEN_: ${{ secrets.GITHUB_TOKEN }}

  # ===============================================
  # GET TARGET BRANCH NAME
  # ===============================================

  get-target-branch-name:
    name: Get Push/Pull target branch name.
    runs-on: ubuntu-20.04
    outputs:
      name: ${{ steps.get-target-branch.outputs.value }}
    steps:

      - name: Get target branch
        uses: haya14busa/action-cond@v1
        id: get-target-branch
        with:
          cond: ${{ github.event_name == 'pull_request' }}
          if_true: ${{ github.base_ref }}
          if_false: ${{ github.ref_name }}


  # ===============================================
  # TEST LIBS
  # ===============================================

  run-libs-tests:
    name: Library
    uses: ./.github/workflows/_libs.yaml
    needs: [run-repository-state, get-target-branch-name, run-get-core-dependencies-versions]

    strategy:
      max-parallel: 10
      fail-fast: ${{ needs.get-target-branch-name.outputs.name == 'develop' }} # fixed. desired: TRUE for feature PR & PUSH events
      matrix:
        libs:
          - name: core
            integration: false
            functional: false

          - name: compile
            integration: false
            functional: false

          - name: models
            integration: false
            functional: false

          - name: serving
            integration: false
            functional: false

          - name: tracking
            integration: false
            functional: false # TODO: turn this to true when self hosted runners are available.

          - name: nlp
            integration: false
            functional: false

          - name: hashing
            integration: false
            functional: false

          - name: data
            integration: false
            functional: false

    with:
      lib: ${{ matrix.libs.name }}
      integration: ${{ matrix.libs.integration }}
      functional: ${{ matrix.libs.functional }}
      python-version: ${{ needs.run-get-core-dependencies-versions.outputs.python-version }}
      poetry-version: ${{ needs.run-get-core-dependencies-versions.outputs.poetry-version }}
      release: ${{ needs.get-target-branch-name.outputs.name == 'main' || github.actor == 'dependabot[bot]' }} # if PR to main or dependabot PR

  # ===============================================
  # DOCKER
  # ===============================================

  run-us-east-1-base-docker:
    name: Core Image
    uses: ./.github/workflows/_docker.yaml
    needs: [get-environment, run-repository-state, run-libs-tests, get-target-branch-name]
    strategy:
      max-parallel: 2
      fail-fast: ${{ needs.get-target-branch-name.outputs.name == 'develop' }} # fixed. desired: TRUE for feature PR & PUSH events
      matrix:
        image:

          - name: python-base
            validate-build: false
            runner-kind: ubuntu-20.04

          - name: gpu-base
            validate-build: true
            self-hosted-runner-type: g4dn.xlarge
            self-hosted-runner-ami: ami-0af5c083127a8adce
            runner-kind: custom

        base-region: [us-east-1]
        region: [us-east-1]
        self-hosted-runner-neuron: [false]

    with:
      environment: ${{ needs.get-environment.outputs.name }}
      image: ${{ matrix.image.name }}
      base-region: ${{ matrix.base-region }}
      region: ${{ matrix.region }}
      tag: ${{ needs.run-repository-state.outputs.tag }}
      validate-build: ${{ matrix.image.validate-build }}
      release: ${{ needs.get-target-branch-name.outputs.name == 'main' || github.actor == 'dependabot[bot]' }} # if PR to main or dependabot PR
      runner-kind: ${{ matrix.image.runner-kind }}
      self-hosted-runner-type: ${{ matrix.image.self-hosted-runner-type }}
      self-hosted-runner-ami: ${{ matrix.image.self-hosted-runner-ami }}
      self-hosted-runner-neuron: ${{ matrix.self-hosted-runner-neuron }}
    secrets:
      AWS_ACCOUNT_ID: ${{ secrets.AWS_ACCOUNT_ID }}
      AWS_DEFAULT_REGION: ${{ secrets.AWS_DEFAULT_REGION }}
      AWS_ACCESS_KEY_ID: ${{ secrets.AWS_ACCESS_KEY_ID }}
      AWS_SECRET_ACCESS_KEY: ${{ secrets.AWS_SECRET_ACCESS_KEY }}
      GH_PERSONAL_ACCESS_TOKEN: ${{ secrets.GH_PERSONAL_ACCESS_TOKEN }}

  run-us-east-1-docker:
    name: Adv. Core Image
    uses: ./.github/workflows/_docker.yaml
    needs: [get-environment, run-repository-state, run-libs-tests, run-us-east-1-base-docker, get-target-branch-name]
    strategy:
      max-parallel: 1
      fail-fast: ${{ needs.get-target-branch-name.outputs.name == 'develop' }} # fixed. desired: TRUE for feature PR & PUSH events
      matrix:
        image:

          - name: gpu-train
            validate-build: false
            self-hosted-runner-type: g4dn.xlarge
            self-hosted-runner-ami: ami-0af5c083127a8adce
            self-hosted-runner-neuron: false
            runner-kind: custom

          - name: neuron-compile
            validate-build: true
            self-hosted-runner-type: inf1.xlarge # (e.g. AWS inferentia gen1 chips)
            self-hosted-runner-ami: ami-07b4e00e2c69c3702
            self-hosted-runner-neuron: true
            runner-kind: custom

          - name: neuron-inference
            validate-build: true
            self-hosted-runner-type: inf1.xlarge # (e.g. AWS inferentia gen1 chips)
            self-hosted-runner-ami: ami-07b4e00e2c69c3702
            self-hosted-runner-neuron: true
            runner-kind: custom

          - name: fastapi-serve
            validate-build: false
            self-hosted-runner-neuron: false
            runner-kind: ubuntu-20.04

          - name: beam-backfill
            validate-build: false
            self-hosted-runner-neuron: false
            runner-kind: ubuntu-20.04

          - name: beam-worker
            validate-build: false
            self-hosted-runner-neuron: false
            runner-kind: ubuntu-20.04

        base-region: [us-east-1]
        region: [us-east-1]

    with:
      environment: ${{ needs.get-environment.outputs.name }}
      image: ${{ matrix.image.name }}
      base-region: ${{ matrix.base-region }}
      region: ${{ matrix.region }}
      tag: ${{ needs.run-repository-state.outputs.tag }}
      validate-build: ${{ matrix.image.validate-build }}
      release: ${{ needs.get-target-branch-name.outputs.name == 'main' || github.actor == 'dependabot[bot]' }} # if PR to main or dependabot PR
      runner-kind: ${{ matrix.image.runner-kind }}
      self-hosted-runner-type: ${{ matrix.image.self-hosted-runner-type }}
      self-hosted-runner-ami: ${{ matrix.image.self-hosted-runner-ami }}
      self-hosted-runner-neuron: ${{ matrix.image.self-hosted-runner-neuron }}
    secrets:
      AWS_ACCOUNT_ID: ${{ secrets.AWS_ACCOUNT_ID }}
      AWS_DEFAULT_REGION: ${{ secrets.AWS_DEFAULT_REGION }}
      AWS_ACCESS_KEY_ID: ${{ secrets.AWS_ACCESS_KEY_ID }}
      AWS_SECRET_ACCESS_KEY: ${{ secrets.AWS_SECRET_ACCESS_KEY }}
      GH_PERSONAL_ACCESS_TOKEN: ${{ secrets.GH_PERSONAL_ACCESS_TOKEN }}

  run-us-east-2-docker:
    name: KF Core Image
    uses: ./.github/workflows/_docker.yaml
    needs: [get-environment, run-repository-state, run-libs-tests, run-us-east-1-base-docker, get-target-branch-name]
    strategy:
      max-parallel: 1
      fail-fast: ${{ needs.get-target-branch-name.outputs.name == 'develop' }} # fixed. desired: TRUE for feature PR & PUSH events
      matrix:
        image:
          # kubeflow-torch-gpu
          - name: kubeflow-torch-gpu
            base-region: us-east-1
            self-hosted-runner-type: m7a.medium # only need the disk space here, not GPUs
            runner-kind: custom

          # kubeflow-torch-inf
          - name: kubeflow-torch-inf
            base-region: us-east-1
            runner-kind: ubuntu-20.04

          # kubeflow-jupyter
          - name: kubeflow-jupyter
            base-region: us-east-1
            runner-kind: ubuntu-20.04

          # kubeflow-torch-cpu
          - name: kubeflow-torch-cpu
            base-region: us-east-2
            runner-kind: ubuntu-20.04

          # kubeflow-data-science
          - name: kubeflow-data-science
            base-region: us-east-2
            runner-kind: ubuntu-20.04

          # dask-base
          - name: dask-base
            base-region: us-east-1
            runner-kind: ubuntu-20.04

        validate-build: [false]
        region: [us-east-2]
        self-hosted-runner-neuron: [false]

    with:
      environment: ${{ needs.get-environment.outputs.name }}
      image: ${{ matrix.image.name }}
      region: ${{ matrix.region }}
      base-region: ${{ matrix.image.base-region }}
      tag: ${{ needs.run-repository-state.outputs.tag }}
      validate-build: ${{ matrix.validate-build }}
      release: ${{ needs.get-target-branch-name.outputs.name == 'main' || github.actor == 'dependabot[bot]' }} # if PR to main or dependabot PR
      runner-kind: ${{ matrix.image.runner-kind }}
      self-hosted-runner-type: ${{ matrix.image.self-hosted-runner-type }}
      self-hosted-runner-neuron: ${{ matrix.self-hosted-runner-neuron }}
    secrets:
      AWS_ACCOUNT_ID: ${{ secrets.AWS_ACCOUNT_ID }}
      AWS_DEFAULT_REGION: ${{ secrets.AWS_DEFAULT_REGION }}
      AWS_ACCESS_KEY_ID: ${{ secrets.AWS_ACCESS_KEY_ID }}
      AWS_SECRET_ACCESS_KEY: ${{ secrets.AWS_SECRET_ACCESS_KEY }}
      GH_PERSONAL_ACCESS_TOKEN: ${{ secrets.GH_PERSONAL_ACCESS_TOKEN }}

  # ===============================================
  # PROJECTS
  # ===============================================

  # keywords

  run-keywords-project:
    name: Keywords Project
    uses: ./.github/workflows/_projects.yaml
    needs: [get-environment, run-repository-state, run-libs-tests, get-target-branch-name]
    strategy:
      max-parallel: 5
      fail-fast: ${{ needs.get-target-branch-name.outputs.name == 'develop' }} # fixed. desired: TRUE for feature PR & PUSH events
      matrix:
        components:
          # NOTE: list of project components to run

          # train
          - name: train
            download-model: false
            integration: false
            functional: false
            load: false
            upload-test-results: false
            runner-kind: ubuntu-20.04

          # compile
          - name: compile
            download-model: false
            integration: false
            functional: false
            load: false
            upload-test-results: false
            runner-kind: ubuntu-20.04

          # serve
          - name: serve
            download-model: true
            integration: true
            functional: true
            load: false
            upload-test-results: true
            runner-kind: custom
            self-hosted-runner-type: inf1.xlarge

    with:
      project: keywords
      environment: ${{ needs.get-environment.outputs.name }}
      component: ${{ matrix.components.name }}
      tag: ${{ needs.run-repository-state.outputs.tag }}
      download-model: ${{ matrix.components.download-model }}
      integration: ${{ matrix.components.integration }}
      functional: ${{ matrix.components.functional }}
      load: ${{ matrix.components.load }}
      upload-test-results: ${{ matrix.components.upload-test-results }}
      release: ${{ needs.get-target-branch-name.outputs.name == 'main' || github.actor == 'dependabot[bot]' }} # if PR to main or dependabot PR
      runner-kind: ${{ matrix.components.runner-kind }}
      self-hosted-runner-type: ${{ matrix.components.self-hosted-runner-type }}
    secrets:
      AWS_ACCOUNT_ID: ${{ secrets.AWS_ACCOUNT_ID }}
      AWS_DEFAULT_REGION: ${{ secrets.AWS_DEFAULT_REGION }}
      AWS_ACCESS_KEY_ID: ${{ secrets.AWS_ACCESS_KEY_ID }}
      AWS_SECRET_ACCESS_KEY: ${{ secrets.AWS_SECRET_ACCESS_KEY }}
      GH_PERSONAL_ACCESS_TOKEN: ${{ secrets.GH_PERSONAL_ACCESS_TOKEN }}
      OPENAI_API_KEY: ${{ secrets.OPENAI_API_KEY }}
      NEPTUNE_API_TOKEN: ${{ secrets.NEPTUNE_API_TOKEN }}
      INTERNAL_ML_ENDPOINT_API_KEY: ${{ secrets.INTERNAL_ML_ENDPOINT_API_KEY }}

  # summarization

  run-summarization-project:
    name: Sum. Project
    uses: ./.github/workflows/_projects.yaml
    needs: [get-environment, run-repository-state, run-libs-tests, get-target-branch-name]
    strategy:
      max-parallel: 10
      fail-fast: ${{ needs.get-target-branch-name.outputs.name == 'develop' }} # fixed. desired: TRUE for feature PR & PUSH events
      matrix:
        components:
          # NOTE: list of project components to run

          # serve
          - name: serve
            download-model: false
            integration: false
            functional: false
            load: false
            upload-test-results: false
            runner-kind: ubuntu-20.04

    with:
      project: summarization
      environment: ${{ needs.get-environment.outputs.name }}
      component: ${{ matrix.components.name }}
      tag: ${{ needs.run-repository-state.outputs.tag }}
      download-model: ${{ matrix.components.download-model }}
      integration: ${{ matrix.components.integration }}
      functional: ${{ matrix.components.functional }}
      load: ${{ matrix.components.load }}
      upload-test-results: ${{ matrix.components.upload-test-results }}
      release: ${{ needs.get-target-branch-name.outputs.name == 'main' || github.actor == 'dependabot[bot]' }} # if PR to main or dependabot PR
      runner-kind: ${{ matrix.components.runner-kind }}
      self-hosted-runner-type: ${{ matrix.components.self-hosted-runner-type }}
    secrets:
      AWS_ACCOUNT_ID: ${{ secrets.AWS_ACCOUNT_ID }}
      AWS_DEFAULT_REGION: ${{ secrets.AWS_DEFAULT_REGION }}
      AWS_ACCESS_KEY_ID: ${{ secrets.AWS_ACCESS_KEY_ID }}
      AWS_SECRET_ACCESS_KEY: ${{ secrets.AWS_SECRET_ACCESS_KEY }}
      GH_PERSONAL_ACCESS_TOKEN: ${{ secrets.GH_PERSONAL_ACCESS_TOKEN }}
      OPENAI_API_KEY: ${{ secrets.OPENAI_API_KEY }}
      NEPTUNE_API_TOKEN: ${{ secrets.NEPTUNE_API_TOKEN }}
      INTERNAL_ML_ENDPOINT_API_KEY: ${{ secrets.INTERNAL_ML_ENDPOINT_API_KEY }}

  # gch-summarization

  run-gch-summarization-project:
    name: GCH Sum. Project
    uses: ./.github/workflows/_projects.yaml
    needs: [get-environment, run-repository-state, run-libs-tests, get-target-branch-name]
    strategy:
      max-parallel: 10
      fail-fast: ${{ needs.get-target-branch-name.outputs.name == 'develop' }} # fixed. desired: TRUE for feature PR & PUSH events
      matrix:
        components:
          # NOTE: list of project components to run

          # train
          - name: train
            download-model: false
            integration: false
            functional: false
            load: false
            upload-test-results: false
            runner-kind: ubuntu-20.04
            self-hosted-runner-neuron: false

          # serve
          - name: serve
            download-model: true
            integration: false
            functional: true
            load: false
            upload-test-results: true
            runner-kind: custom
            self-hosted-runner-type: g4dn.xlarge
            self-hosted-runner-ami: ami-0af5c083127a8adce
            self-hosted-runner-neuron: false

          # backfill
          - name: backfill
            download-model: false
            integration: false
            functional: false
            load: false
            upload-test-results: false
            runner-kind: ubuntu-20.04
            self-hosted-runner-neuron: false

    with:
      project: gch-summarization
      environment: ${{ needs.get-environment.outputs.name }}
      component: ${{ matrix.components.name }}
      tag: ${{ needs.run-repository-state.outputs.tag }}
      download-model: ${{ matrix.components.download-model }}
      integration: ${{ matrix.components.integration }}
      functional: ${{ matrix.components.functional }}
      load: ${{ matrix.components.load }}
      upload-test-results: ${{ matrix.components.upload-test-results }}
      release: ${{ needs.get-target-branch-name.outputs.name == 'main' || github.actor == 'dependabot[bot]' }} # if PR to main or dependabot PR
      runner-kind: ${{ matrix.components.runner-kind }}
      self-hosted-runner-type: ${{ matrix.components.self-hosted-runner-type }}
      self-hosted-runner-ami: ${{ matrix.components.self-hosted-runner-ami }}
      self-hosted-runner-neuron: ${{ matrix.components.self-hosted-runner-neuron }}
    secrets:
      AWS_ACCOUNT_ID: ${{ secrets.AWS_ACCOUNT_ID }}
      AWS_DEFAULT_REGION: ${{ secrets.AWS_DEFAULT_REGION }}
      AWS_ACCESS_KEY_ID: ${{ secrets.AWS_ACCESS_KEY_ID }}
      AWS_SECRET_ACCESS_KEY: ${{ secrets.AWS_SECRET_ACCESS_KEY }}
      GH_PERSONAL_ACCESS_TOKEN: ${{ secrets.GH_PERSONAL_ACCESS_TOKEN }}
      OPENAI_API_KEY: ${{ secrets.OPENAI_API_KEY }}
      NEPTUNE_API_TOKEN: ${{ secrets.NEPTUNE_API_TOKEN }}
      INTERNAL_ML_ENDPOINT_API_KEY: ${{ secrets.INTERNAL_ML_ENDPOINT_API_KEY }}

  # entity-linking

  run-entity-linking-project:
    name: Entity Linking Project
    uses: ./.github/workflows/_projects.yaml
    needs: [get-environment, run-repository-state, run-libs-tests, get-target-branch-name]
    strategy:
      max-parallel: 10
      fail-fast: ${{ needs.get-target-branch-name.outputs.name == 'develop' }} # fixed. desired: TRUE for feature PR & PUSH events
      matrix:
        components:
          # NOTE: list of project components to run

          # train
          - name: train
            download-model: false
            integration: false
            functional: false
            load: false
            upload-test-results: false
            runner-kind: custom
            self-hosted-runner-type: c6i.xlarge
            self-hosted-runner-ami: ami-0af5c083127a8adce
            self-hosted-runner-neuron: false

          # serve
          - name: serve
            download-model: true
            integration: true
            functional: true
            load: false
            upload-test-results: false
            runner-kind: custom
            self-hosted-runner-type: g4dn.2xlarge
            self-hosted-runner-ami: ami-0af5c083127a8adce
            self-hosted-runner-neuron: false

          # backfill
          - name: backfill
            download-model: false
            integration: false
            functional: false
            load: false
            upload-test-results: false
            runner-kind: ubuntu-20.04
            self-hosted-runner-neuron: false

    with:
      project: entity-linking
      environment: ${{ needs.get-environment.outputs.name }}
      component: ${{ matrix.components.name }}
      tag: ${{ needs.run-repository-state.outputs.tag }}
      download-model: ${{ matrix.components.download-model }}
      integration: ${{ matrix.components.integration }}
      functional: ${{ matrix.components.functional }}
      load: ${{ matrix.components.load }}
      upload-test-results: ${{ matrix.components.upload-test-results }}
      release: ${{ needs.get-target-branch-name.outputs.name == 'main' || github.actor == 'dependabot[bot]' }} # if PR to main or dependabot PR
      runner-kind: ${{ matrix.components.runner-kind }}
      self-hosted-runner-type: ${{ matrix.components.self-hosted-runner-type }}
      self-hosted-runner-ami: ${{ matrix.components.self-hosted-runner-ami }}
      self-hosted-runner-neuron: ${{ matrix.components.self-hosted-runner-neuron }}
    secrets:
      AWS_ACCOUNT_ID: ${{ secrets.AWS_ACCOUNT_ID }}
      AWS_DEFAULT_REGION: ${{ secrets.AWS_DEFAULT_REGION }}
      AWS_ACCESS_KEY_ID: ${{ secrets.AWS_ACCESS_KEY_ID }}
      AWS_SECRET_ACCESS_KEY: ${{ secrets.AWS_SECRET_ACCESS_KEY }}
      GH_PERSONAL_ACCESS_TOKEN: ${{ secrets.GH_PERSONAL_ACCESS_TOKEN }}
      OPENAI_API_KEY: ${{ secrets.OPENAI_API_KEY }}
      NEPTUNE_API_TOKEN: ${{ secrets.NEPTUNE_API_TOKEN }}
      INTERNAL_ML_ENDPOINT_API_KEY: ${{ secrets.INTERNAL_ML_ENDPOINT_API_KEY }}
      REDIS_CONNECTION_STRING: ${{ secrets.REDIS_CONNECTION_STRING }}


  # sentiment

  run-sentiment-project:
    name: Sentiment Project
    uses: ./.github/workflows/_projects.yaml
    needs: [get-environment, run-repository-state, run-libs-tests, get-target-branch-name]
    strategy:
      max-parallel: 10
      fail-fast: ${{ needs.get-target-branch-name.outputs.name == 'develop' }} # fixed. desired: TRUE for feature PR & PUSH events
      matrix:
        components:
          # NOTE: list of project components to run

          # train
          - name: train
            download-model: false
            integration: false
            functional: false
            load: false
            upload-test-results: false
            runner-kind: ubuntu-20.04

          # compile
          - name: compile
            download-model: false
            integration: false
            functional: false
            load: false
            upload-test-results: false
            runner-kind: ubuntu-20.04

          # serve
          - name: serve
            download-model: true
            integration: false
            functional: true
            load: false
            upload-test-results: true
            runner-kind: custom
            self-hosted-runner-type: inf1.xlarge

          # backfill
          - name: backfill
            download-model: false
            integration: false
            functional: false
            load: false
            upload-test-results: false
            runner-kind: ubuntu-20.04

    with:
      project: sentiment
      environment: ${{ needs.get-environment.outputs.name }}
      component: ${{ matrix.components.name }}
      tag: ${{ needs.run-repository-state.outputs.tag }}
      download-model: ${{ matrix.components.download-model }}
      integration: ${{ matrix.components.integration }}
      functional: ${{ matrix.components.functional }}
      load: ${{ matrix.components.load }}
      upload-test-results: ${{ matrix.components.upload-test-results }}
      release: ${{ needs.get-target-branch-name.outputs.name == 'main' || github.actor == 'dependabot[bot]' }} # if PR to main or dependabot PR
      runner-kind: ${{ matrix.components.runner-kind }}
      self-hosted-runner-type: ${{ matrix.components.self-hosted-runner-type }}
    secrets:
      AWS_ACCOUNT_ID: ${{ secrets.AWS_ACCOUNT_ID }}
      AWS_DEFAULT_REGION: ${{ secrets.AWS_DEFAULT_REGION }}
      AWS_ACCESS_KEY_ID: ${{ secrets.AWS_ACCESS_KEY_ID }}
      AWS_SECRET_ACCESS_KEY: ${{ secrets.AWS_SECRET_ACCESS_KEY }}
      GH_PERSONAL_ACCESS_TOKEN: ${{ secrets.GH_PERSONAL_ACCESS_TOKEN }}
      OPENAI_API_KEY: ${{ secrets.OPENAI_API_KEY }}
      NEPTUNE_API_TOKEN: ${{ secrets.NEPTUNE_API_TOKEN }}
      INTERNAL_ML_ENDPOINT_API_KEY: ${{ secrets.INTERNAL_ML_ENDPOINT_API_KEY }}

  # iptc

  run-iptc-project:
    name: IPTC Project
    uses: ./.github/workflows/_projects.yaml
    needs: [get-environment, run-repository-state, run-libs-tests, get-target-branch-name]
    strategy:
      max-parallel: 10
      fail-fast: ${{ needs.get-target-branch-name.outputs.name == 'develop' }} # fixed. desired: TRUE for feature PR & PUSH events
      matrix:
        components:
          # NOTE: list of project components to run

          # ingest
          - name: ingest
            download-model: false
            integration: false
            functional: false
            load: false
            upload-test-results: false
            runner-kind: ubuntu-20.04
            self-hosted-runner-neuron: false

          # register
          - name: register
            download-model: false
            integration: false
            functional: false
            load: false
            upload-test-results: false
            runner-kind: ubuntu-20.04
            self-hosted-runner-neuron: false

          # train
          - name: train
            download-model: false
            integration: false
            functional: false
            load: false
            upload-test-results: false
            runner-kind: custom
            self-hosted-runner-type: g4dn.2xlarge
            self-hosted-runner-ami: ami-0af5c083127a8adce
            self-hosted-runner-neuron: false

          # compile
          - name: compile
            download-model: false
            integration: false
            functional: false
            load: false
            upload-test-results: false
            runner-kind: ubuntu-20.04
            self-hosted-runner-neuron: false

          # serve
          - name: serve
            download-model: true
            integration: true
            functional: true
            load: false
            upload-test-results: true
            runner-kind: custom
            self-hosted-runner-type: inf1.xlarge
            self-hosted-runner-ami: ami-07b4e00e2c69c3702
            self-hosted-runner-neuron: true
    with:
      project: iptc
      environment: ${{ needs.get-environment.outputs.name }}
      component: ${{ matrix.components.name }}
      tag: ${{ needs.run-repository-state.outputs.tag }}
      download-model: ${{ matrix.components.download-model }}
      integration: ${{ matrix.components.integration }}
      functional: ${{ matrix.components.functional }}
      load: ${{ matrix.components.load }}
      upload-test-results: ${{ matrix.components.upload-test-results }}
      release: ${{ needs.get-target-branch-name.outputs.name == 'main' || github.actor == 'dependabot[bot]' }} # if PR to main or dependabot PR
      runner-kind: ${{ matrix.components.runner-kind }}
      self-hosted-runner-type: ${{ matrix.components.self-hosted-runner-type }}
      self-hosted-runner-ami: ${{ matrix.components.self-hosted-runner-ami }}
      self-hosted-runner-neuron: ${{ matrix.components.self-hosted-runner-neuron }}
    secrets:
      AWS_ACCOUNT_ID: ${{ secrets.AWS_ACCOUNT_ID }}
      AWS_DEFAULT_REGION: ${{ secrets.AWS_DEFAULT_REGION }}
      AWS_ACCESS_KEY_ID: ${{ secrets.AWS_ACCESS_KEY_ID }}
      AWS_SECRET_ACCESS_KEY: ${{ secrets.AWS_SECRET_ACCESS_KEY }}
      GH_PERSONAL_ACCESS_TOKEN: ${{ secrets.GH_PERSONAL_ACCESS_TOKEN }}
      OPENAI_API_KEY: ${{ secrets.OPENAI_API_KEY }}
      NEPTUNE_API_TOKEN: ${{ secrets.NEPTUNE_API_TOKEN }}
      INTERNAL_ML_ENDPOINT_API_KEY: ${{ secrets.INTERNAL_ML_ENDPOINT_API_KEY }}

  # iptc multi model client

  run-iptc-multi-project:
    name: IPTC Multi Model Client Project
    uses: ./.github/workflows/_projects.yaml
    needs: [get-environment, run-repository-state, run-libs-tests, get-target-branch-name]
    strategy:
      max-parallel: 10
      fail-fast: ${{ needs.get-target-branch-name.outputs.name == 'develop' }} # fixed. desired: TRUE for feature PR & PUSH events
      matrix:
        components:

          # serve
          - name: serve
            download-model: false
            integration: true
            functional: false
            load: false
            upload-test-results: false
            runner-kind: ubuntu-20.04
            self-hosted-runner-neuron: false
    with:
      project: iptc-multi
      environment: ${{ needs.get-environment.outputs.name }}
      component: ${{ matrix.components.name }}
      tag: ${{ needs.run-repository-state.outputs.tag }}
      download-model: ${{ matrix.components.download-model }}
      integration: ${{ matrix.components.integration }}
      functional: ${{ matrix.components.functional }}
      load: ${{ matrix.components.load }}
      upload-test-results: ${{ matrix.components.upload-test-results }}
      release: ${{ needs.get-target-branch-name.outputs.name == 'main' || github.actor == 'dependabot[bot]' }} # if PR to main or dependabot PR
      runner-kind: ${{ matrix.components.runner-kind }}
      self-hosted-runner-neuron: ${{ matrix.components.self-hosted-runner-neuron }}
    secrets:
      AWS_ACCOUNT_ID: ${{ secrets.AWS_ACCOUNT_ID }}
      AWS_DEFAULT_REGION: ${{ secrets.AWS_DEFAULT_REGION }}
      AWS_ACCESS_KEY_ID: ${{ secrets.AWS_ACCESS_KEY_ID }}
      AWS_SECRET_ACCESS_KEY: ${{ secrets.AWS_SECRET_ACCESS_KEY }}
      GH_PERSONAL_ACCESS_TOKEN: ${{ secrets.GH_PERSONAL_ACCESS_TOKEN }}
      OPENAI_API_KEY: ${{ secrets.OPENAI_API_KEY }}
      NEPTUNE_API_TOKEN: ${{ secrets.NEPTUNE_API_TOKEN }}
      INTERNAL_ML_ENDPOINT_API_KEY: ${{ secrets.INTERNAL_ML_ENDPOINT_API_KEY }}


  # ner

  run-ner-project:
    name: NER multi-model Project
    uses: ./.github/workflows/_projects.yaml
    needs: [get-environment, run-repository-state, run-libs-tests, get-target-branch-name]
    strategy:
      max-parallel: 10
      fail-fast: ${{ needs.get-target-branch-name.outputs.name == 'develop' }} # fixed. desired: TRUE for feature PR & PUSH events
      matrix:
        components:
          # NOTE: list of project components to run

          # train
          - name: train
            download-model: false
            integration: false
            functional: false
            load: false
            upload-test-results: false
            runner-kind: ubuntu-20.04

<<<<<<< HEAD
          # compile
          - name: compile
            download-model: false
            integration: false
            functional: false
            load: false
            upload-test-results: false
            runner-kind: ubuntu-20.04

          # backfill
          - name: backfill
            download-model: false
            integration: false
            functional: false
            load: false
            upload-test-results: false
            runner-kind: ubuntu-20.04

          # serve
          - name: serve
            download-model: true
            integration: false
            functional: true
            load: false
            upload-test-results: true
            runner-kind: custom
            self-hosted-runner-type: inf1.xlarge

=======
>>>>>>> 402c6455
    with:
      project: ner
      environment: ${{ needs.get-environment.outputs.name }}
      component: ${{ matrix.components.name }}
      tag: ${{ needs.run-repository-state.outputs.tag }}
      download-model: ${{ matrix.components.download-model }}
      integration: ${{ matrix.components.integration }}
      functional: ${{ matrix.components.functional }}
      load: ${{ matrix.components.load }}
      upload-test-results: ${{ matrix.components.upload-test-results }}
      release: ${{ needs.get-target-branch-name.outputs.name == 'main' || github.actor == 'dependabot[bot]' }} # if PR to main or dependabot PR
      runner-kind: ${{ matrix.components.runner-kind }}
      self-hosted-runner-type: ${{ matrix.components.self-hosted-runner-type }}
    secrets:
      AWS_ACCOUNT_ID: ${{ secrets.AWS_ACCOUNT_ID }}
      AWS_DEFAULT_REGION: ${{ secrets.AWS_DEFAULT_REGION }}
      AWS_ACCESS_KEY_ID: ${{ secrets.AWS_ACCESS_KEY_ID }}
      AWS_SECRET_ACCESS_KEY: ${{ secrets.AWS_SECRET_ACCESS_KEY }}
      GH_PERSONAL_ACCESS_TOKEN: ${{ secrets.GH_PERSONAL_ACCESS_TOKEN }}
      OPENAI_API_KEY: ${{ secrets.OPENAI_API_KEY }}
      NEPTUNE_API_TOKEN: ${{ secrets.NEPTUNE_API_TOKEN }}
      INTERNAL_ML_ENDPOINT_API_KEY: ${{ secrets.INTERNAL_ML_ENDPOINT_API_KEY }}

  # content-scoring

  run-content-scoring-project:
    name: Content Scoring Project
    uses: ./.github/workflows/_projects.yaml
    needs: [get-environment, run-repository-state, run-libs-tests, get-target-branch-name]
    strategy:
      max-parallel: 10
      fail-fast: ${{ needs.get-target-branch-name.outputs.name == 'develop' }} # fixed. desired: TRUE for feature PR & PUSH events
      matrix:
        components:
          # NOTE: list of project components to run

          # train
          - name: train
            download-model: false
            integration: false
            functional: false
            load: false
            upload-test-results: false
            runner-kind: ubuntu-20.04

          # compile
          - name: compile
            download-model: false
            integration: false
            functional: false
            load: false
            upload-test-results: false
            runner-kind: ubuntu-20.04

          # SERVE
          - name: serve
            download-model: false
            integration: true
            functional: true
            load: false
            upload-test-results: false
            runner-kind: ubuntu-20.04

    with:
      project: content-scoring
      environment: ${{ needs.get-environment.outputs.name }}
      component: ${{ matrix.components.name }}
      tag: ${{ needs.run-repository-state.outputs.tag }}
      download-model: ${{ matrix.components.download-model }}
      release: ${{ needs.get-target-branch-name.outputs.name == 'main' || github.actor == 'dependabot[bot]' }} # if PR to main or dependabot PR
      runner-kind: ${{ matrix.components.runner-kind }}
      self-hosted-runner-type: ${{ matrix.components.self-hosted-runner-type }}
    secrets:
      AWS_ACCOUNT_ID: ${{ secrets.AWS_ACCOUNT_ID }}
      AWS_DEFAULT_REGION: ${{ secrets.AWS_DEFAULT_REGION }}
      AWS_ACCESS_KEY_ID: ${{ secrets.AWS_ACCESS_KEY_ID }}
      AWS_SECRET_ACCESS_KEY: ${{ secrets.AWS_SECRET_ACCESS_KEY }}
      GH_PERSONAL_ACCESS_TOKEN: ${{ secrets.GH_PERSONAL_ACCESS_TOKEN }}
      OPENAI_API_KEY: ${{ secrets.OPENAI_API_KEY }}
      NEPTUNE_API_TOKEN: ${{ secrets.NEPTUNE_API_TOKEN }}
      INTERNAL_ML_ENDPOINT_API_KEY: ${{ secrets.INTERNAL_ML_ENDPOINT_API_KEY }}

  # translation

  run-translation-project:
    name: Translation Project
    uses: ./.github/workflows/_projects.yaml
    needs: [get-environment, run-repository-state, run-libs-tests, get-target-branch-name]
    strategy:
      max-parallel: 10
      fail-fast: ${{ needs.get-target-branch-name.outputs.name == 'develop' }} # fixed. desired: TRUE for feature PR & PUSH events
      matrix:
        components:
          # NOTE: list of project components to run

          # SERVE
          - name: serve
            download-model: false
            integration: false
            functional: true
            load: false
            upload-test-results: false
            runner-kind: ubuntu-20.04

    with:
      project: translation
      environment: ${{ needs.get-environment.outputs.name }}
      component: ${{ matrix.components.name }}
      tag: ${{ needs.run-repository-state.outputs.tag }}
      download-model: ${{ matrix.components.download-model }}
      functional: ${{ matrix.components.functional }}
      release: ${{ needs.get-target-branch-name.outputs.name == 'main' || github.actor == 'dependabot[bot]' }} # if PR to main or dependabot PR
      runner-kind: ${{ matrix.components.runner-kind }}
      self-hosted-runner-type: ${{ matrix.components.self-hosted-runner-type }}
    secrets:
      AWS_ACCOUNT_ID: ${{ secrets.AWS_ACCOUNT_ID }}
      AWS_DEFAULT_REGION: ${{ secrets.AWS_DEFAULT_REGION }}
      AWS_ACCESS_KEY_ID: ${{ secrets.AWS_ACCESS_KEY_ID }}
      AWS_SECRET_ACCESS_KEY: ${{ secrets.AWS_SECRET_ACCESS_KEY }}
      GH_PERSONAL_ACCESS_TOKEN: ${{ secrets.GH_PERSONAL_ACCESS_TOKEN }}
      OPENAI_API_KEY: ${{ secrets.OPENAI_API_KEY }}
      NEPTUNE_API_TOKEN: ${{ secrets.NEPTUNE_API_TOKEN }}
      INTERNAL_ML_ENDPOINT_API_KEY: ${{ secrets.INTERNAL_ML_ENDPOINT_API_KEY }}

  # lsh

  run-lsh-project:
    name: LSH Project
    uses: ./.github/workflows/_projects.yaml
    needs: [get-environment, run-repository-state, run-libs-tests, get-target-branch-name]
    strategy:
      max-parallel: 10
      fail-fast: ${{ needs.get-target-branch-name.outputs.name == 'develop' }} # fixed. desired: TRUE for feature PR & PUSH events
      matrix:
        components:
          # NOTE: list of project components to run

          # serve
          - name: serve
            download-model: false
            integration: true
            functional: true
            load: false
            upload-test-results: false
            runner-kind: ubuntu-20.04

          # backfill
          - name: backfill
            download-model: false
            integration: false
            functional: false
            load: false
            upload-test-results: false
            runner-kind: ubuntu-20.04
            self-hosted-runner-neuron: false

    with:
      project: lsh
      environment: ${{ needs.get-environment.outputs.name }}
      component: ${{ matrix.components.name }}
      tag: ${{ needs.run-repository-state.outputs.tag }}
      download-model: ${{ matrix.components.download-model }}
      integration: ${{ matrix.components.integration }}
      functional: ${{ matrix.components.functional }}
      load: ${{ matrix.components.load }}
      upload-test-results: ${{ matrix.components.upload-test-results }}
      release: ${{ needs.get-target-branch-name.outputs.name == 'main' || github.actor == 'dependabot[bot]' }} # if PR to main or dependabot PR
      runner-kind: ${{ matrix.components.runner-kind }}
      self-hosted-runner-type: ${{ matrix.components.self-hosted-runner-type }}
    secrets:
      AWS_ACCOUNT_ID: ${{ secrets.AWS_ACCOUNT_ID }}
      AWS_DEFAULT_REGION: ${{ secrets.AWS_DEFAULT_REGION }}
      AWS_ACCESS_KEY_ID: ${{ secrets.AWS_ACCESS_KEY_ID }}
      AWS_SECRET_ACCESS_KEY: ${{ secrets.AWS_SECRET_ACCESS_KEY }}
      GH_PERSONAL_ACCESS_TOKEN: ${{ secrets.GH_PERSONAL_ACCESS_TOKEN }}
      OPENAI_API_KEY: ${{ secrets.OPENAI_API_KEY }}
      NEPTUNE_API_TOKEN: ${{ secrets.NEPTUNE_API_TOKEN }}
      INTERNAL_ML_ENDPOINT_API_KEY: ${{ secrets.INTERNAL_ML_ENDPOINT_API_KEY }}


  run-topic-project:
    name: Topic Project
    uses: ./.github/workflows/_projects.yaml
    needs: [get-environment, run-repository-state, run-libs-tests, get-target-branch-name]
    strategy:
      max-parallel: 10
      fail-fast: ${{ needs.get-target-branch-name.outputs.name == 'develop' }} # fixed. desired: TRUE for feature PR & PUSH events
      matrix:
        components:
          # NOTE: list of project components to run

          # register
          - name: register
            download-model: false
            integration: false
            functional: false
            load: false
            upload-test-results: false
            runner-kind: ubuntu-20.04
            self-hosted-runner-neuron: false

          # train
          - name: train
            download-model: false
            integration: false
            functional: false
            load: false
            upload-test-results: false
            runner-kind: custom
            self-hosted-runner-type: c6i.xlarge
            self-hosted-runner-neuron: false


          # serve
          - name: serve
            download-model: true
            integration: false
            functional: true
            load: false
            upload-test-results: true
            runner-kind: custom
            self-hosted-runner-type: c6i.xlarge
            self-hosted-runner-neuron: false


          # backfill
          - name: backfill
            download-model: false
            integration: false
            functional: false
            load: false
            upload-test-results: false
            runner-kind: ubuntu-20.04
            self-hosted-runner-neuron: false

    with:
      project: topic
      environment: ${{ needs.get-environment.outputs.name }}
      component: ${{ matrix.components.name }}
      tag: ${{ needs.run-repository-state.outputs.tag }}
      download-model: ${{ matrix.components.download-model }}
      integration: ${{ matrix.components.integration }}
      functional: ${{ matrix.components.functional }}
      load: ${{ matrix.components.load }}
      upload-test-results: ${{ matrix.components.upload-test-results }}
      release: ${{ needs.get-target-branch-name.outputs.name == 'main' || github.actor == 'dependabot[bot]' }} # if PR to main or dependabot PR
      runner-kind: ${{ matrix.components.runner-kind }}
      self-hosted-runner-type: ${{ matrix.components.self-hosted-runner-type }}
      self-hosted-runner-neuron: ${{ matrix.components.self-hosted-runner-neuron }}
    secrets:
      AWS_ACCOUNT_ID: ${{ secrets.AWS_ACCOUNT_ID }}
      AWS_DEFAULT_REGION: ${{ secrets.AWS_DEFAULT_REGION }}
      AWS_ACCESS_KEY_ID: ${{ secrets.AWS_ACCESS_KEY_ID }}
      AWS_SECRET_ACCESS_KEY: ${{ secrets.AWS_SECRET_ACCESS_KEY }}
      GH_PERSONAL_ACCESS_TOKEN: ${{ secrets.GH_PERSONAL_ACCESS_TOKEN }}
      OPENAI_API_KEY: ${{ secrets.OPENAI_API_KEY }}
      NEPTUNE_API_TOKEN: ${{ secrets.NEPTUNE_API_TOKEN }}
      INTERNAL_ML_ENDPOINT_API_KEY: ${{ secrets.INTERNAL_ML_ENDPOINT_API_KEY }}

  # transcript-segmentation

  run-transcript-segmentation-project:
    name: Transcr. Segm. Project
    uses: ./.github/workflows/_projects.yaml
    needs: [get-environment, run-repository-state, run-libs-tests, get-target-branch-name]
    strategy:
      max-parallel: 10
      fail-fast: ${{ needs.get-target-branch-name.outputs.name == 'develop' }} # fixed. desired: TRUE for feature PR & PUSH events
      matrix:
        components:
          # NOTE: list of project components to run

          # serve
          - name: serve
            download-model: false
            integration: true
            functional: true
            load: false
            upload-test-results: false
            runner-kind: ubuntu-20.04

    with:
      project: transcript-segmentation
      environment: ${{ needs.get-environment.outputs.name }}
      component: ${{ matrix.components.name }}
      tag: ${{ needs.run-repository-state.outputs.tag }}
      download-model: ${{ matrix.components.download-model }}
      integration: ${{ matrix.components.integration }}
      functional: ${{ matrix.components.functional }}
      load: ${{ matrix.components.load }}
      upload-test-results: ${{ matrix.components.upload-test-results }}
      release: ${{ needs.get-target-branch-name.outputs.name == 'main' || github.actor == 'dependabot[bot]' }} # if PR to main or dependabot PR
      runner-kind: ${{ matrix.components.runner-kind }}
      self-hosted-runner-type: ${{ matrix.components.self-hosted-runner-type }}
    secrets:
      AWS_ACCOUNT_ID: ${{ secrets.AWS_ACCOUNT_ID }}
      AWS_DEFAULT_REGION: ${{ secrets.AWS_DEFAULT_REGION }}
      AWS_ACCESS_KEY_ID: ${{ secrets.AWS_ACCESS_KEY_ID }}
      AWS_SECRET_ACCESS_KEY: ${{ secrets.AWS_SECRET_ACCESS_KEY }}
      GH_PERSONAL_ACCESS_TOKEN: ${{ secrets.GH_PERSONAL_ACCESS_TOKEN }}
      OPENAI_API_KEY: ${{ secrets.OPENAI_API_KEY }}
      NEPTUNE_API_TOKEN: ${{ secrets.NEPTUNE_API_TOKEN }}
      INTERNAL_ML_ENDPOINT_API_KEY: ${{ secrets.INTERNAL_ML_ENDPOINT_API_KEY }}
      PROMPT_REGISTRY_APP_ID: ${{ secrets.PROMPT_REGISTRY_APP_ID }}
      PROMPT_REGISTRY_APP_PRIVATE_KEY: ${{ secrets.PROMPT_REGISTRY_APP_PRIVATE_KEY }}

  # topic-summarization

  run-topic-summarization-project:
    name: Topic Sum. Project
    uses: ./.github/workflows/_projects.yaml
    needs: [get-environment, run-repository-state, run-libs-tests, get-target-branch-name]
    strategy:
      max-parallel: 10
      fail-fast: ${{ needs.get-target-branch-name.outputs.name == 'develop' }} # fixed. desired: TRUE for feature PR & PUSH events
      matrix:
        components:
          # NOTE: list of project components to run

          # serve
          - name: serve
            download-model: false
            integration: false
            functional: false
            load: false
            upload-test-results: false
            runner-kind: ubuntu-20.04

          # backfill
          - name: backfill
            download-model: false
            integration: false
            functional: false
            load: false
            upload-test-results: false
            runner-kind: ubuntu-20.04

    with:
      project: topic-summarization
      environment: ${{ needs.get-environment.outputs.name }}
      component: ${{ matrix.components.name }}
      tag: ${{ needs.run-repository-state.outputs.tag }}
      download-model: ${{ matrix.components.download-model }}
      integration: ${{ matrix.components.integration }}
      functional: ${{ matrix.components.functional }}
      load: ${{ matrix.components.load }}
      upload-test-results: ${{ matrix.components.upload-test-results }}
      release: ${{ needs.get-target-branch-name.outputs.name == 'main' || github.actor == 'dependabot[bot]' }} # if PR to main or dependabot PR
      runner-kind: ${{ matrix.components.runner-kind }}
      self-hosted-runner-type: ${{ matrix.components.self-hosted-runner-type }}
    secrets:
      AWS_ACCOUNT_ID: ${{ secrets.AWS_ACCOUNT_ID }}
      AWS_DEFAULT_REGION: ${{ secrets.AWS_DEFAULT_REGION }}
      AWS_ACCESS_KEY_ID: ${{ secrets.AWS_ACCESS_KEY_ID }}
      AWS_SECRET_ACCESS_KEY: ${{ secrets.AWS_SECRET_ACCESS_KEY }}
      GH_PERSONAL_ACCESS_TOKEN: ${{ secrets.GH_PERSONAL_ACCESS_TOKEN }}
      OPENAI_API_KEY: ${{ secrets.OPENAI_API_KEY }}
      NEPTUNE_API_TOKEN: ${{ secrets.NEPTUNE_API_TOKEN }}
      INTERNAL_ML_ENDPOINT_API_KEY: ${{ secrets.INTERNAL_ML_ENDPOINT_API_KEY }}
      MEDIA_CLIENT_ID: ${{ secrets.MEDIA_CLIENT_ID }}
      MEDIA_CLIENT_SECRET: ${{ secrets.MEDIA_CLIENT_SECRET }}
      ELASTICSEARCH_KEY: ${{ secrets.ELASTICSEARCH_KEY }}
      PROMPT_REGISTRY_APP_ID: ${{ secrets.PROMPT_REGISTRY_APP_ID }}
      PROMPT_REGISTRY_APP_PRIVATE_KEY: ${{ secrets.PROMPT_REGISTRY_APP_PRIVATE_KEY }}

  # ===============================================
  # APPS
  # ===============================================

  run-apps:
    name: Web App
    uses: ./.github/workflows/_apps.yaml
    needs: [get-environment, run-repository-state, run-libs-tests, get-target-branch-name]
    strategy:
      max-parallel: 10
      fail-fast: ${{ needs.get-target-branch-name.outputs.name == 'develop' }}
      matrix:
        apps:
          # NOTE: list of apps components to run

          # ========================
          # Prompt manager
          # ========================

          - name: prompt
            component: backend
            integration: true

          - name: prompt
            component: frontend
            integration: false

          - name: entity-fishing
            component: backend
            integration: false

    with:
      environment: ${{ needs.get-environment.outputs.name }}
      app: ${{ matrix.apps.name }}
      component: ${{ matrix.apps.component }}
      tag: ${{ needs.run-repository-state.outputs.tag }}
      integration: ${{ matrix.apps.integration }}
      release: ${{ needs.get-target-branch-name.outputs.name == 'main' || github.actor == 'dependabot[bot]' }} # if PR to main or dependabot PR
    secrets:
      AWS_ACCOUNT_ID: ${{ secrets.AWS_ACCOUNT_ID }}
      AWS_DEFAULT_REGION: ${{ secrets.AWS_DEFAULT_REGION }}
      AWS_ACCESS_KEY_ID: ${{ secrets.AWS_ACCESS_KEY_ID }}
      AWS_SECRET_ACCESS_KEY: ${{ secrets.AWS_SECRET_ACCESS_KEY }}
      PROMPT_REGISTRY_APP_ID: ${{ secrets.PROMPT_REGISTRY_APP_ID }}
      PROMPT_REGISTRY_APP_PRIVATE_KEY: ${{ secrets.PROMPT_REGISTRY_APP_PRIVATE_KEY }}
      OPENAI_API_KEY: ${{ secrets.OPENAI_API_KEY }}


  # ===============================================
  # TRAIN MULTI MODELS
  # ===============================================

  run-multi-train-pipelines:
    name: Train Multi-model
    uses: ./.github/workflows/_train-multi-model.yaml
    needs:
      - get-environment
      - run-repository-state
      - run-ner-project
      - get-target-branch-name
      - run-get-core-dependencies-versions

    strategy:
      fail-fast: ${{ needs.get-target-branch-name.outputs.name == 'develop' }}
      max-parallel: 2
      matrix:
        models:
          - project: ner
            tag: ${{ needs.run-repository-state.outputs.tag }}
            trained-project: onclusive/ner-multilingual
            trained-model: NERMULTI-TRAINED
            # yamllint disable-line
            parameters: >-
              "{\"MODEL_CLASS\":\"DistilBertForTokenClassification\",\"HUGGINGFACE_MODEL_REFERENCE\":\"Davlan/distilbert-base-multilingual-cased-ner-hrl\",\"SAMPLE_DOCUMENT\":\"Google
              本社はカリフォルニア州マウンテンビューにあります\"}"

          - project: ner
            tag: ${{ needs.run-repository-state.outputs.tag }}
            trained-project: onclusive/ner
            trained-model: NER-TRAINED
            # yamllint disable-line
            parameters: >-
              "{\"MODEL_CLASS\":\"BertForTokenClassification\",\"HUGGINGFACE_MODEL_REFERENCE\":\"dslim/bert-base-NER\",\"SAMPLE_DOCUMENT\":\"Google HQ is
              in Mountain View, CA\"}"

    with:
      environment: ${{ needs.get-environment.outputs.name }}
      project: ${{ matrix.models.project }}
      tag: ${{ matrix.models.tag }}
      trained-project: ${{ matrix.models.trained-project}}
      trained-model: ${{ matrix.models.trained-model}}
      parameters: ${{ matrix.models.parameters}}
      python-version: ${{ needs.run-get-core-dependencies-versions.outputs.python-version }}
      poetry-version: ${{ needs.run-get-core-dependencies-versions.outputs.poetry-version }}
      release: ${{ needs.get-target-branch-name.outputs.name == 'main' || github.actor == 'dependabot[bot]' }} # if PR to main or dependabot PR
      pull-request: ${{ github.event_name == 'pull_request' }}
    secrets:
      AWS_ACCOUNT_ID: ${{ secrets.AWS_ACCOUNT_ID }}
      AWS_DEFAULT_REGION: ${{ secrets.AWS_DEFAULT_REGION }}
      AWS_ACCESS_KEY_ID: ${{ secrets.AWS_ACCESS_KEY_ID }}
      AWS_SECRET_ACCESS_KEY: ${{ secrets.AWS_SECRET_ACCESS_KEY }}
      GH_PERSONAL_ACCESS_TOKEN: ${{ secrets.GH_PERSONAL_ACCESS_TOKEN }}
      NEPTUNE_API_TOKEN: ${{ secrets.NEPTUNE_API_TOKEN }}

  # ===============================================
  # COMPLETION CHECKPOINT
  # ===============================================

  check:
    runs-on: ubuntu-latest
    name: Jobs Completion Check
    if: always()
    needs:
      - get-environment
      - run-code-quality-checks
      - run-repository-state
      - run-get-core-dependencies-versions
      - get-target-branch-name
      - run-libs-tests
      - run-us-east-1-base-docker
      - run-us-east-1-docker
      - run-us-east-2-docker
      - run-keywords-project
      - run-summarization-project
      - run-gch-summarization-project
      - run-entity-linking-project
      - run-sentiment-project
      - run-iptc-project
      - run-iptc-multi-project
      - run-ner-project
      - run-content-scoring-project
      - run-translation-project
      - run-lsh-project
      - run-topic-project
      - run-transcript-segmentation-project
      - run-topic-summarization-project
      - run-apps
    steps:
      - name: Check Job Statuses
        uses: re-actors/alls-green@release/v1
        with:
          jobs: ${{ toJSON(needs) }}<|MERGE_RESOLUTION|>--- conflicted
+++ resolved
@@ -840,7 +840,6 @@
             upload-test-results: false
             runner-kind: ubuntu-20.04
 
-<<<<<<< HEAD
           # compile
           - name: compile
             download-model: false
@@ -869,8 +868,6 @@
             runner-kind: custom
             self-hosted-runner-type: inf1.xlarge
 
-=======
->>>>>>> 402c6455
     with:
       project: ner
       environment: ${{ needs.get-environment.outputs.name }}

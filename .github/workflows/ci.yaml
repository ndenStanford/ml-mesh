--- conflicted
+++ resolved
@@ -1375,11 +1375,8 @@
       - get-environment
       - run-repository-state
       - run-visitor-estimation-project
-<<<<<<< HEAD
       - run-ner-project
-=======
       - run-topic-project
->>>>>>> e7d30ce8
       - get-target-branch-name
       - run-get-core-dependencies-versions
 

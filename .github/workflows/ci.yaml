---
name       : ML-mesh CI Workflow

on         :
  push:
    branches:
      - main
      - develop
  pull_request:
    branches:
      - main
      - develop
    types:
      - ready_for_review
      - opened
      - synchronize
      - reopened

concurrency:
  cancel-in-progress: ${{ github.event_name == 'pull_request' }}
  group: Deployment ${{ github.ref_name }}

jobs       :

  # ===============================================
  # QUALITY CHECKS
  # ===============================================

  run-code-quality-checks:
    name: Run Pre-Commit Checks
    uses: ./.github/workflows/_code-quality.yaml
    with:
      environment: prod
      pull-request: false # run pre commit suite on all files, but retain toggle logic in _code-quality flow for now
      timeout: 10

  # ===============================================
  # GET REPOSITORY STATE
  # ===============================================

  run-repository-state:
    name: Get Repository metadata
    uses: ./.github/workflows/_repository-state.yaml
    needs: [run-code-quality-checks]
    with:
      event-name: ${{ github.event_name }}
      push-target-branch: ${{ github.ref_name }}
      pull-request-target-branch: ${{ github.base_ref }}
      verbose: true
    secrets:
      GITHUB_TOKEN_: ${{ secrets.GITHUB_TOKEN }}

  check-repository-state:
    name: Check repository metadata
    needs: [run-repository-state]
    runs-on: ubuntu-20.04

    steps:
      - name: Show captured repository state
        run: |
          echo Target branch: ${{ needs.run-repository-state.outputs.target-branch }}
          echo "(Release) tag:" ${{ needs.run-repository-state.outputs.tag }}
          echo ${{ toJSON(needs.run-repository-state.outputs.release-notes) }}

  # ===============================================
  # TEST LIBS
  # ===============================================

  run-libs-tests:
    name: Run libraries unit and integration tests.
    uses: ./.github/workflows/_libs.yaml
    needs: [run-repository-state]

    strategy:
      max-parallel: 5
      fail-fast: ${{ needs.run-repository-state.outputs.target-branch == 'develop' }} # fixed. desired: TRUE for feature PR & PUSH events
      matrix:
        python-version: [3.8.16]
        poetry-version: [1.3.2]
        libs:
          - name: core
            integration: false
            functional: false

          - name: compile
            integration: false
            functional: false

          - name: models
            integration: false
            functional: false

          - name: serving
            integration: false
            functional: false

          - name: tracking
            integration: false
            functional: false # TODO: turn this to true when self hosted runners are available.

          - name: nlp
            integration: false
            functional: false

          - name: syndicate
            integration: false
            functional: false

    with:
      lib: ${{ matrix.libs.name }}
      integration: ${{ matrix.libs.integration }}
      functional: ${{ matrix.libs.functional }}
      python-version: ${{ matrix.python-version }}
      poetry-version: ${{ matrix.poetry-version }}
      pull-request: ${{ github.event_name == 'pull_request' }}
      release: ${{ needs.run-repository-state.outputs.target-branch == 'main' }}

  # ===============================================
  # DOCKER
  # ===============================================

  run-us-east-1-docker:
    name: Core Docker Images.
    uses: ./.github/workflows/_docker.yaml
    needs: [run-repository-state, run-libs-tests]
    strategy:
      max-parallel: 1
      fail-fast: ${{ needs.run-repository-state.outputs.target-branch == 'develop' }} # fixed. desired: TRUE for feature PR & PUSH events
      matrix:
        image:
          - python-base
          - gpu-base
          - gpu-train
          - neuron-compile
          - neuron-inference
          - fastapi-serve
        validate-build: [false]
        region: [us-east-1]

    with:
      environment: prod
      image: ${{ matrix.image }}
      region: ${{ matrix.region }}
      tag: ${{ needs.run-repository-state.outputs.tag }}
      pull-request: ${{ github.event_name == 'pull_request' }}
      validate-build: ${{ matrix.validate-build }}
      release: ${{ needs.run-repository-state.outputs.target-branch == 'main' }}
    secrets:
      AWS_ACCOUNT_ID: ${{ secrets.AWS_ACCOUNT_ID }}
      AWS_DEFAULT_REGION: ${{ secrets.AWS_DEFAULT_REGION }}
      AWS_ACCESS_KEY_ID: ${{ secrets.AWS_ACCESS_KEY_ID }}
      AWS_SECRET_ACCESS_KEY: ${{ secrets.AWS_SECRET_ACCESS_KEY }}

  run-us-east-2-docker:
    name: Core Kubeflow Docker Images.
    uses: ./.github/workflows/_docker.yaml
    needs: [run-repository-state, run-libs-tests, run-us-east-1-docker]
    strategy:
      max-parallel: 1
      fail-fast: ${{ needs.run-repository-state.outputs.target-branch == 'develop' }} # fixed. desired: TRUE for feature PR & PUSH events
      matrix:
        image:
          - name: kubeflow-jupyter
            base-region: us-east-1
          - name: kubeflow-torch-cpu
            base-region: us-east-2
          - name: kubeflow-data-science
            base-region: us-east-2
          - name: kubeflow-torch-gpu
            base-region: us-east-1
        validate-build: [false]
        region: [us-east-2]

    with:
      environment: prod
      image: ${{ matrix.image.name }}
      region: ${{ matrix.region }}
      base-region: ${{ matrix.image.base-region }}
      tag: ${{ needs.run-repository-state.outputs.tag }}
      pull-request: ${{ github.event_name == 'pull_request' }}
      validate-build: ${{ matrix.validate-build }}
      release: ${{ needs.run-repository-state.outputs.target-branch == 'main' }}
    secrets:
      AWS_ACCOUNT_ID: ${{ secrets.AWS_ACCOUNT_ID }}
      AWS_DEFAULT_REGION: ${{ secrets.AWS_DEFAULT_REGION }}
      AWS_ACCESS_KEY_ID: ${{ secrets.AWS_ACCESS_KEY_ID }}
      AWS_SECRET_ACCESS_KEY: ${{ secrets.AWS_SECRET_ACCESS_KEY }}

  # ===============================================
  # PROJECTS
  # ===============================================

  # keywords

  run-keywords-project:
    name: Keywords Project components
    uses: ./.github/workflows/_projects.yaml
    needs: [run-repository-state, run-libs-tests]
    strategy:
      max-parallel: 5
      fail-fast: ${{ needs.run-repository-state.outputs.target-branch == 'develop' }} # fixed. desired: TRUE for feature PR & PUSH events
      matrix:
        components:
          # NOTE: list of project components to run

          # train
          - name: train
            download-model: false
            integration: false
            functional: false
            load: false
            upload-test-results: false
            runner-kind: ubuntu-20.04

          # compile
          - name: compile
            download-model: false
            integration: false
            functional: false
            load: false
            upload-test-results: false
            runner-kind: ubuntu-20.04

          # serve
          - name: serve
            download-model: true
            integration: true
            functional: true
            load: true
            upload-test-results: true
            runner-kind: custom
            self-hosted-runner-type: inf1.xlarge

    with:
      project: keywords
      environment: prod
      component: ${{ matrix.components.name }}
      tag: ${{ needs.run-repository-state.outputs.tag }}
      download-model: ${{ matrix.components.download-model }}
      integration: ${{ matrix.components.integration }}
      functional: ${{ matrix.components.functional }}
      load: ${{ matrix.components.load }}
      upload-test-results: ${{ matrix.components.upload-test-results }}
      pull-request: ${{ github.event_name == 'pull_request' }}
      release: ${{ needs.run-repository-state.outputs.target-branch == 'main' }}
      runner-kind: ${{ matrix.components.runner-kind }}
      self-hosted-runner-type: ${{ matrix.components.self-hosted-runner-type }}
    secrets:
      AWS_ACCOUNT_ID: ${{ secrets.AWS_ACCOUNT_ID }}
      AWS_DEFAULT_REGION: ${{ secrets.AWS_DEFAULT_REGION }}
      AWS_ACCESS_KEY_ID: ${{ secrets.AWS_ACCESS_KEY_ID }}
      AWS_SECRET_ACCESS_KEY: ${{ secrets.AWS_SECRET_ACCESS_KEY }}
      GH_PERSONAL_ACCESS_TOKEN: ${{ secrets.GH_PERSONAL_ACCESS_TOKEN }}
      OPENAI_API_KEY: ${{ secrets.OPENAI_API_KEY }}
      NEPTUNE_API_TOKEN: ${{ secrets.NEPTUNE_API_TOKEN }}
      INTERNAL_ML_ENDPOINT_API_KEY: ${{ secrets.INTERNAL_ML_ENDPOINT_API_KEY }}

  # summarization

  run-summarization-project:
    name: Summarization Project components
    uses: ./.github/workflows/_projects.yaml
    needs: [run-repository-state, run-libs-tests]
    strategy:
      max-parallel: 10
      fail-fast: ${{ needs.run-repository-state.outputs.target-branch == 'develop' }} # fixed. desired: TRUE for feature PR & PUSH events
      matrix:
        components:
          # NOTE: list of project components to run

          # serve
          - name: serve
            download-model: true
            integration: true
            functional: false
            load: false
            upload-test-results: false

    with:
      project: summarization
      environment: prod
      component: ${{ matrix.components.name }}
      tag: ${{ needs.run-repository-state.outputs.tag }}
      download-model: ${{ matrix.components.download-model }}
      integration: ${{ matrix.components.integration }}
      functional: ${{ matrix.components.functional }}
      load: ${{ matrix.components.load }}
      upload-test-results: ${{ matrix.components.upload-test-results }}
      pull-request: ${{ github.event_name == 'pull_request' }}
      release: ${{ needs.run-repository-state.outputs.target-branch == 'main' }}
      runner-kind: ${{ matrix.components.runner-kind }}
      self-hosted-runner-type: ${{ matrix.components.self-hosted-runner-type }}
    secrets:
      AWS_ACCOUNT_ID: ${{ secrets.AWS_ACCOUNT_ID }}
      AWS_DEFAULT_REGION: ${{ secrets.AWS_DEFAULT_REGION }}
      AWS_ACCESS_KEY_ID: ${{ secrets.AWS_ACCESS_KEY_ID }}
      AWS_SECRET_ACCESS_KEY: ${{ secrets.AWS_SECRET_ACCESS_KEY }}
      GH_PERSONAL_ACCESS_TOKEN: ${{ secrets.GH_PERSONAL_ACCESS_TOKEN }}
      OPENAI_API_KEY: ${{ secrets.OPENAI_API_KEY }}
      NEPTUNE_API_TOKEN: ${{ secrets.NEPTUNE_API_TOKEN }}
      INTERNAL_ML_ENDPOINT_API_KEY: ${{ secrets.INTERNAL_ML_ENDPOINT_API_KEY }}


  # sentiment

  run-sentiment-project:
    name: Sentiment Project components
    uses: ./.github/workflows/_projects.yaml
    needs: [run-repository-state, run-libs-tests]
    strategy:
      max-parallel: 10
      fail-fast: ${{ needs.run-repository-state.outputs.target-branch == 'develop' }} # fixed. desired: TRUE for feature PR & PUSH events
      matrix:
        components:
          # NOTE: list of project components to run

          # serve
          - name: train
            download-model: false
            integration: false
            functional: false
            load: false
            upload-test-results: false

    with:
      project: sentiment
      environment: prod
      component: ${{ matrix.components.name }}
      tag: ${{ needs.run-repository-state.outputs.tag }}
      download-model: ${{ matrix.components.download-model }}
      integration: ${{ matrix.components.integration }}
      functional: ${{ matrix.components.functional }}
      load: ${{ matrix.components.load }}
      upload-test-results: ${{ matrix.components.upload-test-results }}
      pull-request: ${{ github.event_name == 'pull_request' }}
      release: ${{ needs.run-repository-state.outputs.target-branch == 'main' }}
      runner-kind: ${{ matrix.components.runner-kind }}
      self-hosted-runner-type: ${{ matrix.components.self-hosted-runner-type }}
    secrets:
      AWS_ACCOUNT_ID: ${{ secrets.AWS_ACCOUNT_ID }}
      AWS_DEFAULT_REGION: ${{ secrets.AWS_DEFAULT_REGION }}
      AWS_ACCESS_KEY_ID: ${{ secrets.AWS_ACCESS_KEY_ID }}
      AWS_SECRET_ACCESS_KEY: ${{ secrets.AWS_SECRET_ACCESS_KEY }}
      GH_PERSONAL_ACCESS_TOKEN: ${{ secrets.GH_PERSONAL_ACCESS_TOKEN }}
      OPENAI_API_KEY: ${{ secrets.OPENAI_API_KEY }}
      NEPTUNE_API_TOKEN: ${{ secrets.NEPTUNE_API_TOKEN }}
      INTERNAL_ML_ENDPOINT_API_KEY: ${{ secrets.INTERNAL_ML_ENDPOINT_API_KEY }}

  # ner

  run-ner-project:
    name: NER Project components
    uses: ./.github/workflows/_projects.yaml
    needs: [run-repository-state, run-libs-tests]
    strategy:
      max-parallel: 10
      fail-fast: ${{ needs.run-repository-state.outputs.target-branch == 'develop' }} # fixed. desired: TRUE for feature PR & PUSH events
      matrix:
        components:
          # NOTE: list of project components to run

          - name: train
            download-model: false
            integration: false
            functional: false
            load: false
            upload-test-results: false

          - name: compile
            download-model: false
            integration: false
            functional: false
            load: false
            upload-test-results: false

          - name: serve
            download-model: false
            integration: false
            functional: false
            load: false
            upload-test-results: false

    with:
      project: ner
      environment: prod
      component: ${{ matrix.components.name }}
      tag: ${{ needs.run-repository-state.outputs.tag }}
      download-model: ${{ matrix.components.download-model }}
      integration: ${{ matrix.components.integration }}
      functional: ${{ matrix.components.functional }}
      load: ${{ matrix.components.load }}
      upload-test-results: ${{ matrix.components.upload-test-results }}
      pull-request: ${{ github.event_name == 'pull_request' }}
      release: ${{ needs.run-repository-state.outputs.target-branch == 'main' }}
      runner-kind: ${{ matrix.components.runner-kind }}
      self-hosted-runner-type: ${{ matrix.components.self-hosted-runner-type }}
    secrets:
      AWS_ACCOUNT_ID: ${{ secrets.AWS_ACCOUNT_ID }}
      AWS_DEFAULT_REGION: ${{ secrets.AWS_DEFAULT_REGION }}
      AWS_ACCESS_KEY_ID: ${{ secrets.AWS_ACCESS_KEY_ID }}
      AWS_SECRET_ACCESS_KEY: ${{ secrets.AWS_SECRET_ACCESS_KEY }}
      GH_PERSONAL_ACCESS_TOKEN: ${{ secrets.GH_PERSONAL_ACCESS_TOKEN }}
      OPENAI_API_KEY: ${{ secrets.OPENAI_API_KEY }}
      NEPTUNE_API_TOKEN: ${{ secrets.NEPTUNE_API_TOKEN }}
      INTERNAL_ML_ENDPOINT_API_KEY: ${{ secrets.INTERNAL_ML_ENDPOINT_API_KEY }}

  # lsh

  run-lsh-project:
    name: LSH Project components
    uses: ./.github/workflows/_projects.yaml
    needs: [run-repository-state, run-libs-tests]
    strategy:
      max-parallel: 10
      fail-fast: ${{ needs.run-repository-state.outputs.target-branch == 'develop' }} # fixed. desired: TRUE for feature PR & PUSH events
      matrix:
        components:
          # NOTE: list of project components to run

          - name: serve
            download-model: false
            integration: false
            functional: false
            load: false
            upload-test-results: false

          # compile
          - name: sentiment
            component: compile
            download-model: false
            integration: false
            functional: false
            load: false
            upload-test-results: false
            runner-kind: ubuntu-20.04

    with:
      project: lsh
      environment: prod
      component: ${{ matrix.components.name }}
      tag: ${{ needs.run-repository-state.outputs.tag }}
      download-model: ${{ matrix.components.download-model }}
      integration: ${{ matrix.components.integration }}
      functional: ${{ matrix.components.functional }}
      load: ${{ matrix.components.load }}
      upload-test-results: ${{ matrix.components.upload-test-results }}
      pull-request: ${{ github.event_name == 'pull_request' }}
      release: ${{ needs.run-repository-state.outputs.target-branch == 'main' }}
      runner-kind: ${{ matrix.components.runner-kind }}
      self-hosted-runner-type: ${{ matrix.components.self-hosted-runner-type }}
    secrets:
      AWS_ACCOUNT_ID: ${{ secrets.AWS_ACCOUNT_ID }}
      AWS_DEFAULT_REGION: ${{ secrets.AWS_DEFAULT_REGION }}
      AWS_ACCESS_KEY_ID: ${{ secrets.AWS_ACCESS_KEY_ID }}
      AWS_SECRET_ACCESS_KEY: ${{ secrets.AWS_SECRET_ACCESS_KEY }}
      GH_PERSONAL_ACCESS_TOKEN: ${{ secrets.GH_PERSONAL_ACCESS_TOKEN }}
      OPENAI_API_KEY: ${{ secrets.OPENAI_API_KEY }}
      NEPTUNE_API_TOKEN: ${{ secrets.NEPTUNE_API_TOKEN }}
      INTERNAL_ML_ENDPOINT_API_KEY: ${{ secrets.INTERNAL_ML_ENDPOINT_API_KEY }}

  # entity-linking

  run-entity-linking-project:
    name: Entity Linking Project components
    uses: ./.github/workflows/_projects.yaml
    needs: [run-repository-state, run-libs-tests]
    strategy:
      max-parallel: 10
      fail-fast: ${{ needs.run-repository-state.outputs.target-branch == 'develop' }} # fixed. desired: TRUE for feature PR & PUSH events
      matrix:
        components:
          # NOTE: list of project components to run

          - name: serve
            download-model: false
            integration: true
            functional: false
            load: false
            upload-test-results: false

    with:
      project: entity-linking
      environment: prod
      component: ${{ matrix.components.name }}
      tag: ${{ needs.run-repository-state.outputs.tag }}
      download-model: ${{ matrix.components.download-model }}
      integration: ${{ matrix.components.integration }}
      functional: ${{ matrix.components.functional }}
      load: ${{ matrix.components.load }}
      upload-test-results: ${{ matrix.components.upload-test-results }}
      pull-request: ${{ github.event_name == 'pull_request' }}
      release: ${{ needs.run-repository-state.outputs.target-branch == 'main' }}
      runner-kind: ${{ matrix.projects.runner-kind }}
      self-hosted-runner-type: ${{ matrix.projects.self-hosted-runner-type }}
    secrets:
      AWS_ACCOUNT_ID: ${{ secrets.AWS_ACCOUNT_ID }}
      AWS_DEFAULT_REGION: ${{ secrets.AWS_DEFAULT_REGION }}
      AWS_ACCESS_KEY_ID: ${{ secrets.AWS_ACCESS_KEY_ID }}
      AWS_SECRET_ACCESS_KEY: ${{ secrets.AWS_SECRET_ACCESS_KEY }}
      GH_PERSONAL_ACCESS_TOKEN: ${{ secrets.GH_PERSONAL_ACCESS_TOKEN }}
      OPENAI_API_KEY: ${{ secrets.OPENAI_API_KEY }}
      NEPTUNE_API_TOKEN: ${{ secrets.NEPTUNE_API_TOKEN }}
      INTERNAL_ML_ENDPOINT_API_KEY: ${{ secrets.INTERNAL_ML_ENDPOINT_API_KEY }}

  # ===============================================
  # TRAIN MODELS
  # ===============================================

  run-train-pipelines:
    name: Train ML models
    uses: ./.github/workflows/_train_model.yaml
    needs: [run-repository-state, run-projects]

    strategy:
      fail-fast: ${{ needs.run-repository-state.outputs.target-branch == 'develop' }}
      matrix:
        models:
          - project: keywords
            sagemaker-runner-type: ml.m4.xlarge
            tag: ${{ needs.run-repository-state.outputs.tag }}
    with:
      environment: prod
      project: ${{ matrix.models.project }}
      sagemaker-runner-type: ${{ matrix.models.sagemaker-runner-type }}
      tag: ${{ matrix.models.tag }}
      python-version: 3.8.16
      poetry-version: 1.3.2
      release: ${{ needs.run-repository-state.outputs.target-branch == 'main' }}
    secrets:
      AWS_ACCOUNT_ID: ${{ secrets.AWS_ACCOUNT_ID }}
      AWS_DEFAULT_REGION: ${{ secrets.AWS_DEFAULT_REGION }}
      AWS_ACCESS_KEY_ID: ${{ secrets.AWS_ACCESS_KEY_ID }}
      AWS_SECRET_ACCESS_KEY: ${{ secrets.AWS_SECRET_ACCESS_KEY }}
      GH_PERSONAL_ACCESS_TOKEN: ${{ secrets.GH_PERSONAL_ACCESS_TOKEN }}
      NEPTUNE_API_TOKEN: ${{ secrets.NEPTUNE_API_TOKEN }}

  # ===============================================
  # COMPILE MODELS
  # ===============================================

  run-compilation-pipelines:
    name: Compile ML models
    uses: ./.github/workflows/_compile_model.yaml
<<<<<<< HEAD
    needs: [run-repository-state, run-keywords-project, run-entity-linking-project, run-ner-project, run-lsh-project, run-sentiment-project, run-summarization-project]
=======
    needs: [run-repository-state, run-projects, run-train-pipelines]
>>>>>>> 46cbc931

    strategy:
      fail-fast: ${{ needs.run-repository-state.outputs.target-branch == 'develop' }}
      max-parallel: 2
      matrix:
        models:
          - runner-kind: custom
            self-hosted-runner-type: inf1.2xlarge
            project: keywords
            tag: ${{ needs.run-repository-state.outputs.tag }}

          - runner-kind: custom
            self-hosted-runner-type: inf1.2xlarge
            project: ner
            tag: ${{ needs.run-repository-state.outputs.tag }}

          - runner-kind: custom
            self-hosted-runner-type: inf1.2xlarge
            project: sentiment
            tag: ${{ needs.run-repository-state.outputs.tag }}

    with:
      environment: prod
      runner-kind: ${{ matrix.models.runner-kind }}
      self-hosted-runner-type: ${{ matrix.models.self-hosted-runner-type }}
      project: ${{ matrix.models.project }}
      tag: ${{ matrix.models.tag }}
      release: ${{ needs.run-repository-state.outputs.target-branch == 'main' }}
      upload-compiled-model: true
    secrets:
      AWS_ACCOUNT_ID: ${{ secrets.AWS_ACCOUNT_ID }}
      AWS_DEFAULT_REGION: ${{ secrets.AWS_DEFAULT_REGION }}
      AWS_ACCESS_KEY_ID: ${{ secrets.AWS_ACCESS_KEY_ID }}
      AWS_SECRET_ACCESS_KEY: ${{ secrets.AWS_SECRET_ACCESS_KEY }}
      GH_PERSONAL_ACCESS_TOKEN: ${{ secrets.GH_PERSONAL_ACCESS_TOKEN }}
      NEPTUNE_API_TOKEN: ${{ secrets.NEPTUNE_API_TOKEN }}

  # ===============================================
  # APPS
  # ===============================================

  run-apps:
    name: Web Applications
    uses: ./.github/workflows/_apps.yaml
    needs: [run-repository-state, run-libs-tests]
    strategy:
      max-parallel: 10
      fail-fast: ${{ needs.run-repository-state.outputs.target-branch == 'develop' }}
      matrix:
        apps:
          # NOTE: list of apps components to run

          # ========================
          # Prompt manager
          # ========================

          - name: prompt
            component: backend
            integration: true

          - name: prompt
            component: frontend
            integration: false

          - name: entity-fishing
            component: backend
            integration: false

    with:
      environment: prod
      app: ${{ matrix.apps.name }}
      component: ${{ matrix.apps.component }}
      tag: ${{ needs.run-repository-state.outputs.tag }}
      integration: ${{ matrix.apps.integration }}
      pull-request: ${{ github.event_name == 'pull_request' }}
      release: ${{ needs.run-repository-state.outputs.target-branch == 'main' }}
    secrets:
      AWS_ACCOUNT_ID: ${{ secrets.AWS_ACCOUNT_ID }}
      AWS_DEFAULT_REGION: ${{ secrets.AWS_DEFAULT_REGION }}
      AWS_ACCESS_KEY_ID: ${{ secrets.AWS_ACCESS_KEY_ID }}
      AWS_SECRET_ACCESS_KEY: ${{ secrets.AWS_SECRET_ACCESS_KEY }}<|MERGE_RESOLUTION|>--- conflicted
+++ resolved
@@ -541,11 +541,7 @@
   run-compilation-pipelines:
     name: Compile ML models
     uses: ./.github/workflows/_compile_model.yaml
-<<<<<<< HEAD
-    needs: [run-repository-state, run-keywords-project, run-entity-linking-project, run-ner-project, run-lsh-project, run-sentiment-project, run-summarization-project]
-=======
-    needs: [run-repository-state, run-projects, run-train-pipelines]
->>>>>>> 46cbc931
+    needs: [run-repository-state, run-keywords-project, run-entity-linking-project, run-ner-project, run-lsh-project, run-sentiment-project, run-summarization-project, run-train-pipelines]
 
     strategy:
       fail-fast: ${{ needs.run-repository-state.outputs.target-branch == 'develop' }}

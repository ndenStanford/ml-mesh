---
name       : ML-mesh CI Workflow

on         :
  push:
    branches:
      - main
      - develop
  pull_request:
    branches:
      - main
      - develop
    types:
      - ready_for_review
      - opened
      - synchronize
      - reopened

concurrency:
  cancel-in-progress: ${{ github.event_name == 'pull_request' }}
  group: Deployment ${{ github.ref_name }}

jobs       :
  # ===============================================
  # QUALITY CHECKS
  # ===============================================

  run-code-quality-checks:
    name: Run Pre-Commit Checks
    uses: ./.github/workflows/_code-quality.yaml
    with:
      environment: prod
      pull-request: false # run pre commit suite on all files, but retain toggle logic in _code-quality flow for now
      timeout: 10

  # ===============================================
  # GET REPOSITORY STATE
  # ===============================================

  run-repository-state:
    name: Get Repository metadata
    uses: ./.github/workflows/_repository-state.yaml
    needs: [run-code-quality-checks]
    with:
      pull-request: ${{ github.event_name == 'pull_request' }}
      target-branch: ${{ github.ref_name }}
      prerelease: ${{ github.ref_name == 'develop' }}
      include-pre-releases: ${{ github.ref_name == 'develop' }}
    secrets:
      GITHUB_TOKEN_: ${{ secrets.GITHUB_TOKEN }}

  # ===============================================
  # TEST LIBS
  # ===============================================

  run-libs-tests:
    name: Run libraries unit and integration tests.
    uses: ./.github/workflows/_libs.yaml
    needs: [run-repository-state]

    strategy:
      max-parallel: 5
      fail-fast: ${{ github.ref_name != 'main' }}
      matrix:
        python-version: [3.8.16]
        poetry-version: [1.3.2]
        libs:
          - name: core
            integration: false
            functional: false

          - name: compile
            integration: false
            functional: false

          - name: models
            integration: false
            functional: false

          - name: serving
            integration: false
            functional: false

          - name: tracking
            integration: false
            functional: false # TODO: turn this to true when self hosted runners are available.

          - name: nlp
            integration: false
            functional: false

    with:
      lib: ${{ matrix.libs.name }}
      integration: ${{ matrix.libs.integration }}
      functional: ${{ matrix.libs.functional }}
      python-version: ${{ matrix.python-version }}
      poetry-version: ${{ matrix.poetry-version }}
      pull-request: ${{ github.event_name == 'pull_request' }}
      release: ${{ github.ref_name == 'main' }}

  # ===============================================
  # DOCKER
  # ===============================================

  run-us-east-1-docker:
    name: Core Docker Images.
    uses: ./.github/workflows/_docker.yaml
    needs: [run-repository-state, run-libs-tests]
    strategy:
      max-parallel: 1
      fail-fast: ${{ github.ref_name != 'main' }}
      matrix:
        image:
          - python-base
          - neuron-compile
          - neuron-inference
          - fastapi-serve
        validate-build: [false]
        region: [us-east-1]

    with:
      environment: prod
      image: ${{ matrix.image }}
      region: ${{ matrix.region }}
      tag: ${{ needs.run-repository-state.outputs.tag }}
      pull-request: ${{ github.event_name == 'pull_request' }}
      validate-build: ${{ matrix.validate-build }}
      release: ${{ github.ref_name == 'main' }}
    secrets:
      AWS_ACCOUNT_ID: ${{ secrets.AWS_ACCOUNT_ID }}
      AWS_DEFAULT_REGION: ${{ secrets.AWS_DEFAULT_REGION }}
      AWS_ACCESS_KEY_ID: ${{ secrets.AWS_ACCESS_KEY_ID }}
      AWS_SECRET_ACCESS_KEY: ${{ secrets.AWS_SECRET_ACCESS_KEY }}

  run-us-east-2-docker:
    name: Core Kubeflow Docker Images.
    uses: ./.github/workflows/_docker.yaml
    needs: [run-repository-state, run-libs-tests, run-us-east-1-docker]
    strategy:
      max-parallel: 1
      fail-fast: ${{ github.ref_name != 'main' }}
      matrix:
        image:
          - name: kubeflow-jupyter
            base-region: us-east-1
          - name: kubeflow-torch-cpu
            base-region: us-east-2
          - name: kubeflow-data-science
            base-region: us-east-2
        validate-build: [false]
        region: [us-east-2]

    with:
      environment: prod
      image: ${{ matrix.image.name }}
      region: ${{ matrix.region }}
      base-region: ${{ matrix.image.base-region }}
      tag: ${{ needs.run-repository-state.outputs.tag }}
      pull-request: ${{ github.event_name == 'pull_request' }}
      validate-build: ${{ matrix.validate-build }}
      release: ${{ github.ref_name == 'main' }}
    secrets:
      AWS_ACCOUNT_ID: ${{ secrets.AWS_ACCOUNT_ID }}
      AWS_DEFAULT_REGION: ${{ secrets.AWS_DEFAULT_REGION }}
      AWS_ACCESS_KEY_ID: ${{ secrets.AWS_ACCESS_KEY_ID }}
      AWS_SECRET_ACCESS_KEY: ${{ secrets.AWS_SECRET_ACCESS_KEY }}

  # ===============================================
  # PROJECTS
  # ===============================================

  # TODO: @sreza1 optimize runtime of this succession of jobs.

  run-projects:
    name: ML Project components
    uses: ./.github/workflows/_projects.yaml
    needs: [run-repository-state, run-libs-tests]
    strategy:
      max-parallel: 10
      fail-fast: ${{ github.ref_name != 'main' }}
      matrix:
        projects:
          # NOTE: list of project components to run

          # ========================
          # KEYWORDS
          # ========================

          # train
          - name: keywords
            component: train
            download-model: false
            integration: false
            functional: false
            load: false
            upload-test-results: false
            runner-kind: ubuntu-20.04

          # compile
          - name: keywords
            component: compile
            download-model: false
            integration: false
            functional: false
            load: false
            upload-test-results: false
            runner-kind: ubuntu-20.04

          # serve
          - name: keywords
            component: serve
            download-model: true
            integration: true
            functional: true
            load: true
            upload-test-results: true
            runner-kind: custom
            self-hosted-runner-type: inf1.xlarge

          # ========================
          # SUMMARIZATION
          # ========================
          # serve
          - name: summarization
            component: serve
            download-model: false
            integration: false
            functional: false
            load: false
            upload-test-results: false
            runner-kind: ubuntu-20.04

          # # ========================
          # # ENTITY LINKING
          # # ========================
          # # serve
          # - name: entity-linking
          #   component: serve
          #   download-model: false
          #   integration: false
          #   functional: false
          #   load: false
          #   upload-test-results: false
          #   runner-kind: ubuntu-20.04

          # ========================
          # NER
          # ========================
          # train
          - name: ner
            component: train
            download-model: false
            integration: false
            functional: false
            load: false
            upload-test-results: false
            runner-kind: ubuntu-20.04

          # compile
<<<<<<< HEAD
          - name: ner
            component: compile
            integration: false

          # serve
=======
>>>>>>> ccff442e
          - name: ner
            component: compile
            download-model: false
            integration: false
            functional: false
            load: false
            upload-test-results: false
            runner-kind: ubuntu-20.04
          # ========================
          # Sentiment
          # ========================
          # train
          - name: sentiment
            component: train
            download-model: false
            integration: false
            functional: false
            load: false
            upload-test-results: false
            runner-kind: ubuntu-20.04

    with:
      environment: prod
      project: ${{ matrix.projects.name }}
      component: ${{ matrix.projects.component }}
      tag: ${{ needs.run-repository-state.outputs.tag }}
      download-model: ${{ matrix.projects.download-model }}
      integration: ${{ matrix.projects.integration }}
      functional: ${{ matrix.projects.functional }}
      load: ${{ matrix.projects.load }}
      upload-test-results: ${{ matrix.projects.upload-test-results }}
      pull-request: ${{ github.event_name == 'pull_request' }}
      release: ${{ github.ref_name == 'main' }}
      runner-kind: ${{ matrix.projects.runner-kind }}
      self-hosted-runner-type: ${{ matrix.projects.self-hosted-runner-type }}
    secrets:
      AWS_ACCOUNT_ID: ${{ secrets.AWS_ACCOUNT_ID }}
      AWS_DEFAULT_REGION: ${{ secrets.AWS_DEFAULT_REGION }}
      AWS_ACCESS_KEY_ID: ${{ secrets.AWS_ACCESS_KEY_ID }}
      AWS_SECRET_ACCESS_KEY: ${{ secrets.AWS_SECRET_ACCESS_KEY }}
      GH_PERSONAL_ACCESS_TOKEN: ${{ secrets.GH_PERSONAL_ACCESS_TOKEN }}
      OPENAI_API_KEY: ${{ secrets.OPENAI_API_KEY }}
      NEPTUNE_API_TOKEN: ${{ secrets.NEPTUNE_API_TOKEN }}
      INTERNAL_ML_ENDPOINT_API_KEY: ${{ secrets.INTERNAL_ML_ENDPOINT_API_KEY }}

  # ===============================================
  # COMPILE MODELS
  # ===============================================

  run-ml-compilation-pipelines:
    name: Compile ML models
    uses: ./.github/workflows/_compile_model.yaml
    needs: [run-repository-state, run-projects]

    strategy:
      fail-fast: ${{ github.ref_name != 'main' }}
      matrix:
        models:
          - runner-kind: custom
            self-hosted-runner-type: inf1.2xlarge
            project: keywords
            tag: ${{ needs.run-repository-state.outputs.tag }}
          - runner-kind: custom
            self-hosted-runner-type: inf1.2xlarge
            project: ner
            tag: ${{ needs.run-repository-state.outputs.tag }}


    with:
      environment: prod
      runner-kind: ${{ matrix.models.runner-kind }}
      self-hosted-runner-type: ${{ matrix.models.self-hosted-runner-type }}
      project: ${{ matrix.models.project }}
      tag: ${{ matrix.models.tag }}
      compile: false
      upload-compiled-model: false
    secrets:
      AWS_ACCOUNT_ID: ${{ secrets.AWS_ACCOUNT_ID }}
      AWS_DEFAULT_REGION: ${{ secrets.AWS_DEFAULT_REGION }}
      AWS_ACCESS_KEY_ID: ${{ secrets.AWS_ACCESS_KEY_ID }}
      AWS_SECRET_ACCESS_KEY: ${{ secrets.AWS_SECRET_ACCESS_KEY }}
      GH_PERSONAL_ACCESS_TOKEN: ${{ secrets.GH_PERSONAL_ACCESS_TOKEN }}
      NEPTUNE_API_TOKEN: ${{ secrets.NEPTUNE_API_TOKEN }}

  # ===============================================
  # APPS
  # ===============================================

  run-apps:
    name: Web Applications
    uses: ./.github/workflows/_apps.yaml
    needs: [run-repository-state, run-libs-tests]
    strategy:
      max-parallel: 10
      fail-fast: ${{ github.ref_name != 'main' }}
      matrix:
        apps:
          # NOTE: list of apps components to run

          # ========================
          # Prompt manager
          # ========================

          - name: prompt
            component: backend
            integration: true

          - name: prompt
            component: frontend
            integration: false

          - name: entity-fishing
            component: backend
            integration: false

    with:
      environment: prod
      app: ${{ matrix.apps.name }}
      component: ${{ matrix.apps.component }}
      tag: ${{ needs.run-repository-state.outputs.tag }}
      integration: ${{ matrix.apps.integration }}
      pull-request: ${{ github.event_name == 'pull_request' }}
      release: ${{ github.ref_name == 'main' }}
    secrets:
      AWS_ACCOUNT_ID: ${{ secrets.AWS_ACCOUNT_ID }}
      AWS_DEFAULT_REGION: ${{ secrets.AWS_DEFAULT_REGION }}
      AWS_ACCESS_KEY_ID: ${{ secrets.AWS_ACCESS_KEY_ID }}
      AWS_SECRET_ACCESS_KEY: ${{ secrets.AWS_SECRET_ACCESS_KEY }}<|MERGE_RESOLUTION|>--- conflicted
+++ resolved
@@ -257,22 +257,15 @@
             runner-kind: ubuntu-20.04
 
           # compile
-<<<<<<< HEAD
           - name: ner
             component: compile
-            integration: false
-
-          # serve
-=======
->>>>>>> ccff442e
-          - name: ner
-            component: compile
-            download-model: false
-            integration: false
-            functional: false
-            load: false
-            upload-test-results: false
-            runner-kind: ubuntu-20.04
+            download-model: false
+            integration: false
+            functional: false
+            load: false
+            upload-test-results: false
+            runner-kind: ubuntu-20.04
+
           # ========================
           # Sentiment
           # ========================

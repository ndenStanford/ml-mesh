--- conflicted
+++ resolved
@@ -661,31 +661,6 @@
       matrix:
         components:
           # NOTE: list of project components to run
-
-<<<<<<< HEAD
-          # register
-          - name: register
-=======
-          # ingest
-          - name: ingest
->>>>>>> 90462c22
-            download-model: false
-            integration: false
-            functional: false
-            load: false
-            upload-test-results: false
-<<<<<<< HEAD
-            runner-kind: ubuntu-22.04
-            self-hosted-runner-neuron: false
-            use-cache: true
-            push-image: ${{ github.event_name != 'pull_request' }}
-            base-image: python-base
-=======
-            runner-kind: ubuntu-20.04
-            self-hosted-runner-neuron: false
-            use-cache: true
-            push-image: ${{ github.event_name != 'pull_request' }}
->>>>>>> 90462c22
 
           # train
           - name: train

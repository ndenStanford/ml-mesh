name: Provision customized Runner
on:
  workflow_call:
    inputs:
      environment:
        required: true
        type: string
        description: "Environment where code is deployed [prod, stage]"
      self-hosted-runner-type:
        required: true
        default: inf1.xlarge
        type: string
        description: "The EC2 instance type of the self hosted runner."
      setup-docker-compose:
        required: true
        default: true
        type: boolean
        description: "Whether to set up docker compose on the runner."
      setup-neuron:
        required: true
        default: true
        type: boolean
        description: "Whether to set up neuron driver and runtime OS libraries on the runner."
      neuron-dkms-version:
        required: false
        default: aws-neuronx-dkms-2.9.4.0
        type: string
        description: "The neuron driver version to be installed. Valid options are: `aws-neuron-dkms-2.3.26.*` or `aws-neuronx-dkms-2.*`"
      neuron-tools-version:
        required: false
        default: aws-neuronx-tools-2.10.1.0
        type: string
        description: "The neuron inspection tool suite version to be installed. Valid options are:`aws-neuron-tools-2.1.4.*` or `aws-neuronx-tools-2.*`"
    secrets:
      AWS_DEFAULT_REGION:
        required: true
        description: "AWS account region"
      AWS_ACCESS_KEY_ID:
        required: true
        description: "AWS access key ID."
      AWS_SECRET_ACCESS_KEY:
        required: true
        description: "AWS secret access key"
<<<<<<< HEAD
      # AWS_ROLE_TO_ASSUME:
      #   required: true
      #   description: "AWS IAM role to assume."
=======
>>>>>>> fdfb98b6
      GH_PERSONAL_ACCESS_TOKEN:
        required: true
        description: "Github PAT to allow EC2 instance to connect to Github repository content."
    outputs:
      runner-label:
        description: "Unique runner label, serving as an identifier of the provisioned, customized runner."
        value: ${{ jobs.provision-runner.outputs.label }}
      runner-instance-id:
        description: "The AWS EC2 instance if of the provisioned, customized runner."
        value: ${{ jobs.provision-runner.outputs.ec2-instance-id }}

jobs:
  provision-runner:
    name: Provision self-hosted EC2 runner
    runs-on: ubuntu-latest
    environment: ${{ inputs.environment }}
    outputs:
      label: ${{ steps.start-ec2-runner.outputs.label }}
      ec2-instance-id: ${{ steps.start-ec2-runner.outputs.ec2-instance-id }}

    steps:
      - name: Configure AWS credentials
        uses: aws-actions/configure-aws-credentials@v2
        with:
          aws-access-key-id: ${{ secrets.AWS_ACCESS_KEY_ID }}
          aws-secret-access-key: ${{ secrets.AWS_SECRET_ACCESS_KEY }}
          aws-region: ${{ secrets.AWS_DEFAULT_REGION }}
<<<<<<< HEAD
          #role-to-assume: ${{ secrets.AWS_ROLE_TO_ASSUME }}
          #role-duration-seconds: 1200
          #role-session-name: DeployManifests
=======
          role-duration-seconds: 1200
          role-session-name: DeployManifests
>>>>>>> fdfb98b6

      - name: Start EC2 runner
        id: start-ec2-runner
        uses: machulav/ec2-github-runner@v2
        with:
          mode: start
          github-token: ${{ secrets.GH_PERSONAL_ACCESS_TOKEN }}
          ec2-image-id: ami-0d2a1f4cfde325652 # <- most recent build artifact from merged PR #357 | ami-04b40c32c6992d916 # <- one of the first successful custom builds # ami-0bef6cc322bfff646 <- official amazon linux 2 - doesnt even have docker
          ec2-instance-type: ${{ inputs.self-hosted-runner-type }}
          subnet-id: subnet-0b4bfc562953af299
          security-group-id: sg-00def06a1c2518854
          # TODO: add timestamp and environment name to the instance name
          aws-resource-tags: > # optional, requires additional permissions
            [
              {"Key": "Name", "Value": "ml-ec2-github-runner"},
              {"Key": "GitHubRepository", "Value": "${{ github.repository }}"},
              {"Key": "Environment", "Value": "dev"},
              {"Key": "Stack", "Value": "mesh"},
              {"Key": "Billing", "Value": "ML"}
            ]

  customize-runner:
    name: Customize self-hosted EC2 runner
    runs-on: ${{ needs.provision-runner.outputs.label }}
    needs: provision-runner
    env:
      ebs-mount-point: /mnt/ebs

    steps:
      - name: Check disks
        run: |
          df -h
          lsblk

      - name: Mount EBS volume
        run: |
          sudo file -s /dev/nvme1n1 # Check for EBS drive
          sudo fdisk -l # List all drives & partitions
          sudo mkfs -t xfs /dev/nvme1n1 # Create filesystem
          sudo mkdir /mnt/ebs # Create mount point
          sudo mount -t xfs -o nouuid /dev/nvme1n1 ${{ env.ebs-mount-point }} # Mount drive

      - name: Install neuron libraries
        if: ${{ inputs.setup-neuron }}
        run: |
          echo "Installing neuron libraries"
          sudo tee /etc/yum.repos.d/neuron.repo > /dev/null <<EOF
          [neuron]
          name=Neuron YUM Repository
          baseurl=https://yum.repos.neuron.amazonaws.com
          enabled=1
          metadata_expire=0
          EOF
          sudo rpm --import https://yum.repos.neuron.amazonaws.com/GPG-PUB-KEY-AMAZON-AWS-NEURON.PUB
          sudo yum update -y
          sudo yum install kernel-devel-$(uname -r) kernel-headers-$(uname -r) -y
          sudo yum install ${{ inputs.neuron-dkms-version }} -y
          sudo yum install ${{ inputs.neuron-tools-version }} -y
          export PATH=/opt/aws/neuron/bin:$PATH
          echo "Available neuron devicces:"
          neuron-ls

      - name: Install docker compose
        if: ${{ inputs.setup-docker-compose }}
        run: |
          echo "Stopping all docker processes"
          sudo systemctl stop docker
          sudo systemctl stop docker.socket
          sudo systemctl stop containerd
          echo "Installing docker compose"
          sudo yum update -y
          sudo yum-config-manager --add-repo https://download.docker.com/linux/centos/docker-ce.repo
          sudo sed -i 's/$releasever/7/g' /etc/yum.repos.d/docker-ce.repo
          sudo yum install -y docker-compose-plugin jq
          echo "Configuring docker dir to mounted EBS volume"
          sudo touch /etc/docker/daemon.json
          sudo jq -n --arg docker_dir "${{ env.ebs-mount-point }}/docker" '{"data-root": $docker_dir}' > /etc/docker/daemon.json
          cat /etc/docker/daemon.json
          echo "Restarting docker"
          sudo systemctl enable docker
          sudo systemctl start docker
          echo "Docker installation file directory:"
          docker info -f '{{ .DockerRootDir}}'
          echo "Docker compose installation complete. Version:"
          docker compose version<|MERGE_RESOLUTION|>--- conflicted
+++ resolved
@@ -41,12 +41,6 @@
       AWS_SECRET_ACCESS_KEY:
         required: true
         description: "AWS secret access key"
-<<<<<<< HEAD
-      # AWS_ROLE_TO_ASSUME:
-      #   required: true
-      #   description: "AWS IAM role to assume."
-=======
->>>>>>> fdfb98b6
       GH_PERSONAL_ACCESS_TOKEN:
         required: true
         description: "Github PAT to allow EC2 instance to connect to Github repository content."
@@ -74,14 +68,6 @@
           aws-access-key-id: ${{ secrets.AWS_ACCESS_KEY_ID }}
           aws-secret-access-key: ${{ secrets.AWS_SECRET_ACCESS_KEY }}
           aws-region: ${{ secrets.AWS_DEFAULT_REGION }}
-<<<<<<< HEAD
-          #role-to-assume: ${{ secrets.AWS_ROLE_TO_ASSUME }}
-          #role-duration-seconds: 1200
-          #role-session-name: DeployManifests
-=======
-          role-duration-seconds: 1200
-          role-session-name: DeployManifests
->>>>>>> fdfb98b6
 
       - name: Start EC2 runner
         id: start-ec2-runner

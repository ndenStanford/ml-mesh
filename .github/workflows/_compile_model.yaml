---
name: Model Compilation
on  :
  workflow_call:
    inputs:
      environment:
        required: true
        type: string
        description: Environment where code is deployed [prod, stage]
      project:
        required: true
        type: string
        description: Project.
      tag:
        required: true
        type: string
        description: Version tag of image providing the compilation runtime context.
      upload-compiled-model:
        required: false
        type: boolean
        default: true
        description: Whether to upload the compiled model to the Neptune AI model registry. Only relevant when compilation pipeline is being run.
      release:
        required: true
        default: true
        type: boolean
        description: If false, the compilation pipeline is only being run if the project's `compile` component's directory has been altered.
      runner-kind:
        required: true
        default: custom
        type: string
        description: If 'custom', a customized self hosted runner will be provided. Otherwise needs to be a valid Github Actions runner kind reference.
      self-hosted-runner-type:
        required: false
        default: inf1.6xlarge
        type: string
        description: Which EC2 instance type to provide as a self hosted runner. Only relevant if `runner-kind`='custom'.
    secrets:
      AWS_ACCOUNT_ID:
        required: true
        description: AWS account ID.
      AWS_DEFAULT_REGION:
        required: true
        description: AWS account region
      AWS_ACCESS_KEY_ID:
        required: true
        description: AWS access key ID.
      AWS_SECRET_ACCESS_KEY:
        required: true
        description: AWS secret access key
      GH_PERSONAL_ACCESS_TOKEN:
        required: true
        description: Github PAT to allow EC2 instance to connect to Github repository content.
      NEPTUNE_API_TOKEN:
        required: true
        description: The API token for the neptune service account managing the model registry.

jobs:
  check-run-criteria:
    name: Check if the project's component flow needs to be run
    runs-on: ubuntu-latest
    environment: ${{ inputs.environment }}
    outputs:
      run: ${{ inputs.release || steps.files-changed.outputs.this == 'true' }}
    steps:
      - name: Check out code
        uses: actions/checkout@v3

      - name: Configure AWS Credentials
        uses: aws-actions/configure-aws-credentials@v3
        with:
          aws-access-key-id: ${{ secrets.AWS_ACCESS_KEY_ID }}
          aws-secret-access-key: ${{ secrets.AWS_SECRET_ACCESS_KEY }}
          aws-region: ${{ secrets.AWS_DEFAULT_REGION }}

      - uses: dorny/paths-filter@v2
        id: files-changed
        name: Get a list of modified files.
        with:
          list-files: shell
          filters: |
            this:
              - added | modified: 'projects/${{ inputs.project }}/compile/**'

  provision-customized-runner:
    name: Provision self-hosted & customized runner
    needs: check-run-criteria
    uses: ./.github/workflows/_provision_customized_runner.yaml
    if: ${{ needs.check-run-criteria.outputs.run == 'true' && inputs.runner-kind == 'custom' }}
    with:
      environment: ${{ inputs.environment }}
      self-hosted-runner-type: ${{ inputs.self-hosted-runner-type }}
      setup-docker-compose: true
      setup-neuron: true
    secrets:
      AWS_DEFAULT_REGION: ${{ secrets.AWS_DEFAULT_REGION }}
      AWS_ACCESS_KEY_ID: ${{ secrets.AWS_ACCESS_KEY_ID }}
      AWS_SECRET_ACCESS_KEY: ${{ secrets.AWS_SECRET_ACCESS_KEY }}
      GH_PERSONAL_ACCESS_TOKEN: ${{ secrets.GH_PERSONAL_ACCESS_TOKEN }}

  set-runner-specs:
    name: Set runner specs conditional on hosting requirements
    needs: provision-customized-runner
    runs-on: ubuntu-latest
    if: ${{ always() && needs.check-run-criteria.outputs.run == 'true' }}
    outputs:
      runner-label: ${{ steps.set-runner-label.outputs.value }}
      runner-instance-id: ${{ steps.set-runner-instance-id.outputs.value }}
    steps:
      - name: Toggle runner label
        uses: haya14busa/action-cond@v1
        id: set-runner-label
        with:
          cond: ${{ inputs.runner-kind == 'custom' }}
          if_true: ${{ needs.provision-customized-runner.outputs.runner-label }}
          if_false: ${{ inputs.runner-kind }}

      - name: Toggle runner instance type
        uses: haya14busa/action-cond@v1
        id: set-runner-instance-id
        with:
          cond: ${{ inputs.runner-kind == 'custom' }}
          if_true: ${{ needs.provision-customized-runner.outputs.runner-instance-id }}
          if_false: ''

  compile-model:
    name: Compile a base or trained model and register
    needs: [check-run-criteria, set-runner-specs]
    runs-on: ${{ needs.set-runner-specs.outputs.runner-label }}
    if: ${{ always() && needs.check-run-criteria.outputs.run == 'true' }}
    environment: ${{ inputs.environment }}
    steps:
      - name: Check out code
        uses: actions/checkout@v3

      - name: Configure AWS Credentials
        uses: aws-actions/configure-aws-credentials@v3
        with:
          aws-access-key-id: ${{ secrets.AWS_ACCESS_KEY_ID }}
          aws-secret-access-key: ${{ secrets.AWS_SECRET_ACCESS_KEY }}
          aws-region: ${{ secrets.AWS_DEFAULT_REGION }}

      - name: Get ECR credentials | ${{ inputs.environment }} ${{ inputs.project }}-compile
        run: make docker.login AWS_ACCOUNT_ID="${{ secrets.AWS_ACCOUNT_ID }}"

      - name: Run compile pipeline
        run: |
<<<<<<< HEAD
          echo 'Running compile pipeline'
          make projects.start/${{ inputs.project }} \
            COMPONENT=compile \
            ENVIRONMENT=ci \
=======
          echo 'Downloading Uncompiled Model'
          make projects.run/${{ inputs.project }} \
            ENVIRONMENT=ci \
            COMPONENT=compile \
            TASK=download-model \
            AWS_ACCOUNT_ID="${{ secrets.AWS_ACCOUNT_ID }}" \
            AWS_ACCESS_KEY_ID="${{ secrets.AWS_ACCESS_KEY_ID }}" \
            AWS_SECRET_ACCESS_KEY="${{ secrets.AWS_SECRET_ACCESS_KEY }}" \
            NEPTUNE_API_TOKEN="${{ secrets.NEPTUNE_API_TOKEN }}" \
            IMAGE_TAG="${{ inputs.tag }}"

      - name: Compile Model
        run: |
          echo 'Compiling Model'
          make projects.run/${{ inputs.project }} \
            ENVIRONMENT=ci \
            COMPONENT=compile \
            TASK=compile-model \
            AWS_ACCOUNT_ID="${{ secrets.AWS_ACCOUNT_ID }}" \
            AWS_ACCESS_KEY_ID="${{ secrets.AWS_ACCESS_KEY_ID }}" \
            AWS_SECRET_ACCESS_KEY="${{ secrets.AWS_SECRET_ACCESS_KEY }}" \
            NEPTUNE_API_TOKEN="${{ secrets.NEPTUNE_API_TOKEN }}" \
            IMAGE_TAG="${{ inputs.tag }}"

      - name: Validate Compiled Model
        run: |
          echo 'Validating Compiled Model'
          make projects.run/${{ inputs.project }} \
            ENVIRONMENT=ci \
            COMPONENT=compile \
            TASK=validate-model \
            AWS_ACCOUNT_ID="${{ secrets.AWS_ACCOUNT_ID }}" \
            AWS_ACCESS_KEY_ID="${{ secrets.AWS_ACCESS_KEY_ID }}" \
            AWS_SECRET_ACCESS_KEY="${{ secrets.AWS_SECRET_ACCESS_KEY }}" \
            NEPTUNE_API_TOKEN="${{ secrets.NEPTUNE_API_TOKEN }}" \
            IMAGE_TAG="${{ inputs.tag }}"

      - name: Upload Compiled Model
        if: ${{ inputs.upload-compiled-model }}
        run: |
          echo 'Uploading Compiled Model'
          make projects.run/${{ inputs.project }} \
            ENVIRONMENT=ci \
            COMPONENT=compile \
            TASK=upload-model \
>>>>>>> 4cf6703f
            AWS_ACCOUNT_ID="${{ secrets.AWS_ACCOUNT_ID }}" \
            AWS_ACCESS_KEY_ID="${{ secrets.AWS_ACCESS_KEY_ID }}" \
            AWS_SECRET_ACCESS_KEY="${{ secrets.AWS_SECRET_ACCESS_KEY }}" \
            NEPTUNE_API_TOKEN="${{ secrets.NEPTUNE_API_TOKEN }}" \
            IMAGE_TAG="${{ inputs.tag }}"

  stop-runner:
    name: Stop self-hosted EC2 runner
    runs-on: ubuntu-latest
    needs: [check-run-criteria, set-runner-specs, compile-model]
    environment: ${{ inputs.environment }}
    if: ${{ always() && needs.check-run-criteria.outputs.run == 'true' && inputs.runner-kind == 'custom' }} # required to stop the runner even if the error happened in the previous jobs
    steps:
      - name: Configure AWS credentials
        uses: aws-actions/configure-aws-credentials@v3
        with:
          aws-access-key-id: ${{ secrets.AWS_ACCESS_KEY_ID }}
          aws-secret-access-key: ${{ secrets.AWS_SECRET_ACCESS_KEY }}
          aws-region: us-east-2

      - name: Stop EC2 runner
        uses: machulav/ec2-github-runner@v2
        with:
          mode: stop
          github-token: ${{ secrets.GH_PERSONAL_ACCESS_TOKEN }}
          label: ${{ needs.set-runner-specs.outputs.runner-label }}
          ec2-instance-id: ${{ needs.set-runner-specs.outputs.runner-instance-id }}<|MERGE_RESOLUTION|>--- conflicted
+++ resolved
@@ -145,12 +145,6 @@
 
       - name: Run compile pipeline
         run: |
-<<<<<<< HEAD
-          echo 'Running compile pipeline'
-          make projects.start/${{ inputs.project }} \
-            COMPONENT=compile \
-            ENVIRONMENT=ci \
-=======
           echo 'Downloading Uncompiled Model'
           make projects.run/${{ inputs.project }} \
             ENVIRONMENT=ci \
@@ -196,7 +190,6 @@
             ENVIRONMENT=ci \
             COMPONENT=compile \
             TASK=upload-model \
->>>>>>> 4cf6703f
             AWS_ACCOUNT_ID="${{ secrets.AWS_ACCOUNT_ID }}" \
             AWS_ACCESS_KEY_ID="${{ secrets.AWS_ACCESS_KEY_ID }}" \
             AWS_SECRET_ACCESS_KEY="${{ secrets.AWS_SECRET_ACCESS_KEY }}" \

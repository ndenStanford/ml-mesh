--- conflicted
+++ resolved
@@ -69,9 +69,7 @@
           PLATFORM=linux/amd64 \
           TARGET_BUILD_STAGE=production
 
-<<<<<<< HEAD
-      - name: Push production build of Docker image with version | ${{ inputs.environment }} ${{ inputs.image }}
-=======
+
       - name: Build Development Docker Image | ${{ inputs.environment }} ${{ inputs.image }}
         run: make docker.build/${{ inputs.image }} \
           OWNER="${{ secrets.AWS_ACCOUNT_ID }}.dkr.ecr.${{ secrets.AWS_DEFAULT_REGION }}.amazonaws.com" \
@@ -86,7 +84,6 @@
           DOCKER_RUN_CMD="pytest -m build"
 
       - name: Push Production Docker image with version | ${{ inputs.environment }} ${{ inputs.image }}
->>>>>>> 0e26f65a
         run: |
           make docker.push/${{ inputs.image }} \
           OWNER="${{ secrets.AWS_ACCOUNT_ID }}.dkr.ecr.${{ secrets.AWS_DEFAULT_REGION }}.amazonaws.com" \

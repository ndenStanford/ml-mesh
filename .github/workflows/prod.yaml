name: ML-Mesh Prod Workflow

on:
  push:
    branches:
      - prod
  pull_request:
    branches:
      - prod
    types:
      - ready_for_review
      - opened
      - synchronize
      - reopened

concurrency:
  cancel-in-progress: ${{ github.event_name == 'pull_request' }}
  group: Deployment ${{ github.ref_name }}

jobs:
  # ===============================================
  # QUALITY CHECKS
  # ===============================================

  run-code-quality-checks:
    name: Run Pre-Commit Checks
    uses: ./.github/workflows/_code-quality.yaml
    with:
      environment: prod
      pull-request: false # run pre commit suite on all files, but retain toggle logic in _code-quality flow for now
      timeout: 10

  # ===============================================
  # GET REPOSITORY STATE
  # ===============================================

  run-repository-state:
    name: Get Repository metadata
    uses: ./.github/workflows/_repository-state.yaml
    needs: [run-code-quality-checks]
    with:
      pull-request: ${{ github.event_name == 'pull_request' }}
      current-branch: ${{ github.ref_name }}
    secrets:
      GITHUB_TOKEN_: ${{ secrets.GITHUB_TOKEN }}

<<<<<<< HEAD
  # # ===============================================
  # # TEST LIBS
  # # ===============================================

  # run-libs-tests:
  #   name: Run libraries unit and integration tests.
  #   uses: ./.github/workflows/_libs.yaml
  #   needs: [run-repository-state]

  #   strategy:
  #     matrix:
  #       python-version: ["3.8.16"]
  #       poetry-version: ["1.3.2"]
  #       libs:
  #         - name: core
  #           integration: false
  #           functional: false

  #         - name: compile
  #           integration: false
  #           functional: false

  #         - name: models
  #           integration: false
  #           functional: false

  #         - name: tracking
  #           integration: false
  #           functional: false # TODO: turn this to true when self hosted runners are available.

  #   with:
  #     lib: ${{ matrix.libs.name }}
  #     integration: ${{ matrix.libs.integration }}
  #     functional: ${{ matrix.libs.functional }}
  #     python-version: ${{ matrix.python-version }}
  #     poetry-version: ${{ matrix.poetry-version }}

  # # ===============================================
  # # DOCKER
  # # ===============================================

  # run-docker:
  #   name: Core Docker Images.
  #   uses: ./.github/workflows/_docker.yaml
  #   needs: [run-repository-state, run-libs-tests]
  #   strategy:
  #     max-parallel: 1
  #     matrix:
  #       image:
  #         [
  #           python-base,
  #           neuron-compile,
  #           neuron-inference,
  #           kubeflow-jupyter,
  #           kubeflow-torch-cpu,
  #           kubeflow-data-science,
  #           fastapi-serve,
  #         ]
  #       validate-build: [false]
  #   with:
  #     environment: prod
  #     image: ${{ matrix.image }}
  #     tag: "${{ needs.run-repository-state.outputs.tag }}"
  #     pull-request: ${{ github.event_name == 'pull_request' }}
  #     validate-build: ${{ matrix.validate-build }}
  #   secrets:
  #     AWS_ACCOUNT_ID: ${{ secrets.AWS_ACCOUNT_ID }}
  #     AWS_DEFAULT_REGION: ${{ secrets.AWS_DEFAULT_REGION }}
  #     AWS_ACCESS_KEY_ID: ${{ secrets.AWS_ACCESS_KEY_ID }}
  #     AWS_SECRET_ACCESS_KEY: ${{ secrets.AWS_SECRET_ACCESS_KEY }}
  #     AWS_ROLE_TO_ASSUME: ${{ secrets.AWS_ROLE_TO_ASSUME }}
=======
  # ===============================================
  # TEST LIBS
  # ===============================================

  run-libs-tests:
    name: Run libraries unit and integration tests.
    uses: ./.github/workflows/_libs.yaml
    needs: [run-repository-state]

    strategy:
      matrix:
        python-version: ["3.8.16"]
        poetry-version: ["1.3.2"]
        libs:
          - name: core
            integration: false
            functional: false

          - name: compile
            integration: false
            functional: false

          - name: models
            integration: false
            functional: false

          - name: tracking
            integration: false
            functional: false # TODO: turn this to true when self hosted runners are available.

    with:
      lib: ${{ matrix.libs.name }}
      integration: ${{ matrix.libs.integration }}
      functional: ${{ matrix.libs.functional }}
      python-version: ${{ matrix.python-version }}
      poetry-version: ${{ matrix.poetry-version }}
      pull-request: ${{ github.event_name == 'pull_request' }}

  # ===============================================
  # DOCKER
  # ===============================================

  run-docker:
    name: Core Docker Images.
    uses: ./.github/workflows/_docker.yaml
    needs: [run-repository-state, run-libs-tests]
    strategy:
      max-parallel: 1
      matrix:
        image:
          [
            python-base,
            neuron-compile,
            neuron-inference,
            kubeflow-jupyter,
            kubeflow-torch-cpu,
            kubeflow-data-science,
            fastapi-serve,
          ]
        validate-build: [false]
    with:
      environment: prod
      image: ${{ matrix.image }}
      tag: "${{ needs.run-repository-state.outputs.tag }}"
      pull-request: ${{ github.event_name == 'pull_request' }}
      validate-build: ${{ matrix.validate-build }}
    secrets:
      AWS_ACCOUNT_ID: ${{ secrets.AWS_ACCOUNT_ID }}
      AWS_DEFAULT_REGION: ${{ secrets.AWS_DEFAULT_REGION }}
      AWS_ACCESS_KEY_ID: ${{ secrets.AWS_ACCESS_KEY_ID }}
      AWS_SECRET_ACCESS_KEY: ${{ secrets.AWS_SECRET_ACCESS_KEY }}
      AWS_ROLE_TO_ASSUME: ${{ secrets.AWS_ROLE_TO_ASSUME }}
>>>>>>> e8f38b02

  # ===============================================
  # PROJECTS
  # ===============================================

  # TODO: @sreza1 optimize runtime of this succession of jobs.

  run-projects:
    name: ML Project components
    uses: ./.github/workflows/_projects.yaml
    #needs: [run-repository-state, run-libs-tests]
    needs: [run-repository-state]
    strategy:
      max-parallel: 10
      matrix:
        projects:
          # NOTE: list of project components to run

          # ========================
          # KEYWORDS
          # ========================

          # - name: keywords
          #   component: serve
          #   integration: true

          # - name: keywords
          #   component: train
          #   integration: false

          - name: keywords
            component: compile
            integration: false

          # # ========================
          # # SUMMARIZATION
          # # ========================
          # # serve
          # - name: summarization
          #   component: serve
          #   integration: true

          # # ========================
          # # ENTITY LINKING
          # # ========================
          # # serve
          # - name: entity-linking
          #   component: serve
          #   integration: false

    with:
      environment: prod
      project: ${{ matrix.projects.name }}
      component: ${{ matrix.projects.component }}
      tag: ${{ needs.run-repository-state.outputs.tag }}
      integration: ${{ matrix.projects.integration }}
      pull-request: ${{ github.event_name == 'pull_request' }}
    secrets:
      AWS_ACCOUNT_ID: ${{ secrets.AWS_ACCOUNT_ID }}
      AWS_DEFAULT_REGION: ${{ secrets.AWS_DEFAULT_REGION }}
      AWS_ACCESS_KEY_ID: ${{ secrets.AWS_ACCESS_KEY_ID }}
      AWS_SECRET_ACCESS_KEY: ${{ secrets.AWS_SECRET_ACCESS_KEY }}
      AWS_ROLE_TO_ASSUME: ${{ secrets.AWS_ROLE_TO_ASSUME }}
      OPENAI_API_KEY: ${{ secrets.OPENAI_API_KEY }}
      NEPTUNE_API_TOKEN: ${{ secrets.NEPTUNE_API_TOKEN }}
      INTERNAL_ML_ENDPOINT_API_KEY: ${{ secrets.INTERNAL_ML_ENDPOINT_API_KEY }}

  # ===============================================
  # COMPILE MODELS
  # ===============================================

  run-ml-compilation-pipelines:
    name: Compile ML models
    uses: ./.github/workflows/_compile_model.yaml
    needs: [run-repository-state, run-projects]

    strategy:
      matrix:
        models:
          - runner-kind: custom
            self-hosted-runner-type: inf1.2xlarge
            project: keywords
            tag: ${{ needs.run-repository-state.outputs.tag }}

    with:
      environment: prod
      runner-kind: ${{ matrix.models.runner-kind }}
      self-hosted-runner-type: ${{ matrix.models.self-hosted-runner-type }}
      project: ${{ matrix.models.project }}
      tag: ${{ matrix.models.tag }}
      #compile: ${{ github.event_name == 'push' }} # run the compilation pipeline on every release
      compile: true
      #upload-compiled-model: ${{ github.event_name == 'push' }} # upload the compiled model on every release
      upload-compiled-model: true
    secrets:
      AWS_ACCOUNT_ID: ${{ secrets.AWS_ACCOUNT_ID }}
      AWS_DEFAULT_REGION: ${{ secrets.AWS_DEFAULT_REGION }}
      AWS_ACCESS_KEY_ID: ${{ secrets.AWS_ACCESS_KEY_ID }}
      AWS_SECRET_ACCESS_KEY: ${{ secrets.AWS_SECRET_ACCESS_KEY }}
      AWS_ROLE_TO_ASSUME: ${{ secrets.AWS_ROLE_TO_ASSUME }}
      GH_PERSONAL_ACCESS_TOKEN: ${{ secrets.GH_PERSONAL_ACCESS_TOKEN }}
      NEPTUNE_API_TOKEN: ${{ secrets.NEPTUNE_API_TOKEN }}

  # # ===============================================
  # # APPS
  # # ===============================================

  # run-apps:
  #   name: Web Applications
  #   uses: ./.github/workflows/_apps.yaml
  #   needs: [run-repository-state, run-libs-tests]
  #   strategy:
  #     max-parallel: 10
  #     matrix:
  #       apps:
  #         # NOTE: list of apps components to run

  #         # ========================
  #         # Prompt manager
  #         # ========================

  #         - name: prompt
  #           component: backend
  #           integration: true

  #         - name: prompt
  #           component: frontend
  #           integration: false

  #         - name: entity-fishing
  #           component: backend
  #           integration: false

  #   with:
  #     environment: prod
  #     app: ${{ matrix.apps.name }}
  #     component: ${{ matrix.apps.component }}
  #     tag: ${{ needs.run-repository-state.outputs.tag }}
  #     integration: ${{ matrix.apps.integration }}
  #     pull-request: ${{ github.event_name == 'pull_request' }}
  #   secrets:
  #     AWS_ACCOUNT_ID: ${{ secrets.AWS_ACCOUNT_ID }}
  #     AWS_DEFAULT_REGION: ${{ secrets.AWS_DEFAULT_REGION }}
  #     AWS_ACCESS_KEY_ID: ${{ secrets.AWS_ACCESS_KEY_ID }}
  #     AWS_SECRET_ACCESS_KEY: ${{ secrets.AWS_SECRET_ACCESS_KEY }}
  #     AWS_ROLE_TO_ASSUME: ${{ secrets.AWS_ROLE_TO_ASSUME }}<|MERGE_RESOLUTION|>--- conflicted
+++ resolved
@@ -44,7 +44,6 @@
     secrets:
       GITHUB_TOKEN_: ${{ secrets.GITHUB_TOKEN }}
 
-<<<<<<< HEAD
   # # ===============================================
   # # TEST LIBS
   # # ===============================================
@@ -75,12 +74,13 @@
   #           integration: false
   #           functional: false # TODO: turn this to true when self hosted runners are available.
 
-  #   with:
-  #     lib: ${{ matrix.libs.name }}
-  #     integration: ${{ matrix.libs.integration }}
-  #     functional: ${{ matrix.libs.functional }}
-  #     python-version: ${{ matrix.python-version }}
-  #     poetry-version: ${{ matrix.poetry-version }}
+  # with:
+  #   lib: ${{ matrix.libs.name }}
+  #   integration: ${{ matrix.libs.integration }}
+  #   functional: ${{ matrix.libs.functional }}
+  #   python-version: ${{ matrix.python-version }}
+  #   poetry-version: ${{ matrix.poetry-version }}
+  #   pull-request: ${{ github.event_name == 'pull_request' }}
 
   # # ===============================================
   # # DOCKER
@@ -116,80 +116,6 @@
   #     AWS_ACCESS_KEY_ID: ${{ secrets.AWS_ACCESS_KEY_ID }}
   #     AWS_SECRET_ACCESS_KEY: ${{ secrets.AWS_SECRET_ACCESS_KEY }}
   #     AWS_ROLE_TO_ASSUME: ${{ secrets.AWS_ROLE_TO_ASSUME }}
-=======
-  # ===============================================
-  # TEST LIBS
-  # ===============================================
-
-  run-libs-tests:
-    name: Run libraries unit and integration tests.
-    uses: ./.github/workflows/_libs.yaml
-    needs: [run-repository-state]
-
-    strategy:
-      matrix:
-        python-version: ["3.8.16"]
-        poetry-version: ["1.3.2"]
-        libs:
-          - name: core
-            integration: false
-            functional: false
-
-          - name: compile
-            integration: false
-            functional: false
-
-          - name: models
-            integration: false
-            functional: false
-
-          - name: tracking
-            integration: false
-            functional: false # TODO: turn this to true when self hosted runners are available.
-
-    with:
-      lib: ${{ matrix.libs.name }}
-      integration: ${{ matrix.libs.integration }}
-      functional: ${{ matrix.libs.functional }}
-      python-version: ${{ matrix.python-version }}
-      poetry-version: ${{ matrix.poetry-version }}
-      pull-request: ${{ github.event_name == 'pull_request' }}
-
-  # ===============================================
-  # DOCKER
-  # ===============================================
-
-  run-docker:
-    name: Core Docker Images.
-    uses: ./.github/workflows/_docker.yaml
-    needs: [run-repository-state, run-libs-tests]
-    strategy:
-      max-parallel: 1
-      matrix:
-        image:
-          [
-            python-base,
-            neuron-compile,
-            neuron-inference,
-            kubeflow-jupyter,
-            kubeflow-torch-cpu,
-            kubeflow-data-science,
-            fastapi-serve,
-          ]
-        validate-build: [false]
-    with:
-      environment: prod
-      image: ${{ matrix.image }}
-      tag: "${{ needs.run-repository-state.outputs.tag }}"
-      pull-request: ${{ github.event_name == 'pull_request' }}
-      validate-build: ${{ matrix.validate-build }}
-    secrets:
-      AWS_ACCOUNT_ID: ${{ secrets.AWS_ACCOUNT_ID }}
-      AWS_DEFAULT_REGION: ${{ secrets.AWS_DEFAULT_REGION }}
-      AWS_ACCESS_KEY_ID: ${{ secrets.AWS_ACCESS_KEY_ID }}
-      AWS_SECRET_ACCESS_KEY: ${{ secrets.AWS_SECRET_ACCESS_KEY }}
-      AWS_ROLE_TO_ASSUME: ${{ secrets.AWS_ROLE_TO_ASSUME }}
->>>>>>> e8f38b02
 
   # ===============================================
   # PROJECTS

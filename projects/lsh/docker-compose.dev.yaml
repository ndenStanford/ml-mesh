---
version : '3.9'

services:
  # =============================================
  # SERVE
  # =============================================

  # serving image
  serve:
    volumes:
      - type: bind
        source: serve
        target: /projects/lsh/serve
    build:
      context: ../../
      dockerfile: projects/lsh/serve/Dockerfile
      target: ${TARGET_BUILD_STAGE:-development}
      network: host
      args:
        AWS_ACCOUNT_ID: ${AWS_ACCOUNT_ID:-063759612765}
        PROJECT: lsh
        COMPONENT: serve
        BASE_IMAGE_TAG: ${BASE_IMAGE_TAG:-v2023.3.2}
    image: ${AWS_ACCOUNT_ID:-063759612765}.dkr.ecr.us-east-1.amazonaws.com/lsh-serve:${IMAGE_TAG:-latest}
    command: [python, -m, src.serve.model_server]
    environment:
      ONCLUSIVEML_SERVING_UVICORN_APP: src.serve.model_server:model_server
      ONCLUSIVEML_SERVING_UVICORN_RELOAD: true
      ONCLUSIVEML_SERVING_UVICORN_RELOAD_DIRS: src/serve/
      ONCLUSIVEML_SERVING_UVICORN_WORKERS: 1
      ONCLUSIVEML_SERVING_UVICORN_PORT: 8000
      ONCLUSIVEML_SERVING_API_VERSION: v1
    profiles: [serve, functional]
    ports:
      - 8000:8000
<<<<<<< HEAD
=======
    environment:
      ENVIRONMENT: dev
      DOCS_URL: /lsh/docs
      ONCLUSIVEML_SERVING_BETTERSTACK_ENABLE: true
      ONCLUSIVEML_SERVING_BETTERSTACK_API_TOKEN: ${ONCLUSIVEML_SERVING_BETTERSTACK_API_TOKEN}
>>>>>>> 95fe3240
    hostname: onclusiveml
    networks:
      - onclusive-net
    healthcheck:
      test: [CMD, curl, -f, http://serve:8000/lsh/v1/ready]
      interval: 10s
      retries: 5
      start_period: 5s
      timeout: 10s

  # unit tests
  serve-unit:
    image: ${AWS_ACCOUNT_ID:-063759612765}.dkr.ecr.us-east-1.amazonaws.com/lsh-serve:${IMAGE_TAG:-latest}
    command: [pytest, tests/unit, -ra, -vv, --capture=no]
    volumes:
      - type: bind
        source: serve
        target: /projects/lsh/serve
    profiles: [unit]
    environment:
      ENVIRONMENT: dev
    hostname: onclusiveml
    networks:
      - onclusive-net

  # integration tests
  serve-integration:
    volumes:
      - type: bind
        source: serve
        target: /projects/lsh/serve
    image: ${AWS_ACCOUNT_ID:-063759612765}.dkr.ecr.us-east-1.amazonaws.com/lsh-serve:${IMAGE_TAG:-latest}
    command: [pytest, tests/integration, -ra, -vv, --capture=no]
    profiles: [integration]
    environment:
      ONCLUSIVEML_SERVING_UVICORN_PORT: 8000
      ONCLUSIVEML_SERVING_API_VERSION: v1
    hostname: onclusiveml
    networks:
      - onclusive-net

  # functional tests
  # - include REST model server process
  serve-functional:
    volumes:
      - type: bind
        source: serve
        target: /projects/lsh/serve
    image: ${AWS_ACCOUNT_ID:-063759612765}.dkr.ecr.us-east-1.amazonaws.com/lsh-serve:${IMAGE_TAG:-latest}
    command: [pytest, tests/functional, -ra, -vv, --capture=no]
    environment:
      ONCLUSIVEML_SERVING_UVICORN_PORT: 8000
      ONCLUSIVEML_SERVING_API_VERSION: v1
    profiles: [functional]
    hostname: onclusiveml
    networks:
      - onclusive-net
    depends_on:
      serve:
        condition: service_healthy

networks:
  onclusive-net:<|MERGE_RESOLUTION|>--- conflicted
+++ resolved
@@ -25,23 +25,19 @@
     image: ${AWS_ACCOUNT_ID:-063759612765}.dkr.ecr.us-east-1.amazonaws.com/lsh-serve:${IMAGE_TAG:-latest}
     command: [python, -m, src.serve.model_server]
     environment:
+      ENVIRONMENT: dev
+      DOCS_URL: /lsh/docs
       ONCLUSIVEML_SERVING_UVICORN_APP: src.serve.model_server:model_server
       ONCLUSIVEML_SERVING_UVICORN_RELOAD: true
       ONCLUSIVEML_SERVING_UVICORN_RELOAD_DIRS: src/serve/
       ONCLUSIVEML_SERVING_UVICORN_WORKERS: 1
       ONCLUSIVEML_SERVING_UVICORN_PORT: 8000
       ONCLUSIVEML_SERVING_API_VERSION: v1
+      ONCLUSIVEML_SERVING_BETTERSTACK_ENABLE: true
+      ONCLUSIVEML_SERVING_BETTERSTACK_API_TOKEN: ${ONCLUSIVEML_SERVING_BETTERSTACK_API_TOKEN}
     profiles: [serve, functional]
     ports:
       - 8000:8000
-<<<<<<< HEAD
-=======
-    environment:
-      ENVIRONMENT: dev
-      DOCS_URL: /lsh/docs
-      ONCLUSIVEML_SERVING_BETTERSTACK_ENABLE: true
-      ONCLUSIVEML_SERVING_BETTERSTACK_API_TOKEN: ${ONCLUSIVEML_SERVING_BETTERSTACK_API_TOKEN}
->>>>>>> 95fe3240
     hostname: onclusiveml
     networks:
       - onclusive-net

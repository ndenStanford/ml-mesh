"""Settings tests."""


def test_dummy():
    """Dummy test suite until we have added actual lsh serve unit tests"""
<<<<<<< HEAD
    pass
=======

    assert True
>>>>>>> f33ed01d
<|MERGE_RESOLUTION|>--- conflicted
+++ resolved
@@ -3,9 +3,4 @@
 
 def test_dummy():
     """Dummy test suite until we have added actual lsh serve unit tests"""
-<<<<<<< HEAD
-    pass
-=======
-
-    assert True
->>>>>>> f33ed01d
+    assert True
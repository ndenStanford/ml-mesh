"""Model server."""

# 3rd party libraries
import pytest

# Internal libraries
from onclusiveml.serving.rest.serve import (
    LivenessProbeResponse,
    ReadinessProbeResponse,
)

# Source
from src.serve.server_models import (
    PredictConfiguration,
    PredictInputDocumentModel,
    PredictRequestModel,
)


@pytest.mark.order(5)
def test_model_server_root(test_client):
    """Tests the running ModelServer instance's root endpoint."""
    root_response = test_client.get("/lsh/v1/")

    assert root_response.status_code == 200


@pytest.mark.order(6)
def test_model_server_liveness(test_client):
    """Tests the running ModelServer instance's liveness endpoint."""
    liveness_response = test_client.get("/lsh/v1/live")

    assert liveness_response.status_code == 200
    assert liveness_response.json() == LivenessProbeResponse().dict()


@pytest.mark.order(6)
def test_model_server_readiness(test_client):
    """Tests the running ModelServer instance's readiness endpoint."""
    readiness_response = test_client.get("/lsh/v1/ready")

    assert readiness_response.status_code == 200
    assert readiness_response.json() == ReadinessProbeResponse().dict()


@pytest.mark.order(7)
def test_model_server_predict(
    test_model_name,
    test_client,
    test_predict_input,
    test_expected_predict_output,
):
    """Tests the running ModelServer's predict endpoint.

    Uses the custom data models for validation and the test files from the model
    artifact as ground truth for the regression test element.
    """
    input_ = PredictRequestModel(
        configuration=PredictConfiguration(),
        inputs=PredictInputDocumentModel(
            content=test_predict_input,
        ),
    )

<<<<<<< HEAD
    test_response = test_client.post(
        f"/v1/model/{test_model_name}/predict", json=input_.dict()
    )
=======
    test_response = test_client.post("/lsh/v1/predict", json=input.dict())
>>>>>>> a06d5099

    assert test_response.status_code == 200
    test_actual_predict_output = test_response.json()

    assert test_actual_predict_output == test_expected_predict_output.dict()


@pytest.mark.order(7)
def test_model_server_bio(test_model_name, test_client, test_expected_bio_output):
    """Tests the running ModelServer's bio endpoint.

    Uses the custom data models for validation and the model card from the model
    artifact as ground truth for the regression test element.
    """
    test_response = test_client.get("/lsh/v1/bio")

    assert test_response.status_code == 200
    test_actual_bio_output = test_response.json()

    assert test_actual_bio_output == test_expected_bio_output.dict()<|MERGE_RESOLUTION|>--- conflicted
+++ resolved
@@ -62,13 +62,8 @@
         ),
     )
 
-<<<<<<< HEAD
-    test_response = test_client.post(
-        f"/v1/model/{test_model_name}/predict", json=input_.dict()
-    )
-=======
     test_response = test_client.post("/lsh/v1/predict", json=input.dict())
->>>>>>> a06d5099
+
 
     assert test_response.status_code == 200
     test_actual_predict_output = test_response.json()

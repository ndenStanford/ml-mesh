"""Settings."""

# Standard Library
import os
from typing import List

# 3rd party libraries
from neptune.types.mode import Mode
from pydantic import Field

# Internal libraries
from onclusiveml.data.feature_store import FeatureStoreParams
from onclusiveml.tracking import (
    TrackedModelCard,
    TrackedModelSpecs,
    TrackedParams,
)


# --- settings classes
class TrackedIPTCModelSpecs(TrackedModelSpecs):
    """Tracked iptc model settings."""

<<<<<<< HEAD
    project: str = "onclusive/iptc"
    model: str = "IP00000000-TRAIN"
=======
    project: str = "onclusive/iptc-00000000"
    model = "IP00000000-TRAINED"
>>>>>>> 8ab13e5f

    class Config:
        env_prefix = "trained_"
        env_file = "config/dev.env"
        env_file_encoding = "utf-8"


class BaseTrackedModelSpecs(TrackedModelSpecs):
    """Trained model settings."""

<<<<<<< HEAD
    project: str = "onclusive/iptc"
=======
    project: str = "onclusive/iptc-00000000"
>>>>>>> 8ab13e5f
    model: str = "IP00000000-BASE"
    # we need an additional version tag since we are referencing an EXISTING model version, rather
    # than creating a new one
    with_id: str = "IP00000000-BASE-1"
    # we only need to download from the base model, not upload
    mode: str = Field(Mode.READ_ONLY)

    class Config:
        env_prefix = "base_"
        env_file = "config/dev.env"
        env_file_encoding = "utf-8"


class Inputs(TrackedParams):
    """iptc input parameters."""

    sample_documents: List[str] = [
        "Stocks reversed earlier losses to close higher despite rising oil prices that followed \
        the attack by Hamas on Israel over the weekend. Dovish comments by \
        Federal Reserve officials boosted the three major indexes. \
        The Dow Jones Industrial Average added nearly 200 points.",
        "Art is a diverse range of human activity, and resulting product,\
        that involves creative or imaginative talent expressive of technical \
        proficiency, beauty, emotional power, or conceptual ideas",
    ]

    class Config:
        env_file = "config/dev.env"
        env_file_encoding = "utf-8"


class IPTCSettings(TrackedParams):
    """IPTC settings."""

    class Config:
        env_file = "config/dev.env"
        env_file_encoding = "utf-8"


class IPTCModelParams(TrackedParams):
    """IPTC Model parameters."""

    huggingface_pipeline_task: str = "text-classification"
    base_model_reference: BaseTrackedModelSpecs = BaseTrackedModelSpecs()
    iptc_settings: IPTCSettings = IPTCSettings()

    """the training argument for huggingface trainer"""
    epochs: int = 3
    train_batch_size: int = 32
    eval_batch_size: int = 64
    warmup_steps: int = 500
    model_name: "xlm-roberta-base"
    learning_rate: str = "5e-5"
    save_steps: int = 5000
    save_total_limit: int = 10
    early_stopping_patience: int = 1
    report_to: str = "neptune"

    level: int = 1
    first_level_root_id: int
    second_level_root_id: int
    selected_text: str = "content"
    temperature: float = 5

    class Config:
        env_file = "config/dev.env"
        env_file_encoding = "utf-8"


class DataFetchParams(FeatureStoreParams):
    """Feature registration inputs."""

    entity_name: str
    entity_join_key: str
    feature_view_name: str
    dataset_upload_bucket: str
    dataset_upload_dir: str
    save_artifact: bool = False
    n_records_sample: int
    n_records_full: int

    class Config:
        env_file = "config/dev.env"
        env_file_encoding = "utf-8"


class TrackedIPTCBaseModelCard(TrackedModelCard):
    """The model card for the base model of the iptc ML project."""

    model_type: str = "trained"
    # --- custom fields
    # model params
    model_params: IPTCModelParams = IPTCModelParams()
    model_inputs: Inputs = Inputs()
    # admin
    local_output_dir: str = os.path.join(".", "iptc_model_artifacts")
    logging_level: str = "INFO"

    class Config:
        env_file = "config/dev.env"
        env_file_encoding = "utf-8"<|MERGE_RESOLUTION|>--- conflicted
+++ resolved
@@ -21,13 +21,8 @@
 class TrackedIPTCModelSpecs(TrackedModelSpecs):
     """Tracked iptc model settings."""
 
-<<<<<<< HEAD
-    project: str = "onclusive/iptc"
-    model: str = "IP00000000-TRAIN"
-=======
     project: str = "onclusive/iptc-00000000"
     model = "IP00000000-TRAINED"
->>>>>>> 8ab13e5f
 
     class Config:
         env_prefix = "trained_"
@@ -38,11 +33,7 @@
 class BaseTrackedModelSpecs(TrackedModelSpecs):
     """Trained model settings."""
 
-<<<<<<< HEAD
-    project: str = "onclusive/iptc"
-=======
     project: str = "onclusive/iptc-00000000"
->>>>>>> 8ab13e5f
     model: str = "IP00000000-BASE"
     # we need an additional version tag since we are referencing an EXISTING model version, rather
     # than creating a new one

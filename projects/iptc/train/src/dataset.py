"""IPTC Dataset."""

# ML libs
import torch

<<<<<<< HEAD
# Source
from src.class_dict import (
    CLASS_DICT_FIRST,
    CLASS_DICT_FOURTH,
    CLASS_DICT_SECOND,
    CLASS_DICT_THIRD,
=======
# Internal libraries
from onclusiveml.feature_store.on_demand.iptc.class_dict import (
    CANDIDATE_DICT_FIRST,
    CANDIDATE_DICT_SECOND,
    CANDIDATE_DICT_THIRD,
>>>>>>> 8c5afaba
)


# Dataset class
class IPTCDataset(torch.utils.data.Dataset):  # type: ignore[no-untyped-def]
    """Custom Dataset class for IPTC data.

    Attributes:
        df (DataFrame): The dataset containing the textual content and labels.
        tokenizer (Tokenizer): The tokenizer used for converting text to tokens.
        level (int): The classification level (1, 2, or 3) indicating the depth of the topic.
        selected_text (str): The column name from the DataFrame to use as text input.
        first_level_root (str, optional): The root topic for level 2 classification.
        second_level_root (str, optional): The root topic for level 3 classification.
        is_on_demand (bool): Whether the dataset is on-demand or not.
    """

    def __init__(  # type: ignore[no-untyped-def]
        self,
        df,
        tokenizer,
        level,
        selected_text,
        first_level_root=None,
        second_level_root=None,
<<<<<<< HEAD
        third_level_root=None,
=======
>>>>>>> 8c5afaba
        max_length=128,
        is_on_demand=False,  # New parameter to handle on-demand dataset
    ):
        self.df = df
        self.level = level
        self.selected_text = selected_text
        self.first_level_root = first_level_root
        self.second_level_root = second_level_root
        self.third_level_root = third_level_root
        self.tokenizer = tokenizer
        self.max_length = max_length
        self.is_on_demand = is_on_demand  # Initialize is_on_demand

    def __len__(self):  # type: ignore[no-untyped-def]
        return len(self.df)

    def get_label(self, idx):  # type: ignore[no-untyped-def]
        """Get the label index for a data point based on classification level.

        Args:
            idx (int): The index of the data point in the DataFrame.

        Returns:
            int: The label index corresponding to the classification level and topic hierarchy.

        Raises:
            Exception: If the classification level is undefined.
        """
<<<<<<< HEAD
        if self.is_on_demand:  # If on-demand, use the LLM labels
            if self.level == 1:
                return list(CLASS_DICT_FIRST["root"].values()).index(
                    self.df.iloc[idx]["topic_1_llm"]
                )
            elif self.level == 2:
                return list(CLASS_DICT_SECOND[self.first_level_root].values()).index(
                    self.df.iloc[idx]["topic_2_llm"]
                )
            elif self.level == 3:
                return list(CLASS_DICT_THIRD[self.second_level_root].values()).index(
                    self.df.iloc[idx]["topic_3_llm"]
                )
            elif self.level == 4:
                return list(CLASS_DICT_FOURTH[self.third_level_root].values()).index(
                    self.df.iloc[idx]["topic_4_llm"]
=======

        def get_index_from_dict(candidate_dict, label):
            """Helper function to get the index of a label from a nested dictionary's 'name' field."""
            return list(
                candidate["name"] for candidate in candidate_dict.values()
            ).index(label)

        if self.is_on_demand:  # If on-demand, use the LLM labels
            if self.level == 1:
                return get_index_from_dict(
                    CANDIDATE_DICT_FIRST["root"], self.df.iloc[idx]["topic_1_llm"]
                )
            elif self.level == 2:
                return get_index_from_dict(
                    CANDIDATE_DICT_SECOND[self.first_level_root],
                    self.df.iloc[idx]["topic_2_llm"],
                )
            elif self.level == 3:
                return get_index_from_dict(
                    CANDIDATE_DICT_THIRD[self.second_level_root],
                    self.df.iloc[idx]["topic_3_llm"],
>>>>>>> 8c5afaba
                )
            else:
                raise ValueError("undefined level")
        else:  # If not on-demand, use the original labels
            if self.level == 1:
<<<<<<< HEAD
                return list(CLASS_DICT_FIRST["root"].values()).index(
                    self.df.iloc[idx]["topic_1"]
                )
            elif self.level == 2:
                return list(CLASS_DICT_SECOND[self.first_level_root].values()).index(
                    self.df.iloc[idx]["topic_2"]
                )
            elif self.level == 3:
                return list(CLASS_DICT_THIRD[self.second_level_root].values()).index(
                    self.df.iloc[idx]["topic_3"]
                )
            elif self.level == 4:
                return list(CLASS_DICT_FOURTH[self.third_level_root].values()).index(
                    self.df.iloc[idx]["topic_4"]
=======
                return get_index_from_dict(
                    CANDIDATE_DICT_FIRST["root"], self.df.iloc[idx]["topic_1"]
                )
            elif self.level == 2:
                return get_index_from_dict(
                    CANDIDATE_DICT_SECOND[self.first_level_root],
                    self.df.iloc[idx]["topic_2"],
                )
            elif self.level == 3:
                return get_index_from_dict(
                    CANDIDATE_DICT_THIRD[self.second_level_root],
                    self.df.iloc[idx]["topic_3"],
>>>>>>> 8c5afaba
                )
            else:
                raise ValueError("undefined level")

    def __getitem__(self, idx):  # type: ignore[no-untyped-def]
        text = self.df.iloc[idx][self.selected_text]
        inputs = self.tokenizer(
            text=text, padding="max_length", max_length=self.max_length, truncation=True
        )
        labels = self.get_label(idx)
        inputs["labels"] = labels
        return inputs<|MERGE_RESOLUTION|>--- conflicted
+++ resolved
@@ -3,20 +3,12 @@
 # ML libs
 import torch
 
-<<<<<<< HEAD
-# Source
-from src.class_dict import (
-    CLASS_DICT_FIRST,
-    CLASS_DICT_FOURTH,
-    CLASS_DICT_SECOND,
-    CLASS_DICT_THIRD,
-=======
 # Internal libraries
 from onclusiveml.feature_store.on_demand.iptc.class_dict import (
     CANDIDATE_DICT_FIRST,
+    CANDIDATE_DICT_FOURTH,
     CANDIDATE_DICT_SECOND,
     CANDIDATE_DICT_THIRD,
->>>>>>> 8c5afaba
 )
 
 
@@ -42,10 +34,7 @@
         selected_text,
         first_level_root=None,
         second_level_root=None,
-<<<<<<< HEAD
         third_level_root=None,
-=======
->>>>>>> 8c5afaba
         max_length=128,
         is_on_demand=False,  # New parameter to handle on-demand dataset
     ):
@@ -74,24 +63,6 @@
         Raises:
             Exception: If the classification level is undefined.
         """
-<<<<<<< HEAD
-        if self.is_on_demand:  # If on-demand, use the LLM labels
-            if self.level == 1:
-                return list(CLASS_DICT_FIRST["root"].values()).index(
-                    self.df.iloc[idx]["topic_1_llm"]
-                )
-            elif self.level == 2:
-                return list(CLASS_DICT_SECOND[self.first_level_root].values()).index(
-                    self.df.iloc[idx]["topic_2_llm"]
-                )
-            elif self.level == 3:
-                return list(CLASS_DICT_THIRD[self.second_level_root].values()).index(
-                    self.df.iloc[idx]["topic_3_llm"]
-                )
-            elif self.level == 4:
-                return list(CLASS_DICT_FOURTH[self.third_level_root].values()).index(
-                    self.df.iloc[idx]["topic_4_llm"]
-=======
 
         def get_index_from_dict(candidate_dict, label):
             """Helper function to get the index of a label from a nested dictionary's 'name' field."""
@@ -113,28 +84,15 @@
                 return get_index_from_dict(
                     CANDIDATE_DICT_THIRD[self.second_level_root],
                     self.df.iloc[idx]["topic_3_llm"],
->>>>>>> 8c5afaba
                 )
+            elif self.level == 4:
+                return list(
+                    CANDIDATE_DICT_FOURTH[self.third_level_root].values()
+                ).index(self.df.iloc[idx]["topic_4_llm"])
             else:
                 raise ValueError("undefined level")
         else:  # If not on-demand, use the original labels
             if self.level == 1:
-<<<<<<< HEAD
-                return list(CLASS_DICT_FIRST["root"].values()).index(
-                    self.df.iloc[idx]["topic_1"]
-                )
-            elif self.level == 2:
-                return list(CLASS_DICT_SECOND[self.first_level_root].values()).index(
-                    self.df.iloc[idx]["topic_2"]
-                )
-            elif self.level == 3:
-                return list(CLASS_DICT_THIRD[self.second_level_root].values()).index(
-                    self.df.iloc[idx]["topic_3"]
-                )
-            elif self.level == 4:
-                return list(CLASS_DICT_FOURTH[self.third_level_root].values()).index(
-                    self.df.iloc[idx]["topic_4"]
-=======
                 return get_index_from_dict(
                     CANDIDATE_DICT_FIRST["root"], self.df.iloc[idx]["topic_1"]
                 )
@@ -147,8 +105,11 @@
                 return get_index_from_dict(
                     CANDIDATE_DICT_THIRD[self.second_level_root],
                     self.df.iloc[idx]["topic_3"],
->>>>>>> 8c5afaba
                 )
+            elif self.level == 4:
+                return list(
+                    CANDIDATE_DICT_FOURTH[self.third_level_root].values()
+                ).index(self.df.iloc[idx]["topic_4"])
             else:
                 raise ValueError("undefined level")
 

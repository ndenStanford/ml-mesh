"""Define the IPTC trainer."""

# Standard Library
import os

# ML libs
from transformers import (
    AutoModelForSequenceClassification,
    AutoTokenizer,
    EarlyStoppingCallback,
    Trainer,
    TrainingArguments,
)
from transformers.integrations import NeptuneCallback

# 3rd party libraries
from pandas import DataFrame
from sklearn.model_selection import train_test_split

# Internal libraries
from onclusiveml.data.feature_store import FeatureStoreParams
from onclusiveml.tracking import TrackedModelCard, TrackedModelSpecs
from onclusiveml.training.huggingface.trainer import (
    OnclusiveHuggingfaceModelTrainer,
)
from onclusiveml.training.onclusive_model_trainer import OnclusiveModelTrainer

# Source
from src.class_dict import (
    CLASS_DICT_SECOND,
    CLASS_DICT_THIRD,
    ID_TO_LEVEL,
    ID_TO_TOPIC,
)
from src.dataset import IPTCDataset
from src.utils import (
    compute_metrics,
    extract_model_id,
    find_category_for_subcategory,
    find_num_labels,
    topic_conversion,
)


# define the IPTC model trainer as a subclass of the OnclusiveHuggingfaceModelTrainer
class IPTCTrainer(OnclusiveHuggingfaceModelTrainer):
    """Class for training and managing Onclusive models."""

    def __init__(
        self,
        tracked_model_specs: TrackedModelSpecs,
        model_card: TrackedModelCard,
        data_fetch_params: FeatureStoreParams,
    ) -> None:
        """Initialize the OnclusiveModelTrainer.

        Args:
            tracked_model_specs (TrackedModelSpecs): Specifications for tracked model on neptune.
            model_card (TrackedModelCard): Model card with specifications of the model.
            data_fetch_params (FeatureStoreParams): Parameters for fetching data from feature store.

        Returns: None
        """
        self.model_id = extract_model_id(tracked_model_specs.project)
        self.level = ID_TO_LEVEL[self.model_id]
        self.iptc_label = ID_TO_TOPIC[self.model_id]

        self.data_fetch_params = data_fetch_params

        if self.level == 1:
            self.data_fetch_params.entity_name = "iptc_first_level"
            self.data_fetch_params.feature_view_name = "iptc_first_level_feature_view"
            self.data_fetch_params.redshift_table = "iptc_first_level"
            self.data_fetch_params.filter_columns = []
            self.data_fetch_params.filter_values = []
            self.data_fetch_params.comparison_operators = []
            self.data_fetch_params.non_nullable_columns = [
                model_card.model_params.selected_text,
                "topic_1",
            ]

        elif self.level == 2:
            self.data_fetch_params.entity_name = "iptc_second_level"
            self.data_fetch_params.feature_view_name = "iptc_second_level_feature_view"
            self.data_fetch_params.redshift_table = "iptc_second_level"
            self.data_fetch_params.filter_columns = ["topic_1"]
            self.data_fetch_params.filter_values = [self.iptc_label]
            self.data_fetch_params.comparison_operators = ["equal"]
            self.data_fetch_params.non_nullable_columns = [
                model_card.model_params.selected_text,
                "topic_1",
                "topic_2",
            ]

        elif self.level == 3:
            self.data_fetch_params.entity_name = "iptc_third_level"
            self.data_fetch_params.feature_view_name = "iptc_third_level_feature_view"
            self.data_fetch_params.redshift_table = "iptc_third_level"
            self.data_fetch_params.filter_columns = ["topic_2"]
            self.data_fetch_params.filter_values = [self.iptc_label]
            self.data_fetch_params.comparison_operators = ["equal"]
            self.data_fetch_params.non_nullable_columns = [
                model_card.model_params.selected_text,
                "topic_1",
                "topic_2",
                "topic_3",
            ]

        super().__init__(
            tracked_model_specs=tracked_model_specs,
            model_card=model_card,
            data_fetch_params=self.data_fetch_params,
        )

    def initialize_model(self) -> None:
        """Initialize model and tokenizer."""
        if self.level == 1:
            self.first_level_root = None
            self.second_level_root = None
        elif self.level == 2:
            self.first_level_root = self.iptc_label
            self.second_level_root = None
        elif self.level == 3:
            self.second_level_root = self.iptc_label
            self.first_level_root = find_category_for_subcategory(
                CLASS_DICT_SECOND, self.second_level_root
            )
        self.model_name = self.model_card.model_params.model_name
        self.num_labels = find_num_labels(
            self.level,
            self.first_level_root,
            self.second_level_root,
        )
        self.model = AutoModelForSequenceClassification.from_pretrained(
            self.model_name, num_labels=self.num_labels
        )
        self.tokenizer = AutoTokenizer.from_pretrained(self.model_name)

    def create_training_argument(self) -> None:
        """Create training argument object for Huggingface trainer."""
        self.training_args = TrainingArguments(
            output_dir=self.model_card.local_output_dir,
            num_train_epochs=self.model_card.model_params.epochs,
            learning_rate=self.model_card.model_params.learning_rate,
            per_device_train_batch_size=self.model_card.model_params.train_batch_size,
            per_device_eval_batch_size=self.model_card.model_params.eval_batch_size,
            warmup_steps=self.model_card.model_params.warmup_steps,
            report_to=self.model_card.model_params.report_to,
            evaluation_strategy=self.model_card.model_params.evaluation_strategy,
            save_strategy=self.model_card.model_params.save_strategy,
            save_steps=self.model_card.model_params.save_steps,
            save_total_limit=self.model_card.model_params.save_total_limit,
            load_best_model_at_end=self.model_card.model_params.load_best_model_at_end,
        )

    def data_preprocess(self) -> None:
        """Preprocess to torch dataset and split for train and evaluation."""
        self.dataset_df: DataFrame = self.dataset_df.dropna(
            subset=self.data_fetch_params.non_nullable_columns
        )  # type: ignore
        if self.data_fetch_params.redshift_table == "iptc_first_level":
            self.dataset_df = self.dataset_df[
                self.dataset_df["topic_1"].isin(CLASS_DICT_SECOND.keys())
            ]

        if self.data_fetch_params.redshift_table == "iptc_second_level":
            self.dataset_df = self.dataset_df[
                self.dataset_df["topic_2"].isin(CLASS_DICT_THIRD.keys())
            ]

        if self.data_fetch_params.redshift_table == "iptc_third_level":
            self.dataset_df = self.dataset_df[
                self.dataset_df["topic_3"].isin(
                    [j for i in CLASS_DICT_THIRD.values() for j in i.values()]
                )
            ]
        self.dataset_df = topic_conversion(
            self.dataset_df
        )  # fix the topic discrepencies
        self.train_df, self.eval_df = train_test_split(
            self.dataset_df,
            test_size=0.20,
        )  # train eval split
        self.train_dataset = IPTCDataset(
            self.train_df,
            self.tokenizer,
            self.level,
            self.model_card.model_params.selected_text,
            self.first_level_root,
            self.second_level_root,
        )
        self.eval_dataset = IPTCDataset(
            self.eval_df,
            self.tokenizer,
            self.level,
            self.model_card.model_params.selected_text,
            self.first_level_root,
            self.second_level_root,
        )

    def train(self) -> None:
        """Train the model."""
        # using this class directly should give us tracking capability
        # https://docs.neptune.ai/integrations/transformers/
        self.create_training_argument()
        self.data_preprocess()
        self.logger.info(f"Training arguments : {self.training_args}")

        self.trainer = Trainer(
            model=self.model,
            args=self.training_args,
            compute_metrics=compute_metrics,
            train_dataset=self.train_dataset,
            eval_dataset=self.eval_dataset,
            tokenizer=self.tokenizer,
            callbacks=[
                EarlyStoppingCallback(
                    early_stopping_patience=self.model_card.model_params.early_stopping_patience
                )
            ],
        )
        self.trainer.train()

    def predict(self, inputs: str):  # type: ignore[no-untyped-def]
        """Implement prediction logic."""
        prediction = self.trainer.predict(inputs)
        return prediction

    def save(self) -> None:
        """Save the model."""
        self.iptc_model_local_dir = os.path.join(
            self.model_card.local_output_dir, f"{self.tracked_model_specs.model}"
        )
        self.trainer.save_model(self.iptc_model_local_dir)

    def __call__(self) -> None:
        """Call Method."""
<<<<<<< HEAD
        super(IPTCTrainer, self).__call__()

=======
        super(OnclusiveHuggingfaceModelTrainer, self).__call__()
        self.logger.info(
            f"Training data uploaded to s3 location : {self.full_file_key}"
        )
        self.initialize_model()
        self.optimize_model()
        self.save()
>>>>>>> 69df95cb
        if self.data_fetch_params.save_artifact:
            sample_df = self.dataset_df.sample(15)

            sample_docs = sample_df[
                self.model_card.model_params.selected_text
            ].values.tolist()

            sample_dataset = IPTCDataset(
                sample_df,
                self.tokenizer,
                self.level,
                self.model_card.model_params.selected_text,
                self.first_level_root,
                self.second_level_root,
            )
            sample_predictions = self.predict(sample_dataset)

            neptune_run = NeptuneCallback.get_run(self.trainer).get_url()

            super(OnclusiveModelTrainer, self).__call__(
                [
                    sample_docs,
                    self.model_card.model_params.dict(),
                    {
                        "probs": sample_predictions[0].tolist(),
                        "labels": sample_predictions[1].tolist(),
                        "neptune_run": neptune_run,
                    },
                ],
                [
                    self.model_card.model_test_files.inputs,
                    self.model_card.model_test_files.inference_params,
                    self.model_card.model_test_files.predictions,
                ],
                self.iptc_model_local_dir,
            )<|MERGE_RESOLUTION|>--- conflicted
+++ resolved
@@ -235,18 +235,8 @@
 
     def __call__(self) -> None:
         """Call Method."""
-<<<<<<< HEAD
         super(IPTCTrainer, self).__call__()
 
-=======
-        super(OnclusiveHuggingfaceModelTrainer, self).__call__()
-        self.logger.info(
-            f"Training data uploaded to s3 location : {self.full_file_key}"
-        )
-        self.initialize_model()
-        self.optimize_model()
-        self.save()
->>>>>>> 69df95cb
         if self.data_fetch_params.save_artifact:
             sample_df = self.dataset_df.sample(15)
 

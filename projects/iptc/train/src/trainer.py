--- conflicted
+++ resolved
@@ -21,12 +21,14 @@
 from onclusiveml.feature_store import FeatureStoreParams
 from onclusiveml.feature_store.on_demand.iptc.class_dict import (
     CANDIDATE_DICT_SECOND,
+    CANDIDATE_DICT_THIRD,
     ID_TO_LEVEL,
     ID_TO_TOPIC,
 )
 from onclusiveml.feature_store.on_demand.iptc.name_mapping_dict import (
     NAME_MAPPING_DICT_FIRST,
     NAME_MAPPING_DICT_SECOND,
+    NAME_MAPPING_DICT_THIRD,
 )
 from onclusiveml.tracking import TrackedModelCard, TrackedModelSettings
 from onclusiveml.training.huggingface.trainer import (
@@ -35,18 +37,6 @@
 from onclusiveml.training.onclusive_model_trainer import OnclusiveModelTrainer
 
 # Source
-<<<<<<< HEAD
-from src.class_dict import (
-    CLASS_DICT_SECOND,
-    CLASS_DICT_THIRD,
-    ID_TO_LEVEL,
-    ID_TO_TOPIC,
-    NAME_MAPPING_DICT_FIRST,
-    NAME_MAPPING_DICT_SECOND,
-    NAME_MAPPING_DICT_THIRD,
-)
-=======
->>>>>>> 8c5afaba
 from src.dataset import IPTCDataset
 from src.utils import (
     compute_metrics,
@@ -79,25 +69,18 @@
         self.model_id = extract_model_id(tracked_model_specs.project)
         self.level = ID_TO_LEVEL[self.model_id]
         self.iptc_label = ID_TO_TOPIC[self.model_id]
-<<<<<<< HEAD
-        if self.iptc_label in NAME_MAPPING_DICT_FIRST.keys():
-            filtered_value = NAME_MAPPING_DICT_FIRST[self.iptc_label]
-        elif self.iptc_label in NAME_MAPPING_DICT_SECOND.keys():
-            filtered_value = NAME_MAPPING_DICT_SECOND[self.iptc_label]
-        elif self.iptc_label in NAME_MAPPING_DICT_THIRD.keys():
-            filtered_value = NAME_MAPPING_DICT_THIRD[self.iptc_label]
-=======
         # Reverse the keys and values of both dictionaries
         reversed_name_mapping_first = {v: k for k, v in NAME_MAPPING_DICT_FIRST.items()}
         reversed_name_mapping_second = {
             v: k for k, v in NAME_MAPPING_DICT_SECOND.items()
         }
-
+        reversed_name_mapping_third = {v: k for k, v in NAME_MAPPING_DICT_THIRD.items()}
         if self.iptc_label in reversed_name_mapping_first.keys():
             filtered_value = reversed_name_mapping_first[self.iptc_label]
         elif self.iptc_label in reversed_name_mapping_second.keys():
             filtered_value = reversed_name_mapping_second[self.iptc_label]
->>>>>>> 8c5afaba
+        elif self.iptc_label in reversed_name_mapping_third.keys():
+            filtered_value = reversed_name_mapping_third[self.iptc_label]
         else:
             filtered_value = self.iptc_label
         # Access the is_on_demand flag from data_fetch_params
@@ -134,7 +117,6 @@
                 "redshift_table": "iptc_third_level",
                 "filter_columns": ["topic_2"],
                 "filter_values": [filtered_value],
-<<<<<<< HEAD
                 "comparison_operators": ["equal"],
                 "non_nullable_columns": [
                     model_card.model_params.selected_text,
@@ -148,13 +130,12 @@
                 "redshift_table": "iptc_third_level",
                 "filter_columns": ["topic_3"],
                 "filter_values": [filtered_value],
-=======
->>>>>>> 8c5afaba
                 "comparison_operators": ["equal"],
                 "non_nullable_columns": [
                     model_card.model_params.selected_text,
                     "topic_1",
                     "topic_2",
+                    "topic_3",
                 ],
             },
         }
@@ -183,10 +164,10 @@
         elif self.level == 4:
             self.third_level_root = self.iptc_label
             self.second_level_root = find_category_for_subcategory(
-                CLASS_DICT_THIRD, self.third_level_root
+                CANDIDATE_DICT_THIRD, self.third_level_root
             )
             self.first_level_root = find_category_for_subcategory(
-                CLASS_DICT_SECOND, self.second_level_root
+                CANDIDATE_DICT_SECOND, self.second_level_root
             )
         self.model_name = self.model_card.model_params.model_name
         self.num_labels = find_num_labels(

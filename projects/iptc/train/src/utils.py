"""Utility functions."""

# Standard Library
import re

# 3rd party libraries
from sklearn.metrics import accuracy_score, precision_recall_fscore_support

<<<<<<< HEAD
# Source
from src.class_dict import (
    CLASS_DICT_FIRST,
    CLASS_DICT_FOURTH,
    CLASS_DICT_SECOND,
    CLASS_DICT_THIRD,
=======
# Internal libraries
from onclusiveml.feature_store.on_demand.iptc.class_dict import (
    CANDIDATE_DICT_FIRST,
    CANDIDATE_DICT_SECOND,
    CANDIDATE_DICT_THIRD,
>>>>>>> 8c5afaba
)


def compute_metrics(pred):  # type: ignore[no-untyped-def]
    """Compute metrics function for binary classification."""
    labels = pred.label_ids
    preds = pred.predictions.argmax(-1)
    precision, recall, f1, _ = precision_recall_fscore_support(
        labels, preds, average="weighted"
    )
    acc = accuracy_score(labels, preds)
    return {"accuracy": acc, "f1": f1, "precision": precision, "recall": recall}


def find_num_labels(  # type: ignore[no-untyped-def]
    level, first_level_root=None, second_level_root=None, third_level_root=None
):
    """Retrieve the number of labels from the CLASS_DICT file."""
    if level == 1:
        return len(CANDIDATE_DICT_FIRST["root"])
    elif level == 2:
        return len(CANDIDATE_DICT_SECOND[first_level_root])
    elif level == 3:
<<<<<<< HEAD
        return len(CLASS_DICT_THIRD[second_level_root])
    elif level == 4:
        return len(CLASS_DICT_FOURTH[third_level_root])
=======
        return len(CANDIDATE_DICT_THIRD[second_level_root])
>>>>>>> 8c5afaba


def extract_model_id(project: str) -> str:
    """Extracts the model ID from a project string.

    Args:
        project (str): The project string, e.g., 'onclusive/iptc-00000000'.

    Returns:
        str: The extracted model ID.

    Raises:
        ValueError: If the model ID cannot be found in the project string.
    """
    match = re.search(r"onclusive/iptc-(.+)", project)
    if match:
        return match.group(1)  # Return the matched group, which is the model ID
    else:
        raise ValueError(f"Model ID not found in project string: '{project}'")


def find_category_for_subcategory(  # type: ignore[no-untyped-def]
    class_dict, target_subcategory
):
    """Function to find the top-level category for a given sub-category by searching for the 'name' field."""
    for top_category, subcategories in class_dict.items():
        for subcategory in subcategories.values():
            if subcategory["name"] == target_subcategory:
                return top_category
    return None  # Return None if the subcategory is not found


def topic_conversion(df):  # type: ignore[no-untyped-def]
    """Update the topic name to fix the discrepencies between class_dict and training data."""
    df["topic_1"] = df["topic_1"].replace(
        ["arts, culture and entertainment"], "arts, culture, entertainment and media"
    )
    df["topic_1"] = df["topic_1"].replace(
        ["conflicts, war and peace"], "conflict, war and peace"
    )
    if "topic_2" in df.columns:
        df["topic_2"] = df["topic_2"].replace(
            ["religious facilities"], "religious facility"
        )
    if "topic_3" in df.columns:
        df["topic_3"] = df["topic_3"].replace(["bullfighting "], "bullfighting")
    return df<|MERGE_RESOLUTION|>--- conflicted
+++ resolved
@@ -6,20 +6,12 @@
 # 3rd party libraries
 from sklearn.metrics import accuracy_score, precision_recall_fscore_support
 
-<<<<<<< HEAD
-# Source
-from src.class_dict import (
-    CLASS_DICT_FIRST,
-    CLASS_DICT_FOURTH,
-    CLASS_DICT_SECOND,
-    CLASS_DICT_THIRD,
-=======
 # Internal libraries
 from onclusiveml.feature_store.on_demand.iptc.class_dict import (
     CANDIDATE_DICT_FIRST,
+    CANDIDATE_DICT_FOURTH,
     CANDIDATE_DICT_SECOND,
     CANDIDATE_DICT_THIRD,
->>>>>>> 8c5afaba
 )
 
 
@@ -43,13 +35,9 @@
     elif level == 2:
         return len(CANDIDATE_DICT_SECOND[first_level_root])
     elif level == 3:
-<<<<<<< HEAD
-        return len(CLASS_DICT_THIRD[second_level_root])
+        return len(CANDIDATE_DICT_THIRD[second_level_root])
     elif level == 4:
-        return len(CLASS_DICT_FOURTH[third_level_root])
-=======
-        return len(CANDIDATE_DICT_THIRD[second_level_root])
->>>>>>> 8c5afaba
+        return len(CANDIDATE_DICT_FOURTH[third_level_root])
 
 
 def extract_model_id(project: str) -> str:

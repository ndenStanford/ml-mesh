"""Feature registration inputs."""

# Standard Library
from typing import Callable, List, Optional, Tuple

# 3rd party libraries
from pydantic_settings import SettingsConfigDict

# Internal libraries
from onclusiveml.core.base import OnclusiveBaseSettings
<<<<<<< HEAD
from onclusiveml.feature_store import (
    FeatureStoreParams,
    OnDemandFeatureStoreParams,
)
from onclusiveml.feature_store.on_demand.iptc import (  # noqa: F401
    iptc_first_level_on_demand_feature_view,
    iptc_second_level_on_demand_feature_view,
    iptc_third_level_on_demand_feature_view,
)
=======
from onclusiveml.feature_store import FeatureStoreParams
>>>>>>> 3e7994d9


class FeatureRegistrationParams(FeatureStoreParams):
    """Feature registration inputs."""

    feast_config_bucket: str
    redshift_database: str
    redshift_table: str = "iptc"
    entity_name: str = "iptc"
    feature_view_name: str = "iptc_feature_view"
    fields: Optional[List[Tuple[str, str]]] = None
    entity_join_key: str = "iptc_id"
    register_features: bool = True


class OnDemandFeatureRegistrationParams(OnDemandFeatureStoreParams):
    """On-demand feature registration inputs."""

    feast_config_bucket: str
    config_file: str = "feature_store.yaml"
    local_config_dir: str = "local-config-dir"
    redshift_database: str
    redshift_table: str = "iptc"
    redshift_schema: str = "feast"
    fields: Optional[List[Tuple[str, str]]] = None
    sources: List[str] = ["iptc_feature_view"]
    udf: Callable = iptc_first_level_on_demand_feature_view
    register_features: bool = True


class IptcFirstLevelFeatureRegistrationParams(OnclusiveBaseSettings):
    """Feature registration inputs."""

    entity_name: str
    feature_view_name: str
    redshift_table: str
    fields: List[Tuple[str, str]]

    model_config = SettingsConfigDict(env_prefix="first_level_")


class IptcSecondLevelFeatureRegistrationParams(OnclusiveBaseSettings):
    """Feature registration inputs."""

    entity_name: str
    feature_view_name: str
    redshift_table: str
    fields: List[Tuple[str, str]]

    model_config = SettingsConfigDict(env_prefix="second_level_")


class IptcThirdLevelFeatureRegistrationParams(OnclusiveBaseSettings):
    """Feature registration inputs."""

    entity_name: str
    feature_view_name: str
    redshift_table: str
    fields: List[Tuple[str, str]]

    model_config = SettingsConfigDict(env_prefix="third_level_")


class IptcFirstLevelOnDemandFeatureRegistrationParams(OnclusiveBaseSettings):
    """On-demand feature registration inputs."""

    feature_view_name: str = "iptc_on_demand_feature_view"
    sources: List[str]
    fields: Optional[List[Tuple[str, str]]] = None
    udf: Callable = iptc_first_level_on_demand_feature_view
    model_config = SettingsConfigDict(env_prefix="first_level_on_demand_")


class IptcSecondLevelOnDemandFeatureRegistrationParams(OnclusiveBaseSettings):
    """On-demand feature registration inputs."""

    feature_view_name: str = "iptc_on_demand_feature_view"
    sources: List[str]
    fields: Optional[List[Tuple[str, str]]] = None
    udf: Callable = iptc_second_level_on_demand_feature_view
    model_config = SettingsConfigDict(env_prefix="second_level_on_demand_")


class IptcThirdLevelOnDemandFeatureRegistrationParams(OnclusiveBaseSettings):
    """On-demand feature registration inputs."""

    feature_view_name: str = "iptc_on_demand_feature_view"
    sources: List[str]
    fields: Optional[List[Tuple[str, str]]] = None
    udf: Callable = iptc_third_level_on_demand_feature_view
    model_config = SettingsConfigDict(env_prefix="third_level_on_demand_")


class IptcLLMLabelFeatureRegistrationParams(OnclusiveBaseSettings):
    """Feature registration inputs."""

    entity_name: str
    feature_view_name: str
    redshift_table: str
    fields: List[Tuple[str, str]]

    model_config = SettingsConfigDict(env_prefix="llm_label_")<|MERGE_RESOLUTION|>--- conflicted
+++ resolved
@@ -8,19 +8,7 @@
 
 # Internal libraries
 from onclusiveml.core.base import OnclusiveBaseSettings
-<<<<<<< HEAD
-from onclusiveml.feature_store import (
-    FeatureStoreParams,
-    OnDemandFeatureStoreParams,
-)
-from onclusiveml.feature_store.on_demand.iptc import (  # noqa: F401
-    iptc_first_level_on_demand_feature_view,
-    iptc_second_level_on_demand_feature_view,
-    iptc_third_level_on_demand_feature_view,
-)
-=======
 from onclusiveml.feature_store import FeatureStoreParams
->>>>>>> 3e7994d9
 
 
 class FeatureRegistrationParams(FeatureStoreParams):

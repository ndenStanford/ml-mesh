---

services:

  # =============================================
  # TRAIN
  # =============================================

  train:
    build:
      context: ../../
      dockerfile: projects/iptc/train/Dockerfile
      target: ${TARGET_BUILD_STAGE:-development}
      network: host
      args:
        AWS_ACCOUNT_ID: ${AWS_ACCOUNT_ID:-690763002009}
        PROJECT: iptc
        COMPONENT: train
        BASE_IMAGE_TAG: ${BASE_IMAGE_TAG}
    volumes:
      - type: bind
        source: train
        target: /projects/iptc/train
    image: ${AWS_ACCOUNT_ID:-690763002009}.dkr.ecr.us-east-1.amazonaws.com/iptc-train:${IMAGE_TAG:-latest}
    command: [python, -m, src.train_model]
    profiles: [train]
    environment:
      TRAINED_PROJECT: ${TRAINED_PROJECT}
      TRAINED_MODEL: ${TRAINED_MODEL}
      NEPTUNE_PROJECT: ${NEPTUNE_PROJECT}
      ONCLUSIVEML_NEPTUNE_API_TOKEN: ${NEPTUNE_API_TOKEN}
      AWS_ACCESS_KEY_ID: ${AWS_ACCESS_KEY_ID}
      AWS_SECRET_ACCESS_KEY: ${AWS_SECRET_ACCESS_KEY}
    env_file: train/config/dev.env
    hostname: onclusive-ml
    networks: [onclusive-net]

  train-debug:
    build:
      context: ../../
      dockerfile: projects/iptc/train/Dockerfile
      target: ${TARGET_BUILD_STAGE:-debugger}
      network: host
      args:
        AWS_ACCOUNT_ID: ${AWS_ACCOUNT_ID:-690763002009}
        PROJECT: iptc
        COMPONENT: train
        BASE_IMAGE_TAG: ${BASE_IMAGE_TAG}
    image: ${AWS_ACCOUNT_ID:-690763002009}.dkr.ecr.us-east-1.amazonaws.com/iptc-train:${IMAGE_TAG:-latest}
    command: [python, -m, debugpy, --listen, 0.0.0.0:5678, --wait-for-client, -m, src.train_model]
    ports:
      - 5678:5678
    profiles: [debug]
    environment:
      ONCLUSIVEML_NEPTUNE_API_TOKEN: ${NEPTUNE_API_TOKEN}
      AWS_ACCESS_KEY_ID: ${AWS_ACCESS_KEY_ID}
      AWS_SECRET_ACCESS_KEY: ${AWS_SECRET_ACCESS_KEY}
    env_file: train/config/dev.env
    hostname: onclusive-ml
    networks: [onclusive-net]

  train-unit:
    volumes:
      - type: bind
        source: train
        target: /projects/iptc/train
    image: ${AWS_ACCOUNT_ID:-690763002009}.dkr.ecr.us-east-1.amazonaws.com/iptc-train:${IMAGE_TAG:-latest}
    command: [python, -m, pytest, tests/unit, -ra, -vv, --capture=no]
    profiles: [unit]
    environment:
      TRAINED_PROJECT: ${TRAINED_PROJECT}
      TRAINED_MODEL: ${TRAINED_MODEL}
      NEPTUNE_PROJECT: ${NEPTUNE_PROJECT}
      ONCLUSIVEML_NEPTUNE_API_TOKEN: ${NEPTUNE_API_TOKEN}
      AWS_ACCESS_KEY_ID: ${AWS_ACCESS_KEY_ID}
      AWS_SECRET_ACCESS_KEY: ${AWS_SECRET_ACCESS_KEY}
    env_file: train/config/dev.env
    hostname: onclusive-ml
    networks: [onclusive-net]

  # =============================================
  # REGISTER
  # =============================================

  register:
    build:
      context: ../../
      dockerfile: projects/iptc/register/Dockerfile
      target: ${TARGET_BUILD_STAGE:-development}
      network: host
      args:
        AWS_ACCOUNT_ID: ${AWS_ACCOUNT_ID:-690763002009}
        PROJECT: iptc
        COMPONENT: register
        BASE_IMAGE_TAG: ${BASE_IMAGE_TAG}
    volumes:
      - type: bind
        source: register/src
        target: /projects/iptc/register/src
    image: ${AWS_ACCOUNT_ID:-690763002009}.dkr.ecr.us-east-1.amazonaws.com/iptc-register:${IMAGE_TAG:-latest}
    command: [python, -m, src.register_features]
    profiles: [register]
    environment:
      AWS_ACCESS_KEY_ID: ${AWS_ACCESS_KEY_ID}
      AWS_SECRET_ACCESS_KEY: ${AWS_SECRET_ACCESS_KEY}
      REGISTER_FEATURES: ${REGISTER_FEATURES}
    env_file: register/config/dev.env
    hostname: onclusive-ml
    networks: [onclusive-net]

  register-debug:
    build:
      context: ../../
      dockerfile: projects/iptc/register/Dockerfile
      target: ${TARGET_BUILD_STAGE:-debugger}
      network: host
      args:
        AWS_ACCOUNT_ID: ${AWS_ACCOUNT_ID:-690763002009}
        PROJECT: iptc
        COMPONENT: register
<<<<<<< HEAD
        BASE_IMAGE_TAG: ${BASE_IMAGE_TAG:-v23.11.3}
    volumes:
      - type: bind
        source: register/src
        target: /projects/iptc/register/src
=======
        BASE_IMAGE_TAG: ${BASE_IMAGE_TAG}
>>>>>>> 3e7994d9
    image: ${AWS_ACCOUNT_ID:-690763002009}.dkr.ecr.us-east-1.amazonaws.com/iptc-register:${IMAGE_TAG:-latest}
    # command: [python, -m, debugpy, --listen, 0.0.0.0:5678, --wait-for-client, -m, src.register_features]
    command: [python, -m, debugpy, --listen, 0.0.0.0:5678, --wait-for-client, -m, src.query_on_demand_feature_view]
    ports:
      - 5678:5678
    profiles: [debug]
    environment:
      AWS_ACCESS_KEY_ID: ${AWS_ACCESS_KEY_ID}
      AWS_SECRET_ACCESS_KEY: ${AWS_SECRET_ACCESS_KEY}
    env_file: register/config/dev.env
    depends_on:
      prompt-backend:
        condition: service_healthy
    hostname: onclusive-ml
    networks: [onclusive-net]

  register-unit:
    volumes:
      - type: bind
        source: register/
        target: /projects/iptc/register/
    image: ${AWS_ACCOUNT_ID:-690763002009}.dkr.ecr.us-east-1.amazonaws.com/iptc-register:${IMAGE_TAG}
    command: [python, -m, pytest, tests/unit, -ra, -vv, --capture=no]
    profiles: [register, unit]
    env_file: register/config/dev.env
    hostname: onclusive-ml
    networks: [onclusive-net]

  prompt-backend:
    build:
      context: ../../
      dockerfile: apps/prompt/backend/Dockerfile
      target: ${TARGET_BUILD_STAGE:-development}
      network: host
      args:
        AWS_ACCOUNT_ID: ${AWS_ACCOUNT_ID:-690763002009}
        APP_NAME: prompt
        APP_COMPONENT: backend
        BASE_IMAGE_TAG: ${BASE_IMAGE_TAG:-v23.11.3}
    image: ${AWS_ACCOUNT_ID:-690763002009}.dkr.ecr.us-east-1.amazonaws.com/prompt-backend:${IMAGE_TAG}
    command: [uvicorn, src.app:app, --host, 0.0.0.0, --port, '4000', --reload, --log-level, debug]
    profiles: [serve, integration, functional, debug]
    ports:
      - 4000:4000
    volumes:
      - type: bind
        source: ~/.aws/
        target: /apps/prompt/backend/.aws/
    environment:
      ENVIRONMENT: dev
      OPENAI_API_KEY: ${OPENAI_API_KEY:-none}
      PROMPT_REGISTRY_APP_ID: ${PROMPT_REGISTRY_APP_ID}
      PROMPT_REGISTRY_APP_PRIVATE_KEY: ${PROMPT_REGISTRY_APP_PRIVATE_KEY}
      DOCS_URL: /docs
      REDIS_CONNECTION_STRING: redis://redisdb:6379
      DYNAMODB_HOST: http://dynamodb:8000
      BETTERSTACK_KEY: ${BETTERSTACK_KEY:-none}
      AWS_PROFILE: dev
    depends_on:
      dynamodb:
        condition: service_healthy
      redisdb:
        condition: service_healthy
    healthcheck:
      # NOTE: This hack is required so that the integration tests only start when the
      # databse is ready to receive requests.
      test: [CMD-SHELL, sleep 10s || exit 1]
      interval: 30s
      timeout: 20s
      retries: 5
      start_period: 50s
    networks:
      - onclusive-net

  dynamodb:
    command: -jar DynamoDBLocal.jar -sharedDb
    image: amazon/dynamodb-local:latest
    restart: always
    expose:
      - 8000
    ports:
      - 8000:8000
    profiles: [serve, integration, functional, debug]
    healthcheck:
      # NOTE: This hack is required so that the integration tests only start when the
      # databse is ready to receive requests.
      test: [CMD-SHELL, sleep 6s || exit 1]
      interval: 5s
      retries: 5
      start_period: 5s
      timeout: 10s
    networks:
      - onclusive-net

  redisdb:
    image: redis:7.0
    restart: always
    expose:
      - 6379
    ports:
      - 6379:6379
    profiles: [serve, integration, functional, debug]
    healthcheck:
      # NOTE: This hack is required so that the integration tests only start when the
      # databse is ready to receive requests.
      test: [CMD-SHELL, sleep 3s || exit 1]
      interval: 5s
      retries: 5
      start_period: 5s
      timeout: 10s
    networks:
      - onclusive-net


  # =============================================
  # COMPILE
  # =============================================

  compile:
    devices:
      - /dev/neuron0:/dev/neuron0
    volumes:
      - type: bind
        source: compile/src
        target: /projects/iptc/compile/src
      - type: bind
        source: ${HOME}/data
        target: /projects/iptc/compile/models
    build:
      context: ../../
      dockerfile: projects/iptc/compile/Dockerfile
      target: ${TARGET_BUILD_STAGE:-development}
      network: host
      args:
        AWS_ACCOUNT_ID: ${AWS_ACCOUNT_ID:-690763002009}
        PROJECT: iptc
        COMPONENT: compile
        BASE_IMAGE_TAG: ${BASE_IMAGE_TAG}
    image: ${AWS_ACCOUNT_ID:-690763002009}.dkr.ecr.us-east-1.amazonaws.com/iptc-compile:${IMAGE_TAG:-latest}
    command: [python, -m, src.compile_model]
    profiles: [compile, unit, integration, pipeline]
    environment:
      NEPTUNE_API_TOKEN: ${NEPTUNE_API_TOKEN}
      UNCOMPILED_PROJECT: ${UNCOMPILED_PROJECT}
      UNCOMPILED_MODEL: ${UNCOMPILED_MODEL}
      UNCOMPILED_WITH_ID: ${UNCOMPILED_WITH_ID}
      COMPILED_PROJECT: ${COMPILED_PROJECT}
      COMPILED_MODEL: ${COMPILED_MODEL}
    env_file: compile/config/dev.env
    hostname: onclusive-ml
    networks: [onclusive-net]

  compile-debug:
    devices:
      - /dev/neuron0:/dev/neuron0
    build:
      context: ../../
      dockerfile: projects/iptc/compile/Dockerfile
      target: ${TARGET_BUILD_STAGE:-debugger}
      network: host
      args:
        AWS_ACCOUNT_ID: ${AWS_ACCOUNT_ID:-690763002009}
        PROJECT: iptc
        COMPONENT: compile
        BASE_IMAGE_TAG: ${BASE_IMAGE_TAG}
    image: ${AWS_ACCOUNT_ID:-690763002009}.dkr.ecr.us-east-1.amazonaws.com/iptc-compile:${IMAGE_TAG:-latest}
    command:
      - /bin/sh
      - -c
      - |
        python -m src.download_uncompiled_model
        python -m debugpy --listen 0.0.0.0:5678 --wait-for-client -m src.compile_model
    ports:
      - 5678:5678
    profiles: [debug]
    environment:
      ONCLUSIVEML_NEPTUNE_API_TOKEN: ${NEPTUNE_API_TOKEN}
      AWS_ACCESS_KEY_ID: ${AWS_ACCESS_KEY_ID}
      AWS_SECRET_ACCESS_KEY: ${AWS_SECRET_ACCESS_KEY}
    env_file: compile/config/dev.env
    hostname: onclusive-ml
    networks: [onclusive-net]

  compile-unit:
    volumes:
      - type: bind
        source: compile/src
        target: /projects/iptc/compile/src
      - type: bind
        source: compile/tests
        target: /projects/iptc/compile/tests
    image: ${AWS_ACCOUNT_ID:-690763002009}.dkr.ecr.us-east-1.amazonaws.com/iptc-compile:${IMAGE_TAG}
    command: [python, -m, pytest, tests/unit, -ra, -vv, --capture=no, -s]
    profiles: [unit]
    hostname: onclusive-ml
    networks: [onclusive-net]

  compile-download-model:
    volumes:
      - type: bind
        source: compile/src
        target: /projects/iptc/compile/src
      - type: bind
        source: ${HOME}/data
        target: /projects/iptc/compile/models
    image: ${AWS_ACCOUNT_ID:-690763002009}.dkr.ecr.us-east-1.amazonaws.com/iptc-compile:${IMAGE_TAG}
    command: [python, -m, src.download_uncompiled_model]
    profiles: [pipeline]
    environment:
      ONCLUSIVEML_NEPTUNE_API_TOKEN: ${NEPTUNE_API_TOKEN}
      AWS_ACCESS_KEY_ID: ${AWS_ACCESS_KEY_ID}
      AWS_SECRET_ACCESS_KEY: ${AWS_SECRET_ACCESS_KEY}
      UNCOMPILED_PROJECT: ${UNCOMPILED_PROJECT}
      UNCOMPILED_MODEL: ${UNCOMPILED_MODEL}
      UNCOMPILED_WITH_ID: ${UNCOMPILED_WITH_ID}
      COMPILED_PROJECT: ${COMPILED_PROJECT}
      COMPILED_MODEL: ${COMPILED_MODEL}
    env_file: compile/config/dev.env
    hostname: onclusive-ml
    networks: [onclusive-net]

  compile-validate-model:
    devices:
      - /dev/neuron0:/dev/neuron0
    volumes:
      - type: bind
        source: compile/src
        target: /projects/iptc/compile/src
      - type: bind
        source: ${HOME}/data
        target: /projects/iptc/compile/models
    image: ${AWS_ACCOUNT_ID:-690763002009}.dkr.ecr.us-east-1.amazonaws.com/iptc-compile:${IMAGE_TAG}
    command: [python, -m, pytest, src/test_compiled_model, -ra, -vvv, --full-trace, --tb=long, --capture=no, -s]
    profiles: [pipeline]
    environment:
      ONCLUSIVEML_NEPTUNE_API_TOKEN: ${NEPTUNE_API_TOKEN}
      UNCOMPILED_PROJECT: ${UNCOMPILED_PROJECT}
      UNCOMPILED_MODEL: ${UNCOMPILED_MODEL}
      UNCOMPILED_WITH_ID: ${UNCOMPILED_WITH_ID}
      COMPILED_PROJECT: ${COMPILED_PROJECT}
      COMPILED_MODEL: ${COMPILED_MODEL}
    env_file: compile/config/dev.env
    hostname: onclusive-ml
    networks: [onclusive-net]

  compile-upload-model:
    volumes:
      - type: bind
        source: compile/src
        target: /projects/iptc/compile/src
      - type: bind
        source: ${HOME}/data
        target: /projects/iptc/compile/models
    image: ${AWS_ACCOUNT_ID:-690763002009}.dkr.ecr.us-east-1.amazonaws.com/iptc-compile:${IMAGE_TAG}
    command: [python, -m, src.upload_compiled_model]
    profiles: [pipeline]
    environment:
      ONCLUSIVEML_NEPTUNE_API_TOKEN: ${NEPTUNE_API_TOKEN}
      AWS_ACCESS_KEY_ID: ${AWS_ACCESS_KEY_ID}
      AWS_SECRET_ACCESS_KEY: ${AWS_SECRET_ACCESS_KEY}
      UNCOMPILED_PROJECT: ${UNCOMPILED_PROJECT}
      UNCOMPILED_MODEL: ${UNCOMPILED_MODEL}
      UNCOMPILED_WITH_ID: ${UNCOMPILED_WITH_ID}
      COMPILED_PROJECT: ${COMPILED_PROJECT}
      COMPILED_MODEL: ${COMPILED_MODEL}
    env_file: compile/config/dev.env
    hostname: onclusive-ml
    networks: [onclusive-net]

  # =============================================
  # SERVE
  # =============================================

  # serving image
  serve:
    devices:
      - /dev/neuron0:/dev/neuron0
    build:
      context: ../../
      dockerfile: projects/iptc/serve/Dockerfile
      target: ${TARGET_BUILD_STAGE:-development}
      network: host
      args:
        AWS_ACCOUNT_ID: ${AWS_ACCOUNT_ID:-690763002009}
        PROJECT: iptc
        COMPONENT: serve
        BASE_IMAGE_TAG: ${BASE_IMAGE_TAG}
    image: ${AWS_ACCOUNT_ID:-690763002009}.dkr.ecr.us-east-1.amazonaws.com/iptc-serve:${IMAGE_TAG}
    command: [python, -m, src.serve.__main__]
    env_file: serve/config/dev.env
    profiles: [serve, functional, load]
    ports:
      - 8000:8000
    volumes:
      - type: bind
        source: ${HOME}/data
        target: /projects/iptc/serve/models
      - type: bind
        source: serve/src
        target: /projects/iptc/serve/src
    hostname: onclusiveml
    networks:
      - onclusive-net
    healthcheck:
      test: [CMD, curl, -f, http://serve:8000/iptc-00000000/v1/ready]
      interval: 10s
      retries: 5
      start_period: 5s
      timeout: 10s

  # utility service: downloading the compiled model artifact that will be served
  serve-download-model:
    volumes:
      - type: bind
        source: ${HOME}/data
        target: /projects/iptc/serve/models
      - type: bind
        source: serve/src
        target: /projects/iptc/serve/src
    image: ${AWS_ACCOUNT_ID:-690763002009}.dkr.ecr.us-east-1.amazonaws.com/iptc-serve:${IMAGE_TAG}
    command: [python, -m, src.download]
    profiles: [serve, functional, load]
    environment:
      AWS_ACCESS_KEY_ID: ${AWS_ACCESS_KEY_ID}
      AWS_SECRET_ACCESS_KEY: ${AWS_SECRET_ACCESS_KEY}
      ONCLUSIVEML_NEPTUNE_API_TOKEN: ${NEPTUNE_API_TOKEN}
    env_file: serve/config/dev.env
    hostname: onclusiveml
    networks: [onclusive-net]

  serve-debug:
    devices:
      - /dev/neuron0:/dev/neuron0
    build:
      context: ../../
      dockerfile: projects/iptc/serve/Dockerfile
      target: ${TARGET_BUILD_STAGE:-development}
      network: host
      args:
        AWS_ACCOUNT_ID: ${AWS_ACCOUNT_ID:-690763002009}
        PROJECT: iptc
        COMPONENT: serve
        BASE_IMAGE_TAG: ${BASE_IMAGE_TAG}
    image: ${AWS_ACCOUNT_ID:-690763002009}.dkr.ecr.us-east-1.amazonaws.com/iptc-serve:${IMAGE_TAG}
    environment:
      AWS_ACCESS_KEY_ID: ${AWS_ACCESS_KEY_ID}
      AWS_SECRET_ACCESS_KEY: ${AWS_SECRET_ACCESS_KEY}
      ONCLUSIVEML_NEPTUNE_API_TOKEN: ${NEPTUNE_API_TOKEN}
    env_file: serve/config/dev.env
    profiles: [debug]
    command:
      - /bin/sh
      - -c
      - |
        python -m src.download
        python -m debugpy --listen 0.0.0.0:5678 --wait-for-client -m src.serve.__main__
    ports:
      - 5678:5678
      - 8000:8000
    hostname: onclusiveml
    networks:
      - onclusive-net

  # unit tests
  # - do NOT include model artifact
  # - do NOT include REST model server process
  serve-unit:
    volumes:
      - type: bind
        source: ${HOME}/data
        target: /projects/iptc/serve/models
      - type: bind
        source: serve/src
        target: /projects/iptc/serve/src
      - type: bind
        source: serve/tests
        target: /projects/iptc/serve/tests
    image: ${AWS_ACCOUNT_ID:-690763002009}.dkr.ecr.us-east-1.amazonaws.com/iptc-serve:${IMAGE_TAG}
    command: [python, -m, pytest, tests/unit, -ra, -vv, --capture=no]
    profiles: [unit]
    env_file: serve/config/dev.env
    hostname: onclusiveml
    networks:
      - onclusive-net

  # integration tests
  # - include model artifact
  # - do NOT include REST model server process
  serve-integration:
    devices:
      - /dev/neuron0:/dev/neuron0 # needs to be different from the `serve` service device
    volumes:
      - type: bind
        source: ${HOME}/data
        target: /projects/iptc/serve/models
      - type: bind
        source: serve/src
        target: /projects/iptc/serve/src
      - type: bind
        source: serve/tests
        target: /projects/iptc/serve/tests
    image: ${AWS_ACCOUNT_ID:-690763002009}.dkr.ecr.us-east-1.amazonaws.com/iptc-serve:${IMAGE_TAG}
    command: [python, -m, pytest, tests/integration, -ra, -vv, --capture=no, -s]
    env_file: serve/config/dev.env
    profiles: [integration]
    hostname: onclusiveml
    networks:
      - onclusive-net

  # functional tests
  # - include model artifact
  # - include REST model server process
  serve-functional:
    volumes:
      - type: bind
        source: ${HOME}/data
        target: /projects/iptc/serve/models
      - type: bind
        source: serve/src
        target: /projects/iptc/serve/src
      - type: bind
        source: serve/tests
        target: /projects/iptc/serve/tests
    image: ${AWS_ACCOUNT_ID:-690763002009}.dkr.ecr.us-east-1.amazonaws.com/iptc-serve:${IMAGE_TAG}
    command: [python, -m, pytest, tests/functional, -ra, -vv, --capture=no]
    env_file: serve/config/dev.env
    profiles: [functional]
    hostname: onclusiveml
    networks:
      - onclusive-net
    depends_on:
      serve:
        condition: service_healthy

networks:
  onclusive-net:<|MERGE_RESOLUTION|>--- conflicted
+++ resolved
@@ -118,15 +118,7 @@
         AWS_ACCOUNT_ID: ${AWS_ACCOUNT_ID:-690763002009}
         PROJECT: iptc
         COMPONENT: register
-<<<<<<< HEAD
-        BASE_IMAGE_TAG: ${BASE_IMAGE_TAG:-v23.11.3}
-    volumes:
-      - type: bind
-        source: register/src
-        target: /projects/iptc/register/src
-=======
-        BASE_IMAGE_TAG: ${BASE_IMAGE_TAG}
->>>>>>> 3e7994d9
+        BASE_IMAGE_TAG: ${BASE_IMAGE_TAG}
     image: ${AWS_ACCOUNT_ID:-690763002009}.dkr.ecr.us-east-1.amazonaws.com/iptc-register:${IMAGE_TAG:-latest}
     # command: [python, -m, debugpy, --listen, 0.0.0.0:5678, --wait-for-client, -m, src.register_features]
     command: [python, -m, debugpy, --listen, 0.0.0.0:5678, --wait-for-client, -m, src.query_on_demand_feature_view]

--- conflicted
+++ resolved
@@ -192,17 +192,9 @@
             (
                 (start_time, end_time),
                 (start_time_offsetted, end_time_offsetted),
-<<<<<<< HEAD
             ) = self.find_timestamps_from_word_transcript(
-                json_response[self.related_segment_key],
-                word_transcript,
-                offset_start_buffer,
-                offset_end_buffer,
+                segment, word_transcript, offset_start_buffer, offset_end_buffer
             )
-            segment = json_response.get(self.related_segment_key)
-=======
-            ) = self.find_timestamps_from_word_transcript(segment, word_transcript)
->>>>>>> b25aea6b
 
         return (
             (start_time_offsetted, end_time_offsetted),

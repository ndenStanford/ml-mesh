"""Transcript Segmentation."""

# Standard Library
import json
from typing import Any, Dict, List, Optional, Tuple, Union

# 3rd party libraries
import requests
from fuzzywuzzy import fuzz

# Internal libraries
from onclusiveml.core.logging import get_default_logger
from onclusiveml.nlp.tokenizers.sentence import SentenceTokenizer

# Source
from src.serve.offset import OffsetEnum
from src.settings import get_api_settings  # type: ignore[attr-defined]


settings = get_api_settings()
logger = get_default_logger(__name__)


class TranscriptSegmentationHandler:
    """Transcript Segmentation using prompt backend."""

    sentence_tokenizer: SentenceTokenizer = SentenceTokenizer()
    country_offsets = {
        "uk": OffsetEnum.UK.value,
        "fra": OffsetEnum.FRA.value,
        "es": OffsetEnum.ES.value,
    }
    related_segment_key: str

    def find_last_occurrence(self, phrase: str, response: str) -> int:
        """Find index of the last mention of phrase.

        Args:
            phrase (str): Given phrase
            response (str): Stringified json

        Returns:
            int: Index of the last mentioned phrase
        """
        position = response.rfind(phrase)
        return position

    def remove_newlines(self, response: str) -> str:
        """Remove new lines from the string.

        Args:
            response (str): Stringified JSON from GPT

        Returns:
            str: Stringified JSON without new lines
        """
        response = response.replace("\n    ", "")
        response = response.replace("\n", "")
        return response

    def find_timestamps_from_word_transcript(
        self,
        segment: str,
        word_transcript: List[Dict[str, Any]],
        offset_start_buffer: float,
        offset_end_buffer: float,
    ) -> Tuple[
        Tuple[Union[int, float], Union[int, float]],
        Tuple[Union[int, float], Union[int, float]],
    ]:
        """Find timestamps by comparing segment to word-level transcript.

        Args:
            segment (str): segment from GPT
            word_transcript (List[Dict[str, Any]): Word-based transcript
            offset_start_buffer (float): start offset, float
            offset_end_buffer (float): end offset, float

        Returns:
            Tuple[
                Tuple[Union[int, float], Union[int, float]],
                Tuple[Union[int, float], Union[int, float]],
            ]:The start and end timestamp of the segment and offsetted timestamps
        """
        # Filter out entries with None values
        word_transcript_filtered = [i for i in word_transcript if i["w"] is not None]

        segment_split = segment.split()
        window_threshold = min(len(segment_split), settings.WINDOW_THRESHOLD)

        first_portion = " ".join(segment_split[:window_threshold]).lstrip(">")

        search_last_portion = False
        if window_threshold >= settings.WINDOW_THRESHOLD:
            search_last_portion = True
            last_portion = " ".join(segment_split[-window_threshold:]).lstrip(">")
        max_similarity_start = 0
        max_similarity_end = 0
        best_portion_start = []
        best_portion_end: List[Dict[str, Any]] = []

        for i in range(len(word_transcript_filtered) - (window_threshold - 1)):
            candidate_list = word_transcript_filtered[
                i : i + window_threshold  # noqa: E203
            ]
            candidate = " ".join([word["w"].lstrip(">") for word in candidate_list])
            candidate = candidate.replace(" .", ".")

            similarity_start = fuzz.ratio(candidate, first_portion)
            if search_last_portion:
                similarity_end = fuzz.ratio(candidate, last_portion)

            if (
                similarity_start > max_similarity_start
                and best_portion_end != candidate_list
            ):
                max_similarity_start = similarity_start
                best_portion_start = candidate_list

            if search_last_portion:
                if (
                    similarity_end > max_similarity_end
                    and best_portion_start != candidate_list
                ):
                    max_similarity_end = similarity_end
                    best_portion_end = candidate_list

        start_time = best_portion_start[0]["ts"]
        end_time = (
            best_portion_end[-1]["ts"]
            if search_last_portion
            else best_portion_start[-1]["ts"]
        )

        start_time_offsetted = max(
            start_time + offset_start_buffer, word_transcript_filtered[0]["ts"]
        )
        end_time_offsetted = min(
            end_time + offset_end_buffer, word_transcript_filtered[-1]["ts"]
        )

        return ((start_time, end_time), (start_time_offsetted, end_time_offsetted))

    def find_key(self, json_response: Dict[str, str], keys_list: List[str]) -> str:
        """Find the key that is being used in json response.

        Args:
            json_resposne (Dict[str,str]): openai json response
            keys_list: Candidate key that may be found in json response

        Returns:
            str: key that exists in json response
        """
        for key in keys_list:
            if key in json_response.keys():
                break
        return key

    def postprocess(
        self,
        response: Dict[str, str],
        word_transcript: List[Dict[str, Any]],
        offset_start_buffer: float,
        offset_end_buffer: float,
    ) -> Tuple[
        Tuple[Union[int, float], Union[int, float]],
        Tuple[Union[int, float], Union[int, float]],
        Optional[str],
        Optional[str],
        Optional[str],
    ]:
        """Find timestamp by tracing content back to word transcript.

        Args:
            response Union[str, Dict[str, str]]: Response from GPT model
            word_transcript (List[Dict[str, Any]): Word-based transcript
            offset_start_buffer (float): start offset, float
            offset_end_buffer (float): end offset, float

        Returns:
            Tuple[
                Tuple[Union[int, float], Union[int, float]],
                Tuple[Union[int, float], Union[int, float]],
                Optional[str],
                Optional[str],
            ]:The start and end timestamp of the segment, the segment title, the segment summary.
        """
        segment = response["related_segment"]

        if segment in [
            "N/A",
            "",
            "nothing",
            "n/a",
            "Nothing",
            None,
        ]:
            (
                start_time,
                end_time,
                start_time_offsetted,
                end_time_offsetted,
                segment,
                segment_title,
                segment_summary,
            ) = (0.0, 0.0, 0.0, 0.0, "", None, None)
        else:

            piece_before = response.get("piece_before")
            piece_after = response.get("piece_after")
            piece_before_accept = response.get("piece_before_accept")
            piece_after_accept = response.get("piece_after_accept")
            segment_title = response.get("segment_title")
            segment_summary = response.get("segment_summary")

            if piece_before_accept == "Yes":
                segment = f"{piece_before} {segment}"

            if piece_after_accept == "Yes":
                segment = f"{segment}{piece_after}"

            (
                (start_time, end_time),
                (start_time_offsetted, end_time_offsetted),
            ) = self.find_timestamps_from_word_transcript(
                segment, word_transcript, offset_start_buffer, offset_end_buffer
            )

        return (
            (start_time_offsetted, end_time_offsetted),
            (start_time, end_time),
            segment_title,
            segment_summary,
            segment,
        )

    def preprocess_transcript(self, word_transcript: List[Dict[str, Any]]) -> str:
        """Convert word-based transcript into paragraph.

        Args:
            word_transcript (List[Dict[str, Any]): Word-based transcript

        Returns:
            str: paragraph made out of word transcript
        """
        paragraph = " ".join(
            word["w"] for word in word_transcript if word.get("w") is not None
        ).strip()
        # merge abbreviations without spaces
        paragraph = paragraph.replace(" .", ".")
        return paragraph

    def trim_paragraph(self, paragraph: str, keywords: List[str]) -> str:
        """Trime paragraph to focus on keywords.

        Args:
            paragraph: combined content from transcript
            keywords (List[str]): List of keywords

        Returns:
            str: trimmeded paragraph

        note:
        """
        # truncates the paragraph such that it focuses more on the keywords
        # This is to avoid "lost in the middle" phenomena which is a big problem with LLMs
        beg, end = len(paragraph), 0
        lowercase_paragraph = paragraph.lower()
        indices = [
            (lowercase_paragraph.find(k.lower()), lowercase_paragraph.rfind(k.lower()))
            for k in keywords
        ]
        beg = min(
            filter(lambda x: 0 < x[0] < beg or (x[0] > 0 and beg == -1), indices),
            default=(len(paragraph), 0),
        )[0]
        end = max((e_temp for _, e_temp in indices), default=0)

        beg = max(0, beg - settings.CHARACTER_BUFFER)
        end = end + settings.CHARACTER_BUFFER if end > 0 else len(paragraph)
        return paragraph[beg:end]

    def ad_detect(self, paragraph: Optional[str]) -> Optional[bool]:
        """Detect the advertisement inside the selected transcript.

        Args:
            paragraph (str): transcript after postprocessing

        Return:
            Optional[bool]: True or False or None
        """
        headers = {"x-api-key": settings.internal_ml_endpoint_api_key}
        payload = {
            "input": {
                "paragraph": paragraph,
            },
            "output": settings.ad_detection_output_schema,
        }
        q = requests.post(
            "{}/api/v2/prompts/{}/generate/model/{}".format(
                settings.prompt_api_url,
                settings.prompt_ad_alias,
                settings.default_model,
            ),
            headers=headers,
            json=payload,
        )

        json_response = json.loads(q.content)

        # get the time stamp with ads
        advertisement_detect = json_response.get("advertisement_detect").lower()

        if advertisement_detect == "yes":
            return True
        else:
            return False

    def __call__(
        self,
        word_transcript: List[Dict[str, Any]],
        keywords: List[str],
        country: str,
        offset_start_buffer: float,
        offset_end_buffer: float,
    ) -> Tuple[
        Tuple[Union[int, float], Union[int, float]],
        Tuple[Union[int, float], Union[int, float]],
        Optional[str],
        Optional[str],
        Optional[str],
        Optional[bool],
    ]:
        """Prediction method for transcript segmentation.

        Args:
            transcript (List[Dict[str, Any]]): Inputted word-based transcript
            keyword (List[str]): List of keywords to query the transcript
            offset_start_buffer (float): start offset, float
            offset_end_buffer (float): end offset, float


        Returns:
            Tuple[
                Tuple[Union[int, float], Union[int, float]],
                Tuple[Union[int, float], Union[int, float]],
                Optional[str],
                Optional[str],
            ]: Timestamps of the segment based on keywords and segment title.
        """
        # preprocess
        paragraph = self.preprocess_transcript(word_transcript)
        # Truncate paragraph
        trimmed_paragraph = self.trim_paragraph(paragraph, keywords)

        headers = {"x-api-key": settings.internal_ml_endpoint_api_key}
        payload = {
            "input": {"paragraph": trimmed_paragraph, "keywords": keywords},
            "output": settings.segmentation_output_schema,
        }

        q = requests.post(
            "{}/api/v2/prompts/{}/generate/model/{}".format(
                settings.prompt_api_url, settings.prompt_alias, settings.default_model
            ),
            headers=headers,
            json=payload,
        )
<<<<<<< HEAD
        if offset_start_buffer == 0.0 and offset_end_buffer == 0.0:
            offset = self.country_offsets.get(country.lower())
            if offset:
                offset_start_buffer = offset_end_buffer = offset
=======

>>>>>>> d4c15911
        # post process
        (
            (start_time_offsetted, end_time_offsetted),
            (start_time, end_time),
            title,
            summary,
            segment,
        ) = self.postprocess(
            response=json.loads(q.content),
            word_transcript=word_transcript,
            offset_start_buffer=offset_start_buffer,
            offset_end_buffer=offset_end_buffer,
        )

        ad_detect_output = self.ad_detect(segment)

        return (
            (start_time_offsetted, end_time_offsetted),
            (start_time, end_time),
            title,
            summary,
            segment,
            ad_detect_output,
        )<|MERGE_RESOLUTION|>--- conflicted
+++ resolved
@@ -366,14 +366,12 @@
             headers=headers,
             json=payload,
         )
-<<<<<<< HEAD
+
         if offset_start_buffer == 0.0 and offset_end_buffer == 0.0:
             offset = self.country_offsets.get(country.lower())
             if offset:
                 offset_start_buffer = offset_end_buffer = offset
-=======
-
->>>>>>> d4c15911
+
         # post process
         (
             (start_time_offsetted, end_time_offsetted),

"""Prediction model."""

# Standard Library
from typing import Type

<<<<<<< HEAD
=======
# 3rd party libraries
from fastapi import HTTPException, status
from pydantic import BaseModel

>>>>>>> dc66b6c3
# Internal libraries
from onclusiveml.core.base import OnclusiveBaseModel
from onclusiveml.serving.rest.serve import ServedModel

# Source
from src.serve.exceptions import PromptBackendError
from src.serve.handler import TranscriptSegmentationHandler
from src.serve.schemas import (
    BioResponseSchema,
    PredictRequestSchema,
    PredictResponseSchema,
)
from src.settings import get_settings


settings = get_settings()


class ServedTranscriptSegmentationModel(ServedModel):
    """Served Transcript Segmentation model."""

    predict_request_model: Type[OnclusiveBaseModel] = PredictRequestSchema
    predict_response_model: Type[OnclusiveBaseModel] = PredictResponseSchema
    bio_response_model: Type[OnclusiveBaseModel] = BioResponseSchema

    def __init__(self) -> None:
        super().__init__(name="transcript-segmentation")

    def load(self) -> None:
        """Load Handler."""
        # Instantiate handler class
        self.model = TranscriptSegmentationHandler()
        self.ready = True

    def predict(self, payload: PredictRequestSchema) -> PredictResponseSchema:
        """Transcript Segmentation prediction.

        Args:
            payload (PredictRequestModel): prediction request payload.
        """
        # extract inputs data and inference specs from incoming payload
        inputs = payload.attributes
        parameter_input = payload.parameters

        try:
            (
                (start_time_offsetted, end_time_offsetted),
                (start_time, end_time),
                title,
                summary,
                segment,
                ad_detect_output,
            ) = self.model.__call__(
                word_transcript=inputs.transcript,
                keywords=inputs.keywords,
                country=parameter_input.country,
                offset_start_buffer=parameter_input.offset_start_buffer,
                offset_end_buffer=parameter_input.offset_end_buffer,
            )
        except PromptBackendError as e:
            raise HTTPException(
                status_code=status.HTTP_503_SERVICE_UNAVAILABLE,
                detail=str(e),
            )

        return PredictResponseSchema.from_data(
            version=int(settings.api_version[1:]),
            namespace=settings.model_name,
            attributes={
                "start_time": start_time,
                "end_time": end_time,
                "transcript_start_time": start_time_offsetted,
                "transcript_end_time": end_time_offsetted,
                "title": title,
                "summary": summary,
                "ad": ad_detect_output,
                "segment": segment,
            },
        )

    def bio(self) -> BioResponseSchema:
        """Get bio information about the served Sentiment model.

        Returns:
            BioResponseSchema: Bio information about the model
        """
        return BioResponseSchema.from_data(
            version=int(settings.api_version[1:]),
            namespace=settings.model_name,
            attributes={"model_name": settings.model_name},
        )<|MERGE_RESOLUTION|>--- conflicted
+++ resolved
@@ -3,13 +3,9 @@
 # Standard Library
 from typing import Type
 
-<<<<<<< HEAD
-=======
 # 3rd party libraries
 from fastapi import HTTPException, status
-from pydantic import BaseModel
 
->>>>>>> dc66b6c3
 # Internal libraries
 from onclusiveml.core.base import OnclusiveBaseModel
 from onclusiveml.serving.rest.serve import ServedModel

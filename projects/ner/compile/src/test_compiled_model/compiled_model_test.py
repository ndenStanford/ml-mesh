"""Compiled model tests."""

# Standard Library
import json
from typing import List

# 3rd party libraries
import pandas as pd
import pytest


test_sample_indices = [0, 1, 2, 3]
languages = ["en", "ja"]
# Generate the parameter combinations using a list comprehension
parametrize_values = [
    (index, language, languages.index(language))
    for language in languages
    for index in test_sample_indices
]


def to_dataframe(extract_entites: List[dict]) -> pd.DataFrame:
    """Convert a list of extracted entities into a dataframe.

    Args:
        extract_entities (List[dict]): List of dictionaries representing entities

    Returns:
        pd.DataFrame: Dataframe containing extracted enitities with specified columns
    """
    df = pd.DataFrame(
        extract_entites,
        columns=[
            "entity_type",
            "entity_text",
            "score",
            "sentence_index",
            "start",
            "end",
        ],
    )
    df_sorted = df.sort_values(by="sentence_index", ascending=True).reset_index(
        drop=True
    )

    return df_sorted


@pytest.mark.parametrize("test_sample_index, language, lang_index", parametrize_values)
def test_compiled_model_regression(  # type: ignore[no-untyped-def]
    logger,
    io_settings,
    compiled_ner,
    test_files,
    test_files_predictions,
    test_sample_index,
    language,
    lang_index,
    compilation_test_settings,
):
    """Perform regression testing for the compiled NER model.

    Args:
        logger: Logger instance for logging
        io_settings: IO settigns for workflow component
        compiled_ner: Compiled NER model instance
        test_files: Dictionary containing test input
        test_files_predictions: List of expected predictions for test sample
        test_sample_index (int): Index of the test sample being processed.
        language (str): Language of the sample text.
        lang_index (int): Index of sample texts where each list is specific language
        compilation_test_settings: Compilation settings
    """
    compiled_predictions = compiled_ner.extract_entities(
        test_files["inputs"][lang_index][test_sample_index],
        language=language,
        return_pos=True,
    )
<<<<<<< HEAD

    assert [i.dict() for i in compiled_predictions] == test_files_predictions[
        test_sample_index
    ]
=======
>>>>>>> 9e67476b
    # Converting from pydantic classes to dictionaries to allow conversion to
    # dictionary more simpler
    compiled_predictions_dict = [obj.__dict__ for obj in compiled_predictions]
    assert (
        compiled_predictions_dict
        == test_files_predictions[lang_index][test_sample_index]
    )

    compiled_predictions_df = to_dataframe(compiled_predictions_dict)
    expected_predictions_df = to_dataframe(
        test_files_predictions[lang_index][test_sample_index]
    )
    # assert ner are identical and scores are within 0.01 absolute deviation
    pd.testing.assert_frame_equal(
        compiled_predictions_df,
        expected_predictions_df,
        rtol=compilation_test_settings.regression_rtol,
        atol=compilation_test_settings.regression_atol,
    )
    # create new export file or append prediction to existing exported prediction file
    try:
        with open(
            io_settings.test.test_files["predictions"]
        ) as compiled_predictions_file:
            all_compiled_predictions = json.load(compiled_predictions_file)
    except (FileExistsError, FileNotFoundError):
        all_compiled_predictions = [[], []]

    all_compiled_predictions[lang_index].append(compiled_predictions_dict)

    with open(
        io_settings.test.test_files["predictions"], "w"
    ) as compiled_predictions_file:
        json.dump(all_compiled_predictions, compiled_predictions_file)<|MERGE_RESOLUTION|>--- conflicted
+++ resolved
@@ -76,13 +76,6 @@
         language=language,
         return_pos=True,
     )
-<<<<<<< HEAD
-
-    assert [i.dict() for i in compiled_predictions] == test_files_predictions[
-        test_sample_index
-    ]
-=======
->>>>>>> 9e67476b
     # Converting from pydantic classes to dictionaries to allow conversion to
     # dictionary more simpler
     compiled_predictions_dict = [obj.__dict__ for obj in compiled_predictions]

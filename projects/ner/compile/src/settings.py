"""Settings."""

# Standard Library
from functools import lru_cache
from typing import List

# Internal libraries
from onclusiveml.core.base import OnclusiveBaseSettings
from onclusiveml.core.logging import OnclusiveLogSettings
from onclusiveml.tracking import (
    TrackedModelCard,
    TrackedModelSettings,
    TrackingSettings,
)


<<<<<<< HEAD
class CompiledTrackedModelSettings(TrackingSettings):
=======
# --- atomic settings and models
DOWNLOAD = "download"
COMPILE = "compile"
TEST = "test"
UPLOAD = "upload"
WORKFLOW_COMPONENTS = (DOWNLOAD, COMPILE, TEST, UPLOAD)


class UncompiledTrackedModelSpecs(TrackedModelSpecs):
    """Tracked specifications for an uncompiled model.

    Attributes:
        project (str): The project name for the model.
        model (str): Model name
        with_id (str): Unique identifier for the model version
        model (str): Mode of interaction with the model
    """

    project: str = "onclusive/ner-multilingual"
    model: str = "NERMULTI-TRAINED"
    # we need an additional version tag since we are referencing an EXISTING model version, rather
    # than creating a new one
    with_id: str = "NERMULTI-TRAINED-13"
    # we only need to download from the base model, not upload
    mode: str = Field(Mode.READ_ONLY)

    class Config:
        env_prefix = "uncompiled_"
        env_file = "config/dev.env"
        env_file_encoding = "utf-8"


class CompiledTrackedModelSpecs(TrackedModelSpecs):
>>>>>>> 34dcb2b0
    """Tracked specifications for a compiled model.

    Attributes:
        project (str): The project name for the model
        model (str): The model name
    """

<<<<<<< HEAD
    target_model: str = "NER-COMPILED"
=======
    project: str = "onclusive/ner-multilingual"
    model: str = "NERMULTI-COMPILED"

    class Config:
        env_prefix = "compiled_"
        env_file = "config/dev.env"
        env_file_encoding = "utf-8"


class WorkflowOutputDir(TrackedParams):
    """Parameters for the output directory.

    Attributes:
        outpath (str): The output directory path
    """

    outpath: str = "./outputs"

    class Config:
        env_prefix = "compiled_pipeline_io_"
        env_file = "config/dev.env"
        env_file_encoding = "utf-8"


class WorkflowComponentIOSettings(object):
    """I/O settings for a workflow component.

    Attributes:
        workflow_ouput_dir (str): Base output directory
        workflow_component (str): Name of workflow component
        workflow_component_output_dir (str): The output directory specific to the component
        model_directory (str): The directory for model artifacts
        test_files (dict): Paths to test related files
    """

    workflow_ouput_dir: str = WorkflowOutputDir().outpath

    def __init__(self, workflow_component: str):
>>>>>>> 34dcb2b0


<<<<<<< HEAD
class TokenizerSettings(TrackingSettings):
=======
        self.workflow_component = workflow_component
        self.workflow_component_output_dir: str = os.path.join(
            self.workflow_ouput_dir, workflow_component
        )

        if not os.path.isdir(self.workflow_component_output_dir):
            os.makedirs(self.workflow_component_output_dir)

        self.model_directory: str = os.path.join(
            self.workflow_component_output_dir, "model_artifacts"
        )

        self.test_files = {
            "inputs": os.path.join(self.workflow_component_output_dir, "inputs.json"),
            "inference_params": os.path.join(
                self.workflow_component_output_dir,
                "inference_params.json",
            ),
            "predictions": os.path.join(
                self.workflow_component_output_dir, "predictions.json"
            ),
        }

    @staticmethod
    def check_component_reference(workflow_component: str):
        """Check component reference."""
        if workflow_component not in WORKFLOW_COMPONENTS:
            raise ValueError(
                f"Component reference {workflow_component} must be one of the following options: "
                f"{WORKFLOW_COMPONENTS}"
            )


class IOSettings(TrackedParams):
    """Configuring container file system output locations for all 4 components.

    Attributes:
        download (WorkflowComponentIOSettings): I/O settings for download component
        compile (WorkflowComponentIOSettings): I/O settings for compile component
        test (WorkflowComponentIOSettings): I/O settings for test component
        upload (WorkflowComponentIOSettings): I/O settings for upload component

    """

    # storage
    download: WorkflowComponentIOSettings = WorkflowComponentIOSettings(DOWNLOAD)
    compile: WorkflowComponentIOSettings = WorkflowComponentIOSettings(COMPILE)
    test: WorkflowComponentIOSettings = WorkflowComponentIOSettings(TEST)
    upload: WorkflowComponentIOSettings = WorkflowComponentIOSettings(UPLOAD)

    # logging
    log_level: int = INFO

    class Config:
        env_prefix = "io_"
        env_file = "config/dev.env"
        env_file_encoding = "utf-8"


class TokenizerSettings(TrackedParams):
>>>>>>> 34dcb2b0
    """See libs.compile.onclusiveml.compile.compiled_tokenizer for details.

    Attributes:
        add_special_tokens (bool): Flag for adding special tokens
    """

    add_special_tokens: bool


class ModelTracingSettings(TrackingSettings):
    """See libs.compile.onclusiveml.compile.compiled_model.compile_model for details.

    This should be refactored to not cause issues with torch.jit.trace anymore. See ticket
    https://onclusive.atlassian.net/browse/DS-596

    Attributes:
        dynamic_batch_size (bool): Flag for using dynamic batch size
        strict (bool): Flag for strict compilation
        compiler_args (List[str]): List of compiler arguments
    """

    dynamic_batch_size: bool
    strict: bool
    compiler_args: List[str] = ["--fast-math", "none"]


class PipelineCompilationSettings(TrackingSettings):
    """See libs.compile.onclusiveml.compile.compiled_pipeline.compile_pipeline for details.

    Attributes:
        pipeline_name (str): Name of pipeline
        max_length (int): max sequence length:
        batch_size (int): Batch size for compilation
        neuron (bool): Flag for neuron compilation
        validate_compilation (bool): Flag for running validation tests
        validation_rtol (float): Relative tolerance for validation
        validation_atol (float): Absolute tolerance for validation
        tokenizer_settings (TokenizerSettings): settings for tokenizer
        model_tracing_settings (ModelTracingSettings): Settings for model tracing

    """

    pipeline_name: str
    max_length: int
    batch_size: int
    neuron: bool
    validate_compilation: bool
    validation_rtol: float
    validation_atol: float
    tokenizer_settings: TokenizerSettings = TokenizerSettings()
    model_tracing_settings: ModelTracingSettings = ModelTracingSettings()


class NERPipelineCompilationSettings(PipelineCompilationSettings):
    """Tracked model card for a compiled NER model.

    Attributes:
        pipeline_name (str): Name of the NER pipeline
        max_length (int): Max sequence length for NER
    """

    pipeline_name: str
    max_length: int


class CompilationTestSettings(TrackingSettings):
    """Settings for compilation tests.

    Attributes:
        language(str): language of the test input
        regression_atol (float): Relative tolerance for validation
        regression_rtol (float): Absolute tolerance for validation
    """

<<<<<<< HEAD
    regression_atol: float
    regression_rtol: float
=======
    language: str = "ja"
    regression_atol: float = 1e-02
    regression_rtol: float = 1e-02

    class Config:
        env_prefix = "compilation_test_settings_"
        env_file = "config/dev.env"
        env_file_encoding = "utf-8"
>>>>>>> 34dcb2b0


class CompiledNERTrackedModelCard(TrackedModelCard):
    """Tracked model card for a compiled NER model.

    Attributes:
        model_type(str): Type of the model card
        uncompiled_model (TrackedModelSettings): Specifications for the uncompiled model
        ner_model_compilation_settings (PipelineCompilationSettings): Compilation settings
        compilation_test_settings (CompilationTestSettings): Compilation test settings
    """

    model_type: str = "compiled"
    # --- custom fields
    files: List[str] = [
        "base_ner",
        "korean_japanese_ner",
    ]
    test_files: List[str] = []
    # uncompiled model reference
    uncompiled_model: TrackedModelSettings = TrackedModelSettings()
    # model compilation params
    ner_model_compilation_settings: PipelineCompilationSettings = (
        NERPipelineCompilationSettings()
    )

    compilation_test_settings: CompilationTestSettings = CompilationTestSettings()


class GlobalSettings(
    TrackedModelSettings,
    OnclusiveLogSettings,
    CompiledTrackedModelSettings,
    TokenizerSettings,
    ModelTracingSettings,
    NERPipelineCompilationSettings,
    CompilationTestSettings,
    CompiledNERTrackedModelCard,
):
    """Global server settings."""


@lru_cache
def get_settings() -> OnclusiveBaseSettings:
    """Returns instanciated global settings class."""
    return GlobalSettings()<|MERGE_RESOLUTION|>--- conflicted
+++ resolved
@@ -14,43 +14,7 @@
 )
 
 
-<<<<<<< HEAD
 class CompiledTrackedModelSettings(TrackingSettings):
-=======
-# --- atomic settings and models
-DOWNLOAD = "download"
-COMPILE = "compile"
-TEST = "test"
-UPLOAD = "upload"
-WORKFLOW_COMPONENTS = (DOWNLOAD, COMPILE, TEST, UPLOAD)
-
-
-class UncompiledTrackedModelSpecs(TrackedModelSpecs):
-    """Tracked specifications for an uncompiled model.
-
-    Attributes:
-        project (str): The project name for the model.
-        model (str): Model name
-        with_id (str): Unique identifier for the model version
-        model (str): Mode of interaction with the model
-    """
-
-    project: str = "onclusive/ner-multilingual"
-    model: str = "NERMULTI-TRAINED"
-    # we need an additional version tag since we are referencing an EXISTING model version, rather
-    # than creating a new one
-    with_id: str = "NERMULTI-TRAINED-13"
-    # we only need to download from the base model, not upload
-    mode: str = Field(Mode.READ_ONLY)
-
-    class Config:
-        env_prefix = "uncompiled_"
-        env_file = "config/dev.env"
-        env_file_encoding = "utf-8"
-
-
-class CompiledTrackedModelSpecs(TrackedModelSpecs):
->>>>>>> 34dcb2b0
     """Tracked specifications for a compiled model.
 
     Attributes:
@@ -58,114 +22,10 @@
         model (str): The model name
     """
 
-<<<<<<< HEAD
     target_model: str = "NER-COMPILED"
-=======
-    project: str = "onclusive/ner-multilingual"
-    model: str = "NERMULTI-COMPILED"
-
-    class Config:
-        env_prefix = "compiled_"
-        env_file = "config/dev.env"
-        env_file_encoding = "utf-8"
 
 
-class WorkflowOutputDir(TrackedParams):
-    """Parameters for the output directory.
-
-    Attributes:
-        outpath (str): The output directory path
-    """
-
-    outpath: str = "./outputs"
-
-    class Config:
-        env_prefix = "compiled_pipeline_io_"
-        env_file = "config/dev.env"
-        env_file_encoding = "utf-8"
-
-
-class WorkflowComponentIOSettings(object):
-    """I/O settings for a workflow component.
-
-    Attributes:
-        workflow_ouput_dir (str): Base output directory
-        workflow_component (str): Name of workflow component
-        workflow_component_output_dir (str): The output directory specific to the component
-        model_directory (str): The directory for model artifacts
-        test_files (dict): Paths to test related files
-    """
-
-    workflow_ouput_dir: str = WorkflowOutputDir().outpath
-
-    def __init__(self, workflow_component: str):
->>>>>>> 34dcb2b0
-
-
-<<<<<<< HEAD
 class TokenizerSettings(TrackingSettings):
-=======
-        self.workflow_component = workflow_component
-        self.workflow_component_output_dir: str = os.path.join(
-            self.workflow_ouput_dir, workflow_component
-        )
-
-        if not os.path.isdir(self.workflow_component_output_dir):
-            os.makedirs(self.workflow_component_output_dir)
-
-        self.model_directory: str = os.path.join(
-            self.workflow_component_output_dir, "model_artifacts"
-        )
-
-        self.test_files = {
-            "inputs": os.path.join(self.workflow_component_output_dir, "inputs.json"),
-            "inference_params": os.path.join(
-                self.workflow_component_output_dir,
-                "inference_params.json",
-            ),
-            "predictions": os.path.join(
-                self.workflow_component_output_dir, "predictions.json"
-            ),
-        }
-
-    @staticmethod
-    def check_component_reference(workflow_component: str):
-        """Check component reference."""
-        if workflow_component not in WORKFLOW_COMPONENTS:
-            raise ValueError(
-                f"Component reference {workflow_component} must be one of the following options: "
-                f"{WORKFLOW_COMPONENTS}"
-            )
-
-
-class IOSettings(TrackedParams):
-    """Configuring container file system output locations for all 4 components.
-
-    Attributes:
-        download (WorkflowComponentIOSettings): I/O settings for download component
-        compile (WorkflowComponentIOSettings): I/O settings for compile component
-        test (WorkflowComponentIOSettings): I/O settings for test component
-        upload (WorkflowComponentIOSettings): I/O settings for upload component
-
-    """
-
-    # storage
-    download: WorkflowComponentIOSettings = WorkflowComponentIOSettings(DOWNLOAD)
-    compile: WorkflowComponentIOSettings = WorkflowComponentIOSettings(COMPILE)
-    test: WorkflowComponentIOSettings = WorkflowComponentIOSettings(TEST)
-    upload: WorkflowComponentIOSettings = WorkflowComponentIOSettings(UPLOAD)
-
-    # logging
-    log_level: int = INFO
-
-    class Config:
-        env_prefix = "io_"
-        env_file = "config/dev.env"
-        env_file_encoding = "utf-8"
-
-
-class TokenizerSettings(TrackedParams):
->>>>>>> 34dcb2b0
     """See libs.compile.onclusiveml.compile.compiled_tokenizer for details.
 
     Attributes:
@@ -240,19 +100,9 @@
         regression_rtol (float): Absolute tolerance for validation
     """
 
-<<<<<<< HEAD
     regression_atol: float
     regression_rtol: float
-=======
     language: str = "ja"
-    regression_atol: float = 1e-02
-    regression_rtol: float = 1e-02
-
-    class Config:
-        env_prefix = "compilation_test_settings_"
-        env_file = "config/dev.env"
-        env_file_encoding = "utf-8"
->>>>>>> 34dcb2b0
 
 
 class CompiledNERTrackedModelCard(TrackedModelCard):

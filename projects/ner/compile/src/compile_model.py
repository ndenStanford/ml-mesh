--- conflicted
+++ resolved
@@ -69,13 +69,8 @@
     # export compiled ner model for next workflow component: test
     compiled_ner.save_pretrained(io_settings.compile.model_directory)
 
-<<<<<<< HEAD
     logger.info(
         f"Successfully exported compiled ner model to {io_settings.compile.model_directory}"
-=======
-    logger.debug(
-        f"Successfully exported compiled ner models to {io_settings.compile.model_directory}"
->>>>>>> 8f61c2d9
     )
 
 

"""Compile model."""

# Standard Library
from typing import Dict

# ML libs
from transformers import pipeline

# Internal libraries
from onclusiveml.compile import CompiledPipeline
from onclusiveml.core.logging import LogFormat, get_default_logger
from onclusiveml.models.ner import CompiledNER
from onclusiveml.tracking import TrackedModelVersion

# Source
from src.settings import (  # type: ignore[attr-defined]
    CompilePipelineIOSettings,
    NERPipelineCompilationSettings,
    UncompiledTrackedModelSpecs,
)


def compile_model(
    io_settings: CompilePipelineIOSettings,
    base_model_specs: UncompiledTrackedModelSpecs,
    ner_pipeline_compilation_settings: NERPipelineCompilationSettings,
) -> None:
    """Compile model."""
    logger = get_default_logger(
        name=__name__, fmt=LogFormat.DETAILED.value, level=io_settings.logger_level
    )
    # get read-only base model version
    base_model_specs = UncompiledTrackedModelSpecs()
    base_model_version = TrackedModelVersion(**base_model_specs.dict())
    # get base model card
    base_model_card: Dict = base_model_version.download_config_from_model_version(
        "model/model_card"
    )

    logger.debug(f"Base model model_card: {base_model_card}")
    # re-load base model pipeline
    ner_model_pipeline_base = pipeline(
        task=base_model_card["ner_model_params_base"]["huggingface_pipeline_task"],
        model=io_settings.download.model_directory_base,
    )
    ner_model_pipeline_kj = pipeline(
        task=base_model_card["ner_model_params_kj"]["huggingface_pipeline_task_kj"],
        model=io_settings.download.model_directory_kj,
    )
    # compile base model pipeline for NER

    logger.debug(
        f"Using the following ner pipeline compilation settings: "
        f"{ner_pipeline_compilation_settings.dict()}. Compiling ..."
    )

    compiled_ner_pipeline_base = CompiledPipeline.from_pipeline(
        pipeline=ner_model_pipeline_base,
        **ner_pipeline_compilation_settings.dict(exclude={"pipeline_name"}),
    )

    compiled_ner_pipeline_kj = CompiledPipeline.from_pipeline(
        pipeline=ner_model_pipeline_kj,
        **ner_pipeline_compilation_settings.dict(exclude={"pipeline_name"}),
    )

    compiled_ner = CompiledNER(
        compiled_ner_pipeline_base=compiled_ner_pipeline_base,
        compiled_ner_pipeline_kj=compiled_ner_pipeline_kj,
    )
    # export compiled ner model for next workflow component: test
    compiled_ner.save_pretrained(io_settings.compile.model_directory)

<<<<<<< HEAD
    logger.info(
        f"Successfully exported compiled ner model to {io_settings.compile.model_directory}"
    )
=======
    logger.debug(
        f"Successfully exported compiled ner models to {io_settings.compile.model_directory}"
    )


if __name__ == "__main__":
    main()
>>>>>>> 3d960a4f
<|MERGE_RESOLUTION|>--- conflicted
+++ resolved
@@ -71,16 +71,6 @@
     # export compiled ner model for next workflow component: test
     compiled_ner.save_pretrained(io_settings.compile.model_directory)
 
-<<<<<<< HEAD
     logger.info(
         f"Successfully exported compiled ner model to {io_settings.compile.model_directory}"
-    )
-=======
-    logger.debug(
-        f"Successfully exported compiled ner models to {io_settings.compile.model_directory}"
-    )
-
-
-if __name__ == "__main__":
-    main()
->>>>>>> 3d960a4f
+    )
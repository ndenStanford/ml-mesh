--- conflicted
+++ resolved
@@ -10,7 +10,6 @@
 from locust import HttpUser, between, task
 
 # Internal libraries
-from onclusiveml.serving.rest.serve import ServingParams
 from onclusiveml.serving.rest.testing.load_test import (
     Criterion,
     LoadTestingParams,
@@ -30,17 +29,7 @@
 
 
 @pytest.fixture
-<<<<<<< HEAD
-def test_serving_params():
-    """Serving params fixture."""
-    return ServingParams()
-
-
-@pytest.fixture
-def test_served_model_artifacts():
-=======
 def test_served_model_artifacts(settings):
->>>>>>> 16a8ad14
     """Model artifacts fixture."""
     return ServedModelArtifacts(settings)
 

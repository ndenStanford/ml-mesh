--- conflicted
+++ resolved
@@ -42,15 +42,10 @@
     inputs: PredictInputContentModel
 
 
-<<<<<<< HEAD
 class PredictionExtractedEntityNoPos(BaseModel):
     """
     Extracted entity information from a prediction without positional information
-=======
-class PredictionExtractedEntity(BaseModel):
-    """Extracted entity information from a prediction.
->>>>>>> 060186ea
-
+    
     Attributes:
         entity_type (str): The type of the extracted entity.
         entity_text (str): The text of the extracted entity

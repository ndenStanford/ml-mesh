---
version : '3.9'

services:
  # =============================================
  # TRAIN
  # =============================================

  train:
    build:
      context: ../../
      dockerfile: projects/ner/train/Dockerfile
      target: ${TARGET_BUILD_STAGE:-production}
      cache_to:
        - type=s3,bucket=ecr-cache-${DEPLOYMENT},region=us-east-1,name=ner-train,mode=max
      cache_from:
        - type=s3,bucket=ecr-cache-${DEPLOYMENT},region=us-east-1,name=ner-train
      args:
        AWS_ACCOUNT_ID: ${AWS_ACCOUNT_ID:-690763002009}
        PROJECT: ner
        COMPONENT: train
        BASE_IMAGE_TAG: ${BASE_IMAGE_TAG:-v23.11.3}
    image: ${AWS_ACCOUNT_ID:-690763002009}.dkr.ecr.us-east-1.amazonaws.com/ner-train:${IMAGE_TAG}
    command: [python, -m, src.train_model]
    profiles: [train]
    environment:
      ONCLUSIVEML_NEPTUNE_API_TOKEN: ${NEPTUNE_API_TOKEN}
      AWS_ACCESS_KEY_ID: ${AWS_ACCESS_KEY_ID}
      AWS_SECRET_ACCESS_KEY: ${AWS_SECRET_ACCESS_KEY}
    env_file: train/config/${DEPLOYMENT:-prod}.env
    hostname: onclusive-ml
    networks: [onclusive-net]

  train-unit:
    volumes:
      - type: bind
        source: train/src
        target: /projects/ner/train/src
      - type: bind
        source: train/tests
        target: /projects/ner/train/tests
    image: ${AWS_ACCOUNT_ID:-690763002009}.dkr.ecr.us-east-1.amazonaws.com/ner-train:${IMAGE_TAG}
    command: [pytest, tests/unit, -ra, -vv, --capture=no]
    profiles: [train, unit]
    environment:
      ONCLUSIVEML_NEPTUNE_API_TOKEN: ${NEPTUNE_API_TOKEN}
    env_file: train/config/prod.env
    hostname: onclusive-ml
    networks: [onclusive-net]


  # =============================================
  # COMPILE
  # =============================================

  compile:
    volumes:
      - compile-volume:/projects/ner/compile/outputs
    devices:
      - /dev/neuron0:/dev/neuron0
    build:
      context: ../../
      dockerfile: projects/ner/compile/Dockerfile
      target: ${TARGET_BUILD_STAGE:-development}
      cache_to:
        - type=s3,bucket=ecr-cache-${DEPLOYMENT},region=us-east-1,name=ner-compile,mode=max
      cache_from:
        - type=s3,bucket=ecr-cache-${DEPLOYMENT},region=us-east-1,name=ner-compile
      args:
        AWS_ACCOUNT_ID: ${AWS_ACCOUNT_ID:-690763002009}
        PROJECT: ner
        COMPONENT: compile
        BASE_IMAGE_TAG: ${BASE_IMAGE_TAG:-v23.11.3}
    image: ${AWS_ACCOUNT_ID:-690763002009}.dkr.ecr.us-east-1.amazonaws.com/ner-compile:${IMAGE_TAG}
    command: [python, -m, src.compile]
    profiles: [compile, unit, integration, pipeline]
    environment:
<<<<<<< HEAD
      ONCLUSIVEML_NEPTUNE_API_TOKEN: ${NEPTUNE_API_TOKEN}
=======
      NEPTUNE_API_TOKEN: ${NEPTUNE_API_TOKEN}
      UNCOMPILED_PROJECT: ${UNCOMPILED_PROJECT}
      UNCOMPILED_MODEL: ${UNCOMPILED_MODEL}
      UNCOMPILED_WITH_ID: ${UNCOMPILED_WITH_ID}
      COMPILED_PROJECT: ${COMPILED_PROJECT}
      COMPILED_MODEL: ${COMPILED_MODEL}
>>>>>>> 34dcb2b0
    env_file: compile/config/${DEPLOYMENT:-prod}.env
    hostname: onclusive-ml
    networks: [onclusive-net]

  compile-unit:
    image: ${AWS_ACCOUNT_ID:-690763002009}.dkr.ecr.us-east-1.amazonaws.com/ner-compile:${IMAGE_TAG}
    command: [pytest, tests/unit, -ra, -vv, --capture=no]
    profiles: [unit]
    env_file: compile/config/${DEPLOYMENT:-prod}.env
    hostname: onclusive-ml
    networks: [onclusive-net]

  compile-download-model:
    volumes:
      - compile-volume:/projects/ner/compile/outputs
    image: ${AWS_ACCOUNT_ID:-690763002009}.dkr.ecr.us-east-1.amazonaws.com/ner-compile:${IMAGE_TAG}
    command: [python, -m, src.download]
    profiles: [pipeline]
    environment:
      ONCLUSIVEML_NEPTUNE_API_TOKEN: ${NEPTUNE_API_TOKEN}
      AWS_ACCESS_KEY_ID: ${AWS_ACCESS_KEY_ID}
      AWS_SECRET_ACCESS_KEY: ${AWS_SECRET_ACCESS_KEY}
      UNCOMPILED_PROJECT: ${UNCOMPILED_PROJECT}
      UNCOMPILED_MODEL: ${UNCOMPILED_MODEL}
      UNCOMPILED_WITH_ID: ${UNCOMPILED_WITH_ID}
      COMPILED_PROJECT: ${COMPILED_PROJECT}
      COMPILED_MODEL: ${COMPILED_MODEL}
    env_file: compile/config/${DEPLOYMENT:-prod}.env
    hostname: onclusive-ml
    networks: [onclusive-net]

  compile-validate-model:
    volumes:
      - compile-volume:/projects/ner/compile/outputs
    devices:
      - /dev/neuron0:/dev/neuron0
    image: ${AWS_ACCOUNT_ID:-690763002009}.dkr.ecr.us-east-1.amazonaws.com/ner-compile:${IMAGE_TAG}
    command: [python, -m, pytest, src/tests, -ra, -vvv, --full-trace, --tb=long, --capture=no]
    profiles: [pipeline]
    environment:
<<<<<<< HEAD
      ONCLUSIVEML_NEPTUNE_API_TOKEN: ${NEPTUNE_API_TOKEN}
=======
      NEPTUNE_API_TOKEN: ${NEPTUNE_API_TOKEN}
      UNCOMPILED_PROJECT: ${UNCOMPILED_PROJECT}
      UNCOMPILED_MODEL: ${UNCOMPILED_MODEL}
      UNCOMPILED_WITH_ID: ${UNCOMPILED_WITH_ID}
      COMPILED_PROJECT: ${COMPILED_PROJECT}
      COMPILED_MODEL: ${COMPILED_MODEL}
>>>>>>> 34dcb2b0
    env_file: compile/config/${DEPLOYMENT:-prod}.env
    hostname: onclusive-ml
    networks: [onclusive-net]

  compile-upload-model:
    volumes:
      - compile-volume:/projects/ner/compile/outputs
    image: ${AWS_ACCOUNT_ID:-690763002009}.dkr.ecr.us-east-1.amazonaws.com/ner-compile:${IMAGE_TAG}
    command: [python, -m, src.upload]
    profiles: [pipeline]
    environment:
      ONCLUSIVEML_NEPTUNE_API_TOKEN: ${NEPTUNE_API_TOKEN}
      AWS_ACCESS_KEY_ID: ${AWS_ACCESS_KEY_ID}
      AWS_SECRET_ACCESS_KEY: ${AWS_SECRET_ACCESS_KEY}
      UNCOMPILED_PROJECT: ${UNCOMPILED_PROJECT}
      UNCOMPILED_MODEL: ${UNCOMPILED_MODEL}
      UNCOMPILED_WITH_ID: ${UNCOMPILED_WITH_ID}
      COMPILED_PROJECT: ${COMPILED_PROJECT}
      COMPILED_MODEL: ${COMPILED_MODEL}
    env_file: compile/config/${DEPLOYMENT:-prod}.env
    hostname: onclusive-ml
    networks: [onclusive-net]

  # =============================================
  # SERVE
  # =============================================

  # serving image
  serve:
    devices:
      - /dev/neuron0:/dev/neuron0
    volumes:
      - serve-volume:/projects/ner/serve/models
    build:
      context: ../../
      dockerfile: projects/ner/serve/Dockerfile
      target: ${TARGET_BUILD_STAGE:-development}
      cache_to:
        - type=s3,bucket=ecr-cache-${DEPLOYMENT},region=us-east-1,name=ner-serve,mode=max
      cache_from:
        - type=s3,bucket=ecr-cache-${DEPLOYMENT},region=us-east-1,name=ner-serve
      args:
        AWS_ACCOUNT_ID: ${AWS_ACCOUNT_ID:-690763002009}
        PROJECT: ner
        COMPONENT: serve
        BASE_IMAGE_TAG: ${BASE_IMAGE_TAG:-v23.11.3}
    image: ${AWS_ACCOUNT_ID:-690763002009}.dkr.ecr.us-east-1.amazonaws.com/ner-serve:${IMAGE_TAG}
    command: [python, -m, src.serve.__main__]
    env_file: serve/config/${DEPLOYMENT:-prod}.env
    profiles: [serve, functional, load]
    ports:
      - 8000:8000
    hostname: onclusiveml
    networks:
      - onclusive-net
    healthcheck:
      test: [CMD, curl, -f, http://serve:8000/ner/v1/ready]
      interval: 10s
      retries: 5
      start_period: 5s
      timeout: 10s

  # utility service: downloading the compiled model artifact that will be served
  serve-download-model:
    volumes:
      - serve-volume:/projects/ner/serve/models
    image: ${AWS_ACCOUNT_ID:-690763002009}.dkr.ecr.us-east-1.amazonaws.com/ner-serve:${IMAGE_TAG}
    command: [python, -m, src.download]
    profiles: [serve, integration, functional, load]
    environment:
      AWS_ACCESS_KEY_ID: ${AWS_ACCESS_KEY_ID}
      AWS_SECRET_ACCESS_KEY: ${AWS_SECRET_ACCESS_KEY}
      ONCLUSIVEML_NEPTUNE_API_TOKEN: ${NEPTUNE_API_TOKEN}
      NEPTUNE_CLIENT_MODE: read-only
    env_file: serve/config/${DEPLOYMENT:-prod}.env
    hostname: onclusiveml
    networks: [onclusive-net]

  # unit tests
  # - do NOT include model artifact
  # - do NOT include REST model server process
  serve-unit:
    image: ${AWS_ACCOUNT_ID:-690763002009}.dkr.ecr.us-east-1.amazonaws.com/ner-serve:${IMAGE_TAG}
    command: [pytest, tests/unit, -ra, -vv, --capture=no]
    profiles: [unit]
    hostname: onclusiveml
    env_file: serve/config/${DEPLOYMENT:-prod}.env
    networks:
      - onclusive-net

  # integration tests
  # - include model artifact
  # - do NOT include REST model server process
  serve-integration:
    devices:
      - /dev/neuron0:/dev/neuron0
    volumes:
      - serve-volume:/projects/ner/serve/models
    image: ${AWS_ACCOUNT_ID:-690763002009}.dkr.ecr.us-east-1.amazonaws.com/ner-serve:${IMAGE_TAG}
    command: [pytest, tests/integration, -ra, -vv, --capture=no]
    env_file: serve/config/${DEPLOYMENT:-prod}.env
    profiles: [integration]
    hostname: onclusiveml
    networks:
      - onclusive-net

  # functional tests
  # - include model artifact
  # - include REST model server process
  serve-functional:
    volumes:
      - serve-volume:/projects/ner/serve/models
    image: ${AWS_ACCOUNT_ID:-690763002009}.dkr.ecr.us-east-1.amazonaws.com/ner-serve:${IMAGE_TAG}
    command: [pytest, tests/functional, -ra, -vv, --capture=no]
    env_file: serve/config/${DEPLOYMENT:-prod}.env
    profiles: [functional]
    hostname: onclusiveml
    networks:
      - onclusive-net
    depends_on:
      serve:
        condition: service_healthy

  # =============================================
  # BACKFILL
  # =============================================

  backfill:
    build:
      context: ../../
      dockerfile: projects/ner/backfill/Dockerfile
      target: ${TARGET_BUILD_STAGE:-development}
      cache_to:
        - type=s3,bucket=ecr-cache-${DEPLOYMENT},region=us-east-1,name=ner-backfill,mode=max
      cache_from:
        - type=s3,bucket=ecr-cache-${DEPLOYMENT},region=us-east-1,name=ner-backfill
      args:
        AWS_ACCOUNT_ID: ${AWS_ACCOUNT_ID:-690763002009}
        PROJECT: ner
        COMPONENT: backfill
        BASE_IMAGE_TAG: ${BASE_IMAGE_TAG:-v24.1.6}
    volumes:
      - backfill-volume:/tmp/beam-artifact-staging
      - type: bind
        source: backfill/src
        target: /projects/ner/backfill/src
    image: ${AWS_ACCOUNT_ID:-690763002009}.dkr.ecr.us-east-1.amazonaws.com/ner-backfill:${IMAGE_TAG}
    entrypoint: [python, -m, src.backfill.__main__]
    profiles: [backfill]
    network_mode: service:taskmanager
    environment:
      HOST: internal.api.ml.stage.onclusive.com
      NAMESPACE: ner
      VERSION: 1
      API_KEY: ${INTERNAL_ML_ENDPOINT_API_KEY}
      SECURE: true
      JOB_NAME: ner-backfill
      RUNNER: PortableRunner
      STREAMING: true
      ARTIFACT_ENDPOINT: jobserver:8098
      JOB_ENDPOINT: jobserver:8099
      ENVIRONMENT_TYPE: LOOPBACK
      SOURCE_TOPIC: beam-input
      TARGET_TOPIC: beam-output
      BOOTSTRAP_SERVERS: kafka:9092
      GROUP_ID: notification_consumer_group
      AUTO_OFFSET_RESET: earliest
    depends_on:
      - jobserver
      - kafka
      - zookeeper

  backfill-unit:
    volumes:
      - type: bind
        source: backfill
        target: /projects/ner/backfill
    image: ${AWS_ACCOUNT_ID:-690763002009}.dkr.ecr.us-east-1.amazonaws.com/ner-backfill:${IMAGE_TAG}
    command: [pytest, tests/unit, -ra, -vv, --capture=no, -s]
    profiles: [unit]
    environment:
      HOST: test.onclusive.com
      NAMESPACE: ner
      VERSION: 1
      API_KEY: test
      SECURE: true
      JOB_NAME: ner-backfill
      RUNNER: PortableRunner
      STREAMING: true
      ARTIFACT_ENDPOINT: jobserver:8098
      JOB_ENDPOINT: jobserver:8099
      ENVIRONMENT_TYPE: LOOPBACK
      SOURCE_TOPIC: test-input
      TARGET_TOPIC: test-output
      BOOTSTRAP_SERVERS: kafka:9092
      GROUP_ID: notification_consumer_group
      AUTO_OFFSET_RESET: earliest
    hostname: onclusive-ml
    networks: [onclusive-net]

  jobmanager:
    image: apache/flink:1.16-scala_2.12-java11
    command: [jobmanager]
    ports:
      - 8081:8081
    profiles: [backfill]
    networks: [onclusive-net]
    environment:
      FLINK_PROPERTIES: |
        jobmanager.rpc.address: jobmanager
        parallelism.default: 1

  taskmanager:
    image: apache/flink:1.16-scala_2.12-java11
    scale: 1
    depends_on:
      - jobmanager
    command: [taskmanager]
    ports:
      - 8100-8200:8100-8200
    profiles: [backfill]
    networks: [onclusive-net]
    environment:
      FLINK_PROPERTIES: |
        jobmanager.rpc.address: jobmanager
        taskmanager.numberOfTaskSlots: 2
        parallelism.default: 1
    volumes:
      - backfill-volume:/tmp/beam-artifact-staging

  jobserver:
    image: apache/beam_flink1.16_job_server:2.49.0
    command:
      - --flink-master=jobmanager:8081
    ports:
      - 8097:8097
      - 8098:8098
      - 8099:8099
    depends_on:
      - jobmanager
    profiles: [backfill]
    networks: [onclusive-net]
    volumes:
      - backfill-volume:/tmp/beam-artifact-staging

  zookeeper:
    image: confluentinc/cp-zookeeper
    profiles: [backfill]
    networks: [onclusive-net]
    ports:
      - 2181:2181
    environment:
      ZOOKEEPER_CLIENT_PORT: 2181
      ZOOKEEPER_TICK_TIME: 2000
      ZOOKEEPER_SYNC_LIMIT: 2

  kafka:
    image: confluentinc/cp-kafka:6.1.13
    profiles: [backfill]
    networks: [onclusive-net]
    ports:
      - 9092:9092
      - 9094:9094
    depends_on:
      - zookeeper
    environment:
      KAFKA_ZOOKEEPER_CONNECT: zookeeper:2181
      KAFKA_LISTENERS: INTERNAL://0.0.0.0:9092,OUTSIDE://0.0.0.0:9094
      KAFKA_ADVERTISED_LISTENERS: INTERNAL://kafka:9092,OUTSIDE://localhost:9094
      LAFKA_ADVERTISED_LISTENERS: INTERNAL://kafka:9092,OUTSIDE://localhost:9094
      KAFKA_LISTENER_SECURITY_PROTOCOL_MAP: INTERNAL:PLAINTEXT,OUTSIDE:PLAINTEXT
      KAFKA_INTER_BROKER_LISTENER_NAME: INTERNAL
      KAFKA_OFFSETS_TOPIC_REPLICATION_FACTOR: 1
      KAFKA_GROUP_INITIAL_REBALANCE_DELAY_MS: 0
      KAFKA_CREATE_TOPICS: beam-input:1:1,beam-output:1:1
      KAFKA_AUTO_CREATE_TOPICS_ENABLE: 'true'
      TOPIC_AUTO_CREATE: true

networks:
  onclusive-net:

volumes :
  compile-volume:
  serve-volume:
  backfill-volume:<|MERGE_RESOLUTION|>--- conflicted
+++ resolved
@@ -75,16 +75,7 @@
     command: [python, -m, src.compile]
     profiles: [compile, unit, integration, pipeline]
     environment:
-<<<<<<< HEAD
-      ONCLUSIVEML_NEPTUNE_API_TOKEN: ${NEPTUNE_API_TOKEN}
-=======
-      NEPTUNE_API_TOKEN: ${NEPTUNE_API_TOKEN}
-      UNCOMPILED_PROJECT: ${UNCOMPILED_PROJECT}
-      UNCOMPILED_MODEL: ${UNCOMPILED_MODEL}
-      UNCOMPILED_WITH_ID: ${UNCOMPILED_WITH_ID}
-      COMPILED_PROJECT: ${COMPILED_PROJECT}
-      COMPILED_MODEL: ${COMPILED_MODEL}
->>>>>>> 34dcb2b0
+      ONCLUSIVEML_NEPTUNE_API_TOKEN: ${NEPTUNE_API_TOKEN}
     env_file: compile/config/${DEPLOYMENT:-prod}.env
     hostname: onclusive-ml
     networks: [onclusive-net]
@@ -125,16 +116,7 @@
     command: [python, -m, pytest, src/tests, -ra, -vvv, --full-trace, --tb=long, --capture=no]
     profiles: [pipeline]
     environment:
-<<<<<<< HEAD
-      ONCLUSIVEML_NEPTUNE_API_TOKEN: ${NEPTUNE_API_TOKEN}
-=======
-      NEPTUNE_API_TOKEN: ${NEPTUNE_API_TOKEN}
-      UNCOMPILED_PROJECT: ${UNCOMPILED_PROJECT}
-      UNCOMPILED_MODEL: ${UNCOMPILED_MODEL}
-      UNCOMPILED_WITH_ID: ${UNCOMPILED_WITH_ID}
-      COMPILED_PROJECT: ${COMPILED_PROJECT}
-      COMPILED_MODEL: ${COMPILED_MODEL}
->>>>>>> 34dcb2b0
+      ONCLUSIVEML_NEPTUNE_API_TOKEN: ${NEPTUNE_API_TOKEN}
     env_file: compile/config/${DEPLOYMENT:-prod}.env
     hostname: onclusive-ml
     networks: [onclusive-net]

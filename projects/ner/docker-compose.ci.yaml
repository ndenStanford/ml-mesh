--- conflicted
+++ resolved
@@ -156,8 +156,81 @@
     hostname: onclusive-ml
     networks: [onclusive-net]
 
-<<<<<<< HEAD
-   # =============================================
+  # =============================================
+  # BACKFILL
+  # =============================================
+
+  backfill:
+    build:
+      context: ../../
+      dockerfile: projects/ner/backfill/Dockerfile
+      target: ${TARGET_BUILD_STAGE:-development}
+      network: host
+      args:
+        AWS_ACCOUNT_ID: ${AWS_ACCOUNT_ID:-690763002009}
+        PROJECT: ner
+        COMPONENT: backfill
+        BASE_IMAGE_TAG: ${BASE_IMAGE_TAG:-v24.1.6}
+    volumes:
+      - backfill-volume:/tmp/beam-artifact-staging
+      - type: bind
+        source: backfill/src
+        target: /projects/ner/backfill/src
+    image: ${AWS_ACCOUNT_ID:-690763002009}.dkr.ecr.us-east-1.amazonaws.com/ner-backfill:${IMAGE_TAG}
+    entrypoint: [python, -m, src.backfill.__main__]
+    profiles: [backfill]
+    network_mode: service:taskmanager
+    environment:
+      HOST: internal.api.ml.stage.onclusive.com
+      NAMESPACE: ner
+      VERSION: 1
+      API_KEY: ${INTERNAL_ML_ENDPOINT_API_KEY}
+      SECURE: true
+      JOB_NAME: ner-backfill
+      RUNNER: PortableRunner
+      STREAMING: true
+      ARTIFACT_ENDPOINT: jobserver:8098
+      JOB_ENDPOINT: jobserver:8099
+      ENVIRONMENT_TYPE: LOOPBACK
+      SOURCE_TOPIC: beam-input
+      TARGET_TOPIC: beam-output
+      BOOTSTRAP_SERVERS: kafka:9092
+      GROUP_ID: notification_consumer_group
+      AUTO_OFFSET_RESET: earliest
+    depends_on:
+      - jobserver
+      - kafka
+      - zookeeper
+
+  backfill-unit:
+    volumes:
+      - type: bind
+        source: backfill
+        target: /projects/ner/backfill
+    image: ${AWS_ACCOUNT_ID:-690763002009}.dkr.ecr.us-east-1.amazonaws.com/ner-backfill:${IMAGE_TAG}
+    command: [python, -m, pytest, tests/unit, -ra, -vv, --capture=no, -s]
+    profiles: [unit]
+    environment:
+      HOST: test.onclusive.com
+      NAMESPACE: ner
+      VERSION: 1
+      API_KEY: test
+      SECURE: true
+      JOB_NAME: ner-backfill
+      RUNNER: PortableRunner
+      STREAMING: true
+      ARTIFACT_ENDPOINT: jobserver:8098
+      JOB_ENDPOINT: jobserver:8099
+      ENVIRONMENT_TYPE: LOOPBACK
+      SOURCE_TOPIC: test-input
+      TARGET_TOPIC: test-output
+      BOOTSTRAP_SERVERS: kafka:9092
+      GROUP_ID: notification_consumer_group
+      AUTO_OFFSET_RESET: earliest
+    hostname: onclusive-ml
+    networks: [onclusive-net]
+    
+  # =============================================
   # COMPILE
   # =============================================
 
@@ -247,81 +320,10 @@
     env_file: compile/config/${DEPLOYMENT:-prod}.env
     hostname: onclusive-ml
     networks: [onclusive-net]
-
-=======
-  # =============================================
-  # BACKFILL
-  # =============================================
-
-  backfill:
-    build:
-      context: ../../
-      dockerfile: projects/ner/backfill/Dockerfile
-      target: ${TARGET_BUILD_STAGE:-development}
-      network: host
-      args:
-        AWS_ACCOUNT_ID: ${AWS_ACCOUNT_ID:-690763002009}
-        PROJECT: ner
-        COMPONENT: backfill
-        BASE_IMAGE_TAG: ${BASE_IMAGE_TAG:-v24.1.6}
-    volumes:
-      - backfill-volume:/tmp/beam-artifact-staging
-      - type: bind
-        source: backfill/src
-        target: /projects/ner/backfill/src
-    image: ${AWS_ACCOUNT_ID:-690763002009}.dkr.ecr.us-east-1.amazonaws.com/ner-backfill:${IMAGE_TAG}
-    entrypoint: [python, -m, src.backfill.__main__]
-    profiles: [backfill]
-    network_mode: service:taskmanager
-    environment:
-      HOST: internal.api.ml.stage.onclusive.com
-      NAMESPACE: ner
-      VERSION: 1
-      API_KEY: ${INTERNAL_ML_ENDPOINT_API_KEY}
-      SECURE: true
-      JOB_NAME: ner-backfill
-      RUNNER: PortableRunner
-      STREAMING: true
-      ARTIFACT_ENDPOINT: jobserver:8098
-      JOB_ENDPOINT: jobserver:8099
-      ENVIRONMENT_TYPE: LOOPBACK
-      SOURCE_TOPIC: beam-input
-      TARGET_TOPIC: beam-output
-      BOOTSTRAP_SERVERS: kafka:9092
-      GROUP_ID: notification_consumer_group
-      AUTO_OFFSET_RESET: earliest
-    depends_on:
-      - jobserver
-      - kafka
-      - zookeeper
-
-  backfill-unit:
-    volumes:
-      - type: bind
-        source: backfill
-        target: /projects/ner/backfill
-    image: ${AWS_ACCOUNT_ID:-690763002009}.dkr.ecr.us-east-1.amazonaws.com/ner-backfill:${IMAGE_TAG}
-    command: [python, -m, pytest, tests/unit, -ra, -vv, --capture=no, -s]
-    profiles: [unit]
-    environment:
-      HOST: test.onclusive.com
-      NAMESPACE: ner
-      VERSION: 1
-      API_KEY: test
-      SECURE: true
-      JOB_NAME: ner-backfill
-      RUNNER: PortableRunner
-      STREAMING: true
-      ARTIFACT_ENDPOINT: jobserver:8098
-      JOB_ENDPOINT: jobserver:8099
-      ENVIRONMENT_TYPE: LOOPBACK
-      SOURCE_TOPIC: test-input
-      TARGET_TOPIC: test-output
-      BOOTSTRAP_SERVERS: kafka:9092
-      GROUP_ID: notification_consumer_group
-      AUTO_OFFSET_RESET: earliest
-    hostname: onclusive-ml
-    networks: [onclusive-net]
+    
+  # =============================================
+  # OTHER
+  # =============================================
 
   jobmanager:
     image: apache/flink:1.16-scala_2.12-java11
@@ -400,15 +402,11 @@
       KAFKA_CREATE_TOPICS: beam-input:1:1,beam-output:1:1
       KAFKA_AUTO_CREATE_TOPICS_ENABLE: 'true'
       TOPIC_AUTO_CREATE: true
->>>>>>> dbf4aa45
 
 networks:
   onclusive-net:
 
 volumes :
   serve-volume:
-<<<<<<< HEAD
   compile-volume:
-=======
-  backfill-volume:
->>>>>>> dbf4aa45
+  backfill-volume:
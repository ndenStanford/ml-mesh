--- conflicted
+++ resolved
@@ -236,14 +236,8 @@
       NEPTUNE_CLIENT_MODE: read-only
       NEPTUNE_PROJECT: onclusive/ner
       NEPTUNE_MODEL_ID: NER-COMPILED
-<<<<<<< HEAD
-      NEPTUNE_MODEL_VERSION_ID: NER-COMPILED-11
-      ONCLUSIVEML_SERVING_MODEL_DIRECTORY: models/NER-COMPILED-11
-      ONCLUSIVEML_TRACKING_LOGGER_LEVEL: 20 # 10=DEBUG
-=======
       NEPTUNE_MODEL_VERSION_ID: NER-COMPILED-38
       ONCLUSIVEML_SERVING_MODEL_DIRECTORY: models/NER-COMPILED-38
->>>>>>> 1ca5e660
     hostname: onclusiveml
     networks: [onclusive-net]
 
@@ -281,11 +275,7 @@
     image: ${AWS_ACCOUNT_ID:-063759612765}.dkr.ecr.us-east-1.amazonaws.com/ner-serve:${IMAGE_TAG}
     command: [pytest, tests/integration, -ra, -vv, --capture=no, -s]
     environment:
-<<<<<<< HEAD
-      ONCLUSIVEML_SERVING_MODEL_DIRECTORY: models/NER-COMPILED-12
-=======
-      ONCLUSIVEML_SERVING_MODEL_DIRECTORY: models/NER-COMPILED-38
->>>>>>> 1ca5e660
+      ONCLUSIVEML_SERVING_MODEL_DIRECTORY: models/NER-COMPILED-38
     profiles: [integration]
     hostname: onclusiveml
     networks:
@@ -305,11 +295,7 @@
     image: ${AWS_ACCOUNT_ID:-063759612765}.dkr.ecr.us-east-1.amazonaws.com/ner-serve:${IMAGE_TAG}
     command: [pytest, tests/functional, -ra, -vv, --capture=no]
     environment:
-<<<<<<< HEAD
-      ONCLUSIVEML_SERVING_MODEL_DIRECTORY: models/NER-COMPILED-12
-=======
-      ONCLUSIVEML_SERVING_MODEL_DIRECTORY: models/NER-COMPILED-38
->>>>>>> 1ca5e660
+      ONCLUSIVEML_SERVING_MODEL_DIRECTORY: models/NER-COMPILED-38
     profiles: [functional]
     hostname: onclusiveml
     networks:
@@ -332,11 +318,7 @@
     image: ${AWS_ACCOUNT_ID:-063759612765}.dkr.ecr.us-east-1.amazonaws.com/ner-serve:${IMAGE_TAG}
     command: [pytest, tests/load, -ra, -vv, --capture=no]
     environment:
-<<<<<<< HEAD
-      ONCLUSIVEML_SERVING_MODEL_DIRECTORY: models/NER-COMPILED-12
-=======
-      ONCLUSIVEML_SERVING_MODEL_DIRECTORY: models/NER-COMPILED-38
->>>>>>> 1ca5e660
+      ONCLUSIVEML_SERVING_MODEL_DIRECTORY: models/NER-COMPILED-38
       # load test params
       ONCLUSIVEML_SERVING_NUM_USERS: 2 # numbers of users in load test
       ONCLUSIVEML_SERVING_SPAWN_RATE: 2 # per second spawn rate of clients until `num_users` is reached
@@ -371,17 +353,10 @@
       NEPTUNE_CLIENT_MODE: async
       NEPTUNE_PROJECT: onclusive/ner
       NEPTUNE_MODEL_ID: NER-COMPILED
-<<<<<<< HEAD
-      NEPTUNE_MODEL_VERSION_ID: NER-COMPILED-12
-      ONCLUSIVEML_TRACKING_BACKEND_USE_S3_BACKEND: yes
-      ONCLUSIVEML_TRACKING_LOGGER_LEVEL: 10
-      ONCLUSIVEML_SERVING_MODEL_DIRECTORY: models/NER-COMPILED-12
-=======
       NEPTUNE_MODEL_VERSION_ID: NER-COMPILED-38
       ONCLUSIVEML_TRACKING_BACKEND_USE_S3_BACKEND: yes
       ONCLUSIVEML_TRACKING_LOGGER_LEVEL: 10
       ONCLUSIVEML_SERVING_MODEL_DIRECTORY: models/NER-COMPILED-38
->>>>>>> 1ca5e660
       DOCKER_IMAGE_NAME: ${AWS_ACCOUNT_ID:-063759612765}.dkr.ecr.us-east-1.amazonaws.com/ner-serve
       DOCKER_IMAGE_TAG: ${IMAGE_TAG}
       DOCKER_COMPOSE_ENVIRONMENT: ${ENVIRONMENT}

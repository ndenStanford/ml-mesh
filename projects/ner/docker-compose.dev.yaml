---
version : '3.9'

services:
  # =============================================
  # TRAIN
  # =============================================

  train:
    build:
      context: ../../
      dockerfile: projects/ner/train/Dockerfile
      target: ${TARGET_BUILD_STAGE:-development}
      network: host
      args:
        AWS_ACCOUNT_ID: ${AWS_ACCOUNT_ID:-690763002009}
        PROJECT: ner
        COMPONENT: train
        BASE_IMAGE_TAG: ${BASE_IMAGE_TAG:-v24.1.1}
    volumes:
      - type: bind
        source: train/src
        target: /projects/ner/train/src
    image: ${AWS_ACCOUNT_ID:-690763002009}.dkr.ecr.us-east-1.amazonaws.com/ner-train:${IMAGE_TAG:-latest}
    command: [python, -m, src.train_model]
    profiles: [train]
    environment:
      ONCLUSIVEML_NEPTUNE_API_TOKEN: ${NEPTUNE_API_TOKEN}
      AWS_ACCESS_KEY_ID: ${AWS_ACCESS_KEY_ID}
      AWS_SECRET_ACCESS_KEY: ${AWS_SECRET_ACCESS_KEY}
    env_file: train/config/dev.env
    hostname: onclusive-ml
    networks: [onclusive-net]

  train-debug:
    build:
      context: ../../
      dockerfile: projects/ner/train/Dockerfile
      target: ${TARGET_BUILD_STAGE:-debugger}
      network: host
      args:
        AWS_ACCOUNT_ID: ${AWS_ACCOUNT_ID:-690763002009}
        PROJECT: ner
        COMPONENT: train
        BASE_IMAGE_TAG: ${BASE_IMAGE_TAG:-v23.11.3}
    volumes:
      - type: bind
        source: train/src
        target: /projects/ner/train/src
      - type: bind
        source: train/config
        target: /projects/ner/train/config
    image: ${AWS_ACCOUNT_ID:-690763002009}.dkr.ecr.us-east-1.amazonaws.com/ner-train:${IMAGE_TAG:-latest}
    command: [python, -m, debugpy, --listen, 0.0.0.0:5678, --wait-for-client, -m, src.train_model]
    ports:
      - 5678:5678
    profiles: [debug]
    environment:
      ONCLUSIVEML_NEPTUNE_API_TOKEN: ${NEPTUNE_API_TOKEN}
      AWS_ACCESS_KEY_ID: ${AWS_ACCESS_KEY_ID}
      AWS_SECRET_ACCESS_KEY: ${AWS_SECRET_ACCESS_KEY}
    env_file: train/config/dev.env
    hostname: onclusive-ml
    networks: [onclusive-net]

  train-unit:
    volumes:
      - type: bind
        source: train/
        target: /projects/ner/train/
    image: ${AWS_ACCOUNT_ID:-690763002009}.dkr.ecr.us-east-1.amazonaws.com/ner-train:${IMAGE_TAG}
    command: [pytest, tests/unit, -ra, -vv, --capture=no]
    profiles: [train, unit]
    environment:
<<<<<<< HEAD
      ONCLUSIVEML_NEPTUNE_API_TOKEN: ${NEPTUNE_API_TOKEN}
=======
      NEPTUNE_API_TOKEN: ${NEPTUNE_API_TOKEN}
    env_file: train/config/dev.env
>>>>>>> 402c6455
    hostname: onclusive-ml
    networks: [onclusive-net]

  # =============================================
  # COMPILE
  # =============================================

  compile:
    devices:
      - /dev/neuron0:/dev/neuron0
    volumes:
      - type: bind
        source: compile
        target: /projects/ner/compile
    build:
      context: ../../
      dockerfile: projects/ner/compile/Dockerfile
      target: ${TARGET_BUILD_STAGE:-development}
      network: host
      args:
        AWS_ACCOUNT_ID: ${AWS_ACCOUNT_ID:-690763002009}
        PROJECT: ner
        COMPONENT: compile
        BASE_IMAGE_TAG: ${BASE_IMAGE_TAG:-v24.1.1}
    image: ${AWS_ACCOUNT_ID:-690763002009}.dkr.ecr.us-east-1.amazonaws.com/ner-compile:${IMAGE_TAG:-latest}
    command: [python, -m, src.compile_model]
    profiles: [compile, unit, integration, pipeline]
    environment:
      ONCLUSIVEML_NEPTUNE_API_TOKEN: ${NEPTUNE_API_TOKEN}
    env_file: compile/config/dev.env
    hostname: onclusive-ml
    networks: [onclusive-net]

  compile-debug:
    devices:
      - /dev/neuron0:/dev/neuron0
    build:
      context: ../../
      dockerfile: projects/ner/compile/Dockerfile
      target: ${TARGET_BUILD_STAGE:-debugger}
      network: host
      args:
        AWS_ACCOUNT_ID: ${AWS_ACCOUNT_ID:-690763002009}
        PROJECT: ner
        COMPONENT: compile
        BASE_IMAGE_TAG: ${BASE_IMAGE_TAG:-v23.11.3}
    image: ${AWS_ACCOUNT_ID:-690763002009}.dkr.ecr.us-east-1.amazonaws.com/ner-compile:${IMAGE_TAG:-latest}
    command:
      - /bin/sh
      - -c
      - |
        python -m src.download_uncompiled_model
        python -m debugpy --listen 0.0.0.0:5678 --wait-for-client -m src.compile_model
    ports:
      - 5678:5678
    profiles: [debug]
    environment:
      ONCLUSIVEML_NEPTUNE_API_TOKEN: ${NEPTUNE_API_TOKEN}
      AWS_ACCESS_KEY_ID: ${AWS_ACCESS_KEY_ID}
      AWS_SECRET_ACCESS_KEY: ${AWS_SECRET_ACCESS_KEY}
    env_file: compile/config/dev.env
    hostname: onclusive-ml
    networks: [onclusive-net]

  compile-unit:
    volumes:
      - type: bind
        source: compile
        target: /projects/ner/compile
    image: ${AWS_ACCOUNT_ID:-690763002009}.dkr.ecr.us-east-1.amazonaws.com/ner-compile:${IMAGE_TAG}
    command: [pytest, tests/unit, -ra, -vv, --capture=no, -s]
    profiles: [unit]
    hostname: onclusive-ml
    networks: [onclusive-net]

  compile-download-model:
    volumes:
      - type: bind
        source: compile/
        target: /projects/ner/compile/
    image: ${AWS_ACCOUNT_ID:-690763002009}.dkr.ecr.us-east-1.amazonaws.com/ner-compile:${IMAGE_TAG}
    command: [python, -m, src.download_uncompiled_model]
    profiles: [pipeline]
    environment:
      ONCLUSIVEML_NEPTUNE_API_TOKEN: ${NEPTUNE_API_TOKEN}
      AWS_ACCESS_KEY_ID: ${AWS_ACCESS_KEY_ID}
      AWS_SECRET_ACCESS_KEY: ${AWS_SECRET_ACCESS_KEY}
    env_file: compile/config/dev.env
    hostname: onclusive-ml
    networks: [onclusive-net]

<<<<<<< HEAD
  compile-compile-model:
    devices:
      - /dev/neuron0:/dev/neuron0
    volumes:
      - type: bind
        source: compile
        target: /projects/ner/compile
    image: ${AWS_ACCOUNT_ID:-690763002009}.dkr.ecr.us-east-1.amazonaws.com/ner-compile:${IMAGE_TAG}
    command: [python, -m, src.compile_model]
    profiles: [pipeline]
    environment:
      ONCLUSIVEML_NEPTUNE_API_TOKEN: ${NEPTUNE_API_TOKEN}
    env_file: compile/config/dev.env
    hostname: onclusive-ml
    networks: [onclusive-net]

=======
>>>>>>> 402c6455
  compile-validate-model:
    devices:
      - /dev/neuron0:/dev/neuron0
    volumes:
      - type: bind
        source: compile
        target: /projects/ner/compile
    image: ${AWS_ACCOUNT_ID:-690763002009}.dkr.ecr.us-east-1.amazonaws.com/ner-compile:${IMAGE_TAG}
    command: [python, -m, pytest, src/test_compiled_model, -ra, -vvv, --full-trace, --tb=long, --capture=no, -s]
    profiles: [pipeline]
    environment:
      ONCLUSIVEML_NEPTUNE_API_TOKEN: ${NEPTUNE_API_TOKEN}
    env_file: compile/config/dev.env
    hostname: onclusive-ml
    networks: [onclusive-net]

  compile-upload-model:
    volumes:
      - type: bind
        source: compile
        target: /projects/ner/compile
    image: ${AWS_ACCOUNT_ID:-690763002009}.dkr.ecr.us-east-1.amazonaws.com/ner-compile:${IMAGE_TAG}
    command: [python, -m, src.upload_compiled_model]
    profiles: [pipeline]
    environment:
      ONCLUSIVEML_NEPTUNE_API_TOKEN: ${NEPTUNE_API_TOKEN}
      AWS_ACCESS_KEY_ID: ${AWS_ACCESS_KEY_ID}
      AWS_SECRET_ACCESS_KEY: ${AWS_SECRET_ACCESS_KEY}
    hostname: onclusive-ml
    networks: [onclusive-net]

  # =============================================
  # SERVE
  # =============================================

  # serving image
  serve:
    devices:
      - /dev/neuron0:/dev/neuron0
    build:
      context: ../../
      dockerfile: projects/ner/serve/Dockerfile
      target: ${TARGET_BUILD_STAGE:-development}
      network: host
      args:
        AWS_ACCOUNT_ID: ${AWS_ACCOUNT_ID:-690763002009}
        PROJECT: ner
        COMPONENT: serve
        BASE_IMAGE_TAG: ${BASE_IMAGE_TAG:-v24.1.1}
    image: ${AWS_ACCOUNT_ID:-690763002009}.dkr.ecr.us-east-1.amazonaws.com/ner-serve:${IMAGE_TAG}
    command: [python, -m, src.serve.__main__]
    env_file: serve/config/dev.env
    profiles: [serve, functional, load]
    ports:
      - 8000:8000
    volumes:
      - type: bind
        source: ${HOME}/data
        target: /projects/ner/serve/models
      - type: bind
        source: serve/src
        target: /projects/ner/serve/src
    hostname: onclusiveml
    networks:
      - onclusive-net
    healthcheck:
      test: [CMD, curl, -f, http://serve:8000/ner/v1/ready]
      interval: 10s
      retries: 5
      start_period: 5s
      timeout: 10s

  # utility service: downloading the compiled model artifact that will be served
  serve-download-model:
    volumes:
      - type: bind
        source: ${HOME}/data
        target: /projects/ner/serve/models
      - type: bind
        source: serve/src
        target: /projects/ner/serve/src
    image: ${AWS_ACCOUNT_ID:-690763002009}.dkr.ecr.us-east-1.amazonaws.com/ner-serve:${IMAGE_TAG}
    command: [python, -m, src.download]
    profiles: [serve, functional, load]
    environment:
      AWS_ACCESS_KEY_ID: ${AWS_ACCESS_KEY_ID}
      AWS_SECRET_ACCESS_KEY: ${AWS_SECRET_ACCESS_KEY}
      ONCLUSIVEML_NEPTUNE_API_TOKEN: ${NEPTUNE_API_TOKEN}
      NEPTUNE_CLIENT_MODE: read-only
    env_file: serve/config/dev.env
    hostname: onclusiveml
    networks: [onclusive-net]

  serve-debug:
    devices:
      - /dev/neuron0:/dev/neuron0
    build:
      context: ../../
      dockerfile: projects/ner/serve/Dockerfile
      target: ${TARGET_BUILD_STAGE:-debugger}
      network: host
      args:
        AWS_ACCOUNT_ID: ${AWS_ACCOUNT_ID:-690763002009}
        PROJECT: ner
        COMPONENT: serve
        BASE_IMAGE_TAG: ${BASE_IMAGE_TAG:-v23.11.3}
    image: ${AWS_ACCOUNT_ID:-690763002009}.dkr.ecr.us-east-1.amazonaws.com/ner-serve:${IMAGE_TAG}
    environment:
      AWS_ACCESS_KEY_ID: ${AWS_ACCESS_KEY_ID}
      AWS_SECRET_ACCESS_KEY: ${AWS_SECRET_ACCESS_KEY}
      ONCLUSIVEML_NEPTUNE_API_TOKEN: ${NEPTUNE_API_TOKEN}
      NEPTUNE_CLIENT_MODE: read-only
    env_file: serve/config/dev.env
    profiles: [debug]
    command:
      - /bin/sh
      - -c
      - |
        python -m src.download
        python -m debugpy --listen 0.0.0.0:5678 --wait-for-client -m src.serve.__main__
    ports:
      - 5678:5678
      - 8000:8000
    hostname: onclusiveml
    networks:
      - onclusive-net

  # unit tests
  # - do NOT include model artifact
  # - do NOT include REST model server process
  serve-unit:
    volumes:
      - type: bind
        source: ${HOME}/data
        target: /projects/ner/serve/models
      - type: bind
        source: serve/src
        target: /projects/ner/serve/src
      - type: bind
        source: serve/tests
        target: /projects/ner/serve/tests
    image: ${AWS_ACCOUNT_ID:-690763002009}.dkr.ecr.us-east-1.amazonaws.com/ner-serve:${IMAGE_TAG}
    env_file: serve/config/dev.env
    command: [pytest, tests/unit, -ra, -vv, --capture=no]
    profiles: [unit]
    hostname: onclusiveml
    networks:
      - onclusive-net

  # integration tests
  # - include model artifact
  # - do NOT include REST model server process
  serve-integration:
    devices:
      - /dev/neuron0:/dev/neuron0 # needs to be different from the `serve` service device
    volumes:
      - type: bind
        source: ${HOME}/data
        target: /projects/ner/serve/models
      - type: bind
        source: serve/src
        target: /projects/ner/serve/src
      - type: bind
        source: serve/tests
        target: /projects/ner/serve/tests
    image: ${AWS_ACCOUNT_ID:-690763002009}.dkr.ecr.us-east-1.amazonaws.com/ner-serve:${IMAGE_TAG}
    command: [pytest, tests/integration, -ra, -vv, --capture=no, -s]
    env_file: serve/config/dev.env
    profiles: [integration]
    hostname: onclusiveml
    networks:
      - onclusive-net

  # functional tests
  # - include model artifact
  # - include REST model server process
  serve-functional:
    volumes:
      - type: bind
        source: ${HOME}/data
        target: /projects/ner/serve/models
      - type: bind
        source: serve/src
        target: /projects/ner/serve/src
      - type: bind
        source: serve/tests
        target: /projects/ner/serve/tests
    image: ${AWS_ACCOUNT_ID:-690763002009}.dkr.ecr.us-east-1.amazonaws.com/ner-serve:${IMAGE_TAG}
    command: [pytest, tests/functional, -ra, -vv, --capture=no]
    env_file: serve/config/dev.env
    profiles: [functional]
    hostname: onclusiveml
    networks:
      - onclusive-net
    depends_on:
      serve:
        condition: service_healthy

  # =============================================
  # BACKFILL
  # =============================================

  backfill:
    build:
      context: ../../
      dockerfile: projects/ner/backfill/Dockerfile
      target: ${TARGET_BUILD_STAGE:-development}
      network: host
      args:
        AWS_ACCOUNT_ID: ${AWS_ACCOUNT_ID:-690763002009}
        PROJECT: ner
        COMPONENT: backfill
        BASE_IMAGE_TAG: ${BASE_IMAGE_TAG:-v24.1.6}
    volumes:
      - type: bind
        source: backfill/src
        target: /projects/ner/backfill/src
    image: ${AWS_ACCOUNT_ID:-690763002009}.dkr.ecr.us-east-1.amazonaws.com/ner-backfill:${IMAGE_TAG}
    entrypoint: [python, -m, src.backfill.__main__]
    profiles: [backfill]
    network_mode: service:taskmanager
    environment:
      HOST: internal.api.ml.stage.onclusive.com
      NAMESPACE: ner
      VERSION: 1
      API_KEY: ${INTERNAL_ML_ENDPOINT_API_KEY}
      SECURE: true
      JOB_NAME: ner-backfill
      RUNNER: PortableRunner
      STREAMING: true
      ARTIFACT_ENDPOINT: jobserver:8098
      JOB_ENDPOINT: jobserver:8099
      ENVIRONMENT_TYPE: LOOPBACK
      SOURCE_TOPIC: beam-input
      TARGET_TOPIC: beam-output
      BOOTSTRAP_SERVERS: kafka:9092
      GROUP_ID: notification_consumer_group
      AUTO_OFFSET_RESET: earliest
    depends_on:
      - jobserver
      - kafka
      - zookeeper

  backfill-debug:
    build:
      context: ../../
      dockerfile: projects/ner/backfill/Dockerfile
      target: ${TARGET_BUILD_STAGE:-debugger}
      network: host
      args:
        AWS_ACCOUNT_ID: ${AWS_ACCOUNT_ID:-690763002009}
        PROJECT: ner
        COMPONENT: backfill
        BASE_IMAGE_TAG: ${BASE_IMAGE_TAG:-v24.1.6}
    image: ${AWS_ACCOUNT_ID:-690763002009}.dkr.ecr.us-east-1.amazonaws.com/ner-backfill:${IMAGE_TAG}
    command: [python, -m, debugpy, --listen, 0.0.0.0:5678, --wait-for-client, -m, src.backfill.__main__]
    ports:
      - 5678:5678
    profiles: [debug]
    environment:
      HOST: internal.api.ml.stage.onclusive.com
      NAMESPACE: ner
      VERSION: 1
      API_KEY: ${INTERNAL_ML_ENDPOINT_API_KEY}
      SECURE: true
      JOB_NAME: ner-backfill
      RUNNER: PortableRunner
      STREAMING: true
      ARTIFACT_ENDPOINT: jobserver:8098
      JOB_ENDPOINT: jobserver:8099
      ENVIRONMENT_TYPE: LOOPBACK
      SOURCE_TOPIC: beam-input
      TARGET_TOPIC: beam-output
      BOOTSTRAP_SERVERS: kafka:9092
      GROUP_ID: notification_consumer_group
      AUTO_OFFSET_RESET: earliest
    depends_on:
      - jobserver
      - kafka
      - zookeeper

  backfill-unit:
    volumes:
      - type: bind
        source: backfill
        target: /projects/ner/backfill
    image: ${AWS_ACCOUNT_ID:-690763002009}.dkr.ecr.us-east-1.amazonaws.com/ner-backfill:${IMAGE_TAG}
    command: [pytest, tests/unit, -ra, -vv, --capture=no, -s]
    profiles: [unit]
    environment:
      HOST: test.onclusive.com
      NAMESPACE: ner
      VERSION: 1
      API_KEY: test
      SECURE: true
      JOB_NAME: ner-backfill
      RUNNER: PortableRunner
      STREAMING: true
      ARTIFACT_ENDPOINT: jobserver:8098
      JOB_ENDPOINT: jobserver:8099
      ENVIRONMENT_TYPE: LOOPBACK
      SOURCE_TOPIC: test-input
      TARGET_TOPIC: test-output
      BOOTSTRAP_SERVERS: kafka:9092
      GROUP_ID: notification_consumer_group
      AUTO_OFFSET_RESET: earliest
    hostname: onclusive-ml
    networks: [onclusive-net]

  jobmanager:
    image: apache/flink:1.16-scala_2.12-java11
    command: [jobmanager]
    ports:
      - 8081:8081
    profiles: [backfill, debug]
    networks: [onclusive-net]
    environment:
      FLINK_PROPERTIES: |
        jobmanager.rpc.address: jobmanager
        parallelism.default: 1

  taskmanager:
    image: apache/flink:1.16-scala_2.12-java11
    scale: 1
    depends_on:
      - jobmanager
    command: [taskmanager]
    ports:
      - 8100-8200:8100-8200
    profiles: [backfill, debug]
    networks: [onclusive-net]
    environment:
      FLINK_PROPERTIES: |
        jobmanager.rpc.address: jobmanager
        taskmanager.numberOfTaskSlots: 2
        parallelism.default: 1
    volumes:
      - backfill-volume:/tmp/beam-artifact-staging

  jobserver:
    image: apache/beam_flink1.16_job_server:2.49.0
    command:
      - --flink-master=jobmanager:8081
    ports:
      - 8097:8097
      - 8098:8098
      - 8099:8099
    depends_on:
      - jobmanager
    profiles: [backfill, debug]
    networks: [onclusive-net]
    volumes:
      - backfill-volume:/tmp/beam-artifact-staging

  zookeeper:
    image: confluentinc/cp-zookeeper
    profiles: [backfill, debug]
    networks: [onclusive-net]
    ports:
      - 2181:2181
    environment:
      ZOOKEEPER_CLIENT_PORT: 2181
      ZOOKEEPER_TICK_TIME: 2000
      ZOOKEEPER_SYNC_LIMIT: 2

  kafka:
    image: confluentinc/cp-kafka:6.1.13
    profiles: [backfill, debug]
    networks: [onclusive-net]
    ports:
      - 9092:9092
      - 9094:9094
    depends_on:
      - zookeeper
    environment:
      KAFKA_ZOOKEEPER_CONNECT: zookeeper:2181
      KAFKA_LISTENERS: INTERNAL://0.0.0.0:9092,OUTSIDE://0.0.0.0:9094
      KAFKA_ADVERTISED_LISTENERS: INTERNAL://kafka:9092,OUTSIDE://localhost:9094
      LAFKA_ADVERTISED_LISTENERS: INTERNAL://kafka:9092,OUTSIDE://localhost:9094
      KAFKA_LISTENER_SECURITY_PROTOCOL_MAP: INTERNAL:PLAINTEXT,OUTSIDE:PLAINTEXT
      KAFKA_INTER_BROKER_LISTENER_NAME: INTERNAL
      KAFKA_OFFSETS_TOPIC_REPLICATION_FACTOR: 1
      KAFKA_GROUP_INITIAL_REBALANCE_DELAY_MS: 0
      KAFKA_CREATE_TOPICS: beam-output:1:1,beam-input:1:1
      KAFKA_AUTO_CREATE_TOPICS_ENABLE: true
      TOPIC_AUTO_CREATE: true

  kafka-ui:
    image: provectuslabs/kafka-ui
    profiles: [backfill, debug]
    ports:
      - 9000:9000
    environment:
      - KAFKA_CLUSTERS_0_NAME=local
      - KAFKA_CLUSTERS_0_BOOTSTRAPSERVERS=kafka:9092
    depends_on:
      - kafka

volumes :
  backfill-volume:

networks:
  onclusive-net:<|MERGE_RESOLUTION|>--- conflicted
+++ resolved
@@ -72,12 +72,8 @@
     command: [pytest, tests/unit, -ra, -vv, --capture=no]
     profiles: [train, unit]
     environment:
-<<<<<<< HEAD
-      ONCLUSIVEML_NEPTUNE_API_TOKEN: ${NEPTUNE_API_TOKEN}
-=======
-      NEPTUNE_API_TOKEN: ${NEPTUNE_API_TOKEN}
+      ONCLUSIVEML_NEPTUNE_API_TOKEN: ${NEPTUNE_API_TOKEN}
     env_file: train/config/dev.env
->>>>>>> 402c6455
     hostname: onclusive-ml
     networks: [onclusive-net]
 
@@ -169,7 +165,6 @@
     hostname: onclusive-ml
     networks: [onclusive-net]
 
-<<<<<<< HEAD
   compile-compile-model:
     devices:
       - /dev/neuron0:/dev/neuron0
@@ -186,8 +181,6 @@
     hostname: onclusive-ml
     networks: [onclusive-net]
 
-=======
->>>>>>> 402c6455
   compile-validate-model:
     devices:
       - /dev/neuron0:/dev/neuron0

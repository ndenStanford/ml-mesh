--- conflicted
+++ resolved
@@ -242,24 +242,6 @@
     networks: [onclusive-net]
 
   # =============================================
-<<<<<<< HEAD
-  # COMPILE
-  # =============================================
-
-  compile:
-    devices:
-      - /dev/neuron0:/dev/neuron0
-    volumes:
-      - type: bind
-        source: compile/src
-        target: /projects/ner/compile/src
-      - type: bind
-        source: ${HOME}/data
-        target: /projects/ner/compile/outputs
-    build:
-      context: ../../
-      dockerfile: projects/ner/compile/Dockerfile
-=======
   # BACKFILL
   # =============================================
 
@@ -267,38 +249,11 @@
     build:
       context: ../../
       dockerfile: projects/ner/backfill/Dockerfile
->>>>>>> dbf4aa45
       target: ${TARGET_BUILD_STAGE:-development}
       network: host
       args:
         AWS_ACCOUNT_ID: ${AWS_ACCOUNT_ID:-690763002009}
         PROJECT: ner
-<<<<<<< HEAD
-        COMPONENT: compile
-        BASE_IMAGE_TAG: ${BASE_IMAGE_TAG:-v24.1.1}
-    image: ${AWS_ACCOUNT_ID:-690763002009}.dkr.ecr.us-east-1.amazonaws.com/ner-compile:${IMAGE_TAG:-latest}
-    command: [python, -m, src.compile]
-    profiles: [compile, unit, integration, pipeline]
-    environment:
-      NEPTUNE_API_TOKEN: ${NEPTUNE_API_TOKEN}
-    env_file: compile/config/dev.env
-    hostname: onclusive-ml
-    networks: [onclusive-net]
-
-  compile-debug:
-    devices:
-      - /dev/neuron0:/dev/neuron0
-    volumes:
-      - type: bind
-        source: compile/src
-        target: /projects/ner/compile/src
-      - type: bind
-        source: ${HOME}/data
-        target: /projects/ner/compile/outputs
-    build:
-      context: ../../
-      dockerfile: projects/ner/compile/Dockerfile
-=======
         COMPONENT: backfill
         BASE_IMAGE_TAG: ${BASE_IMAGE_TAG:-v24.1.6}
     volumes:
@@ -335,122 +290,19 @@
     build:
       context: ../../
       dockerfile: projects/ner/backfill/Dockerfile
->>>>>>> dbf4aa45
       target: ${TARGET_BUILD_STAGE:-debugger}
       network: host
       args:
         AWS_ACCOUNT_ID: ${AWS_ACCOUNT_ID:-690763002009}
         PROJECT: ner
-<<<<<<< HEAD
-        COMPONENT: compile
-        BASE_IMAGE_TAG: ${BASE_IMAGE_TAG:-v23.11.3}
-    image: ${AWS_ACCOUNT_ID:-690763002009}.dkr.ecr.us-east-1.amazonaws.com/ner-compile:${IMAGE_TAG:-latest}
-    command:
-      - /bin/sh
-      - -c
-      - python -m debugpy --listen 0.0.0.0:5678 --wait-for-client -m src.compile
-=======
         COMPONENT: backfill
         BASE_IMAGE_TAG: ${BASE_IMAGE_TAG:-v24.1.6}
     image: ${AWS_ACCOUNT_ID:-690763002009}.dkr.ecr.us-east-1.amazonaws.com/ner-backfill:${IMAGE_TAG}
     command: [python, -m, debugpy, --listen, 0.0.0.0:5678, --wait-for-client, -m, src.backfill.__main__]
->>>>>>> dbf4aa45
     ports:
       - 5678:5678
     profiles: [debug]
     environment:
-<<<<<<< HEAD
-      NEPTUNE_API_TOKEN: ${NEPTUNE_API_TOKEN}
-      AWS_ACCESS_KEY_ID: ${AWS_ACCESS_KEY_ID}
-      AWS_SECRET_ACCESS_KEY: ${AWS_SECRET_ACCESS_KEY}
-    env_file: compile/config/dev.env
-    hostname: onclusive-ml
-    networks: [onclusive-net]
-
-  compile-unit:
-    volumes:
-      - type: bind
-        source: compile/src
-        target: /projects/ner/compile/src
-    image: ${AWS_ACCOUNT_ID:-690763002009}.dkr.ecr.us-east-1.amazonaws.com/ner-compile:${IMAGE_TAG}
-    command: [python, -m, pytest, tests/unit, -ra, -vv, --capture=no, -s]
-    profiles: [unit]
-    env_file: compile/config/dev.env
-    hostname: onclusive-ml
-    networks: [onclusive-net]
-
-  compile-download-model:
-    volumes:
-      - type: bind
-        source: compile/src
-        target: /projects/ner/compile/src
-      - type: bind
-        source: ${HOME}/data
-        target: /projects/ner/compile/outputs
-    image: ${AWS_ACCOUNT_ID:-690763002009}.dkr.ecr.us-east-1.amazonaws.com/ner-compile:${IMAGE_TAG}
-    command: [python, -m, src.download]
-    profiles: [pipeline]
-    environment:
-      NEPTUNE_API_TOKEN: ${NEPTUNE_API_TOKEN}
-      AWS_ACCESS_KEY_ID: ${AWS_ACCESS_KEY_ID}
-      AWS_SECRET_ACCESS_KEY: ${AWS_SECRET_ACCESS_KEY}
-    env_file: compile/config/dev.env
-    hostname: onclusive-ml
-    networks: [onclusive-net]
-
-  compile-compile-model:
-    devices:
-      - /dev/neuron0:/dev/neuron0
-    volumes:
-      - type: bind
-        source: compile
-        target: /projects/ner/compile
-    image: ${AWS_ACCOUNT_ID:-690763002009}.dkr.ecr.us-east-1.amazonaws.com/ner-compile:${IMAGE_TAG}
-    command: [python, -m, src.compile]
-    profiles: [pipeline]
-    environment:
-      NEPTUNE_API_TOKEN: ${NEPTUNE_API_TOKEN}
-    env_file: compile/config/dev.env
-    hostname: onclusive-ml
-    networks: [onclusive-net]
-
-  compile-validate-model:
-    devices:
-      - /dev/neuron0:/dev/neuron0
-    volumes:
-      - type: bind
-        source: compile/src
-        target: /projects/ner/compile/src
-      - type: bind
-        source: ${HOME}/data
-        target: /projects/ner/compile/outputs
-    image: ${AWS_ACCOUNT_ID:-690763002009}.dkr.ecr.us-east-1.amazonaws.com/ner-compile:${IMAGE_TAG}
-    command: [python, -m, pytest, src/test_compiled_model, -ra, -vvv, --full-trace, --tb=long, --capture=no, -s]
-    profiles: [pipeline]
-    environment:
-      NEPTUNE_API_TOKEN: ${NEPTUNE_API_TOKEN}
-    env_file: compile/config/dev.env
-    hostname: onclusive-ml
-    networks: [onclusive-net]
-
-  compile-upload-model:
-    volumes:
-      - type: bind
-        source: compile/src
-        target: /projects/ner/compile/src
-      - type: bind
-        source: ${HOME}/data
-        target: /projects/ner/compile/outputs
-    image: ${AWS_ACCOUNT_ID:-690763002009}.dkr.ecr.us-east-1.amazonaws.com/ner-compile:${IMAGE_TAG}
-    command: [python, -m, src.upload]
-    profiles: [pipeline]
-    environment:
-      ONCLUSIVEML_NEPTUNE_API_TOKEN: ${NEPTUNE_API_TOKEN}
-      NEPTUNE_API_TOKEN: ${NEPTUNE_API_TOKEN}
-      AWS_ACCESS_KEY_ID: ${AWS_ACCESS_KEY_ID}
-      AWS_SECRET_ACCESS_KEY: ${AWS_SECRET_ACCESS_KEY}
-    env_file: compile/config/dev.env
-=======
       HOST: internal.api.ml.dev.onclusive.org
       NAMESPACE: ner
       VERSION: 1
@@ -497,10 +349,168 @@
       BOOTSTRAP_SERVERS: kafka:9092
       GROUP_ID: notification_consumer_group
       AUTO_OFFSET_RESET: earliest
->>>>>>> dbf4aa45
-    hostname: onclusive-ml
-    networks: [onclusive-net]
-
+    hostname: onclusive-ml
+    networks: [onclusive-net]
+  
+  # =============================================
+  # COMPILE
+  # =============================================
+
+  compile:
+    devices:
+      - /dev/neuron0:/dev/neuron0
+    volumes:
+      - type: bind
+        source: compile/src
+        target: /projects/ner/compile/src
+      - type: bind
+        source: ${HOME}/data
+        target: /projects/ner/compile/outputs
+    build:
+      context: ../../
+      dockerfile: projects/ner/compile/Dockerfile
+      target: ${TARGET_BUILD_STAGE:-development}
+      network: host
+      args:
+        AWS_ACCOUNT_ID: ${AWS_ACCOUNT_ID:-690763002009}
+        PROJECT: ner
+        COMPONENT: compile
+        BASE_IMAGE_TAG: ${BASE_IMAGE_TAG:-v24.1.1}
+    image: ${AWS_ACCOUNT_ID:-690763002009}.dkr.ecr.us-east-1.amazonaws.com/ner-compile:${IMAGE_TAG:-latest}
+    command: [python, -m, src.compile]
+    profiles: [compile, unit, integration, pipeline]
+    environment:
+      NEPTUNE_API_TOKEN: ${NEPTUNE_API_TOKEN}
+    env_file: compile/config/dev.env
+    hostname: onclusive-ml
+    networks: [onclusive-net]
+
+  compile-debug:
+    devices:
+      - /dev/neuron0:/dev/neuron0
+    volumes:
+      - type: bind
+        source: compile/src
+        target: /projects/ner/compile/src
+      - type: bind
+        source: ${HOME}/data
+        target: /projects/ner/compile/outputs
+    build:
+      context: ../../
+      dockerfile: projects/ner/compile/Dockerfile
+      target: ${TARGET_BUILD_STAGE:-debugger}
+      network: host
+      args:
+        AWS_ACCOUNT_ID: ${AWS_ACCOUNT_ID:-690763002009}
+        PROJECT: ner
+        COMPONENT: compile
+        BASE_IMAGE_TAG: ${BASE_IMAGE_TAG:-v23.11.3}
+    image: ${AWS_ACCOUNT_ID:-690763002009}.dkr.ecr.us-east-1.amazonaws.com/ner-compile:${IMAGE_TAG:-latest}
+    command:
+      - /bin/sh
+      - -c
+      - python -m debugpy --listen 0.0.0.0:5678 --wait-for-client -m src.compile
+    ports:
+      - 5678:5678
+    profiles: [debug]
+    environment:
+      NEPTUNE_API_TOKEN: ${NEPTUNE_API_TOKEN}
+      AWS_ACCESS_KEY_ID: ${AWS_ACCESS_KEY_ID}
+      AWS_SECRET_ACCESS_KEY: ${AWS_SECRET_ACCESS_KEY}
+    env_file: compile/config/dev.env
+    hostname: onclusive-ml
+    networks: [onclusive-net]
+
+  compile-unit:
+    volumes:
+      - type: bind
+        source: compile/src
+        target: /projects/ner/compile/src
+    image: ${AWS_ACCOUNT_ID:-690763002009}.dkr.ecr.us-east-1.amazonaws.com/ner-compile:${IMAGE_TAG}
+    command: [python, -m, pytest, tests/unit, -ra, -vv, --capture=no, -s]
+    profiles: [unit]
+    env_file: compile/config/dev.env
+    hostname: onclusive-ml
+    networks: [onclusive-net]
+
+  compile-download-model:
+    volumes:
+      - type: bind
+        source: compile/src
+        target: /projects/ner/compile/src
+      - type: bind
+        source: ${HOME}/data
+        target: /projects/ner/compile/outputs
+    image: ${AWS_ACCOUNT_ID:-690763002009}.dkr.ecr.us-east-1.amazonaws.com/ner-compile:${IMAGE_TAG}
+    command: [python, -m, src.download]
+    profiles: [pipeline]
+    environment:
+      NEPTUNE_API_TOKEN: ${NEPTUNE_API_TOKEN}
+      AWS_ACCESS_KEY_ID: ${AWS_ACCESS_KEY_ID}
+      AWS_SECRET_ACCESS_KEY: ${AWS_SECRET_ACCESS_KEY}
+    env_file: compile/config/dev.env
+    hostname: onclusive-ml
+    networks: [onclusive-net]
+
+  compile-compile-model:
+    devices:
+      - /dev/neuron0:/dev/neuron0
+    volumes:
+      - type: bind
+        source: compile
+        target: /projects/ner/compile
+    image: ${AWS_ACCOUNT_ID:-690763002009}.dkr.ecr.us-east-1.amazonaws.com/ner-compile:${IMAGE_TAG}
+    command: [python, -m, src.compile]
+    profiles: [pipeline]
+    environment:
+      NEPTUNE_API_TOKEN: ${NEPTUNE_API_TOKEN}
+    env_file: compile/config/dev.env
+    hostname: onclusive-ml
+    networks: [onclusive-net]
+
+  compile-validate-model:
+    devices:
+      - /dev/neuron0:/dev/neuron0
+    volumes:
+      - type: bind
+        source: compile/src
+        target: /projects/ner/compile/src
+      - type: bind
+        source: ${HOME}/data
+        target: /projects/ner/compile/outputs
+    image: ${AWS_ACCOUNT_ID:-690763002009}.dkr.ecr.us-east-1.amazonaws.com/ner-compile:${IMAGE_TAG}
+    command: [python, -m, pytest, src/test_compiled_model, -ra, -vvv, --full-trace, --tb=long, --capture=no, -s]
+    profiles: [pipeline]
+    environment:
+      NEPTUNE_API_TOKEN: ${NEPTUNE_API_TOKEN}
+    env_file: compile/config/dev.env
+    hostname: onclusive-ml
+    networks: [onclusive-net]
+
+  compile-upload-model:
+    volumes:
+      - type: bind
+        source: compile/src
+        target: /projects/ner/compile/src
+      - type: bind
+        source: ${HOME}/data
+        target: /projects/ner/compile/outputs
+    image: ${AWS_ACCOUNT_ID:-690763002009}.dkr.ecr.us-east-1.amazonaws.com/ner-compile:${IMAGE_TAG}
+    command: [python, -m, src.upload]
+    profiles: [pipeline]
+    environment:
+      ONCLUSIVEML_NEPTUNE_API_TOKEN: ${NEPTUNE_API_TOKEN}
+      NEPTUNE_API_TOKEN: ${NEPTUNE_API_TOKEN}
+      AWS_ACCESS_KEY_ID: ${AWS_ACCESS_KEY_ID}
+      AWS_SECRET_ACCESS_KEY: ${AWS_SECRET_ACCESS_KEY}
+    env_file: compile/config/dev.env
+    hostname: onclusive-ml
+    networks: [onclusive-net]
+    
+  # =============================================
+  # OTHER
+  # =============================================
+  
   jobmanager:
     image: apache/flink:1.16-scala_2.12-java11
     command: [jobmanager]

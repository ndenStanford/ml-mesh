--- conflicted
+++ resolved
@@ -20,15 +20,11 @@
         AWS_ACCOUNT_ID: ${AWS_ACCOUNT_ID:-063759612765}
         PROJECT: ner
         COMPONENT: train
-<<<<<<< HEAD
         BASE_IMAGE_TAG: ${BASE_IMAGE_TAG:-v23.10.2}
     volumes:
       - type: bind
         source: train/src
         target: /projects/ner/train/src
-=======
-        BASE_IMAGE_TAG: ${BASE_IMAGE_TAG:-v2023.3.2}
->>>>>>> 6ad71d5c
     image: ${AWS_ACCOUNT_ID:-063759612765}.dkr.ecr.us-east-1.amazonaws.com/ner-train:${IMAGE_TAG:-latest}
     command: [python, -m, src.register_trained_model]
     profiles: [train]
@@ -191,16 +187,13 @@
     profiles: [serve, functional, load]
     ports:
       - 8000:8000
-<<<<<<< HEAD
-    volumes:
-      - type: bind
-        source: ${HOME}/data
-        target: /projects/ner/serve/models
-      - type: bind
-        source: serve/src
-        target: /projects/ner/serve/src
-=======
->>>>>>> 6ad71d5c
+    volumes:
+      - type: bind
+        source: ${HOME}/data
+        target: /projects/ner/serve/models
+      - type: bind
+        source: serve/src
+        target: /projects/ner/serve/src
     hostname: onclusiveml
     networks:
       - onclusive-net

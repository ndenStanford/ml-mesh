---
version : '3.9'

services:
  # =============================================
  # TRAIN
  # =============================================

  train:
    build:
      context: ../../
      dockerfile: projects/ner/train/Dockerfile
      target: ${TARGET_BUILD_STAGE:-development}
      network: host
      args:
        AWS_ACCOUNT_ID: ${AWS_ACCOUNT_ID:-690763002009}
        PROJECT: ner
        COMPONENT: train
        BASE_IMAGE_TAG: ${BASE_IMAGE_TAG:-v23.11.3}
    volumes:
      - type: bind
        source: train/src
        target: /projects/ner/train/src
    image: ${AWS_ACCOUNT_ID:-690763002009}.dkr.ecr.us-east-1.amazonaws.com/ner-train:${IMAGE_TAG:-latest}
    command: [python, -m, src.train_model]
    profiles: [train]
    environment:
      NEPTUNE_API_TOKEN: ${NEPTUNE_API_TOKEN}
      AWS_ACCESS_KEY_ID: ${AWS_ACCESS_KEY_ID}
      AWS_SECRET_ACCESS_KEY: ${AWS_SECRET_ACCESS_KEY}
    env_file: train/config/dev.env
    hostname: onclusive-ml
    networks: [onclusive-net]

  train-unit:
    volumes:
      - type: bind
        source: train/
        target: /projects/ner/train/
    image: ${AWS_ACCOUNT_ID:-690763002009}.dkr.ecr.us-east-1.amazonaws.com/ner-train:${IMAGE_TAG}
    command: [pytest, tests/unit, -ra, -vv, --capture=no]
    profiles: [train, unit]
    environment:
      NEPTUNE_API_TOKEN: ${NEPTUNE_API_TOKEN}
    hostname: onclusive-ml
    networks: [onclusive-net]

  # =============================================
  # COMPILE
  # =============================================

  compile:
    devices:
      - /dev/neuron0:/dev/neuron0
    volumes:
      - type: bind
        source: compile
        target: /projects/ner/compile
    build:
      context: ../../
      dockerfile: projects/ner/compile/Dockerfile
      target: ${TARGET_BUILD_STAGE:-development}
      network: host
      args:
        AWS_ACCOUNT_ID: ${AWS_ACCOUNT_ID:-690763002009}
        PROJECT: ner
        COMPONENT: compile
        BASE_IMAGE_TAG: ${BASE_IMAGE_TAG:-v23.11.3}
    image: ${AWS_ACCOUNT_ID:-690763002009}.dkr.ecr.us-east-1.amazonaws.com/ner-compile:${IMAGE_TAG:-latest}
    command: [python, -m, src.compile_model]
    profiles: [compile, unit, integration, pipeline]
    environment:
      NEPTUNE_API_TOKEN: ${NEPTUNE_API_TOKEN}
    env_file: compile/config/dev.env
    hostname: onclusive-ml
    networks: [onclusive-net]

  compile-unit:
    volumes:
      - type: bind
        source: compile
        target: /projects/ner/compile
    image: ${AWS_ACCOUNT_ID:-690763002009}.dkr.ecr.us-east-1.amazonaws.com/ner-compile:${IMAGE_TAG}
    command: [pytest, tests/unit, -ra, -vv, --capture=no, -s]
    profiles: [unit]
    hostname: onclusive-ml
    networks: [onclusive-net]

  compile-download-model:
    volumes:
      - type: bind
        source: compile/
        target: /projects/ner/compile/
    image: ${AWS_ACCOUNT_ID:-690763002009}.dkr.ecr.us-east-1.amazonaws.com/ner-compile:${IMAGE_TAG}
    command: [python, -m, src.download_uncompiled_model]
    profiles: [pipeline]
    environment:
      NEPTUNE_API_TOKEN: ${NEPTUNE_API_TOKEN}
      AWS_ACCESS_KEY_ID: ${AWS_ACCESS_KEY_ID}
      AWS_SECRET_ACCESS_KEY: ${AWS_SECRET_ACCESS_KEY}
    env_file: compile/config/dev.env
    hostname: onclusive-ml
    networks: [onclusive-net]

  compile-compile-model:
    devices:
      - /dev/neuron0:/dev/neuron0
    volumes:
      - type: bind
        source: compile
        target: /projects/ner/compile
    image: ${AWS_ACCOUNT_ID:-690763002009}.dkr.ecr.us-east-1.amazonaws.com/ner-compile:${IMAGE_TAG}
    command: [python, -m, src.compile_model]
    profiles: [pipeline]
    environment:
      NEPTUNE_API_TOKEN: ${NEPTUNE_API_TOKEN}
    env_file: compile/config/dev.env
    hostname: onclusive-ml
    networks: [onclusive-net]

  compile-validate-model:
    devices:
      - /dev/neuron0:/dev/neuron0
    volumes:
      - type: bind
        source: compile
        target: /projects/ner/compile
    image: ${AWS_ACCOUNT_ID:-690763002009}.dkr.ecr.us-east-1.amazonaws.com/ner-compile:${IMAGE_TAG}
    command: [python, -m, pytest, src/test_compiled_model, -ra, -vvv, --full-trace, --tb=long, --capture=no, -s]
    profiles: [pipeline]
    environment:
      NEPTUNE_API_TOKEN: ${NEPTUNE_API_TOKEN}
    env_file: compile/config/dev.env
    hostname: onclusive-ml
    networks: [onclusive-net]

  compile-upload-model:
    volumes:
      - type: bind
        source: compile
        target: /projects/ner/compile
    image: ${AWS_ACCOUNT_ID:-690763002009}.dkr.ecr.us-east-1.amazonaws.com/ner-compile:${IMAGE_TAG}
    command: [python, -m, src.upload_compiled_model]
    profiles: [pipeline]
    environment:
      NEPTUNE_API_TOKEN: ${NEPTUNE_API_TOKEN}
      AWS_ACCESS_KEY_ID: ${AWS_ACCESS_KEY_ID}
      AWS_SECRET_ACCESS_KEY: ${AWS_SECRET_ACCESS_KEY}
    hostname: onclusive-ml
    networks: [onclusive-net]

  # =============================================
  # SERVE
  # =============================================

  # serving image
  serve:
    devices:
      - /dev/neuron0:/dev/neuron0
    build:
      context: ../../
      dockerfile: projects/ner/serve/Dockerfile
      target: ${TARGET_BUILD_STAGE:-development}
      network: host
      args:
        AWS_ACCOUNT_ID: ${AWS_ACCOUNT_ID:-690763002009}
        PROJECT: ner
        COMPONENT: serve
        BASE_IMAGE_TAG: ${BASE_IMAGE_TAG:-v23.11.3}
    image: ${AWS_ACCOUNT_ID:-690763002009}.dkr.ecr.us-east-1.amazonaws.com/ner-serve:${IMAGE_TAG}
    command: [python, -m, src.serve.__main__]
    environment:
      ONCLUSIVEML_SERVING_LOGCONFIG_SERVICE: ner-serve
      ONCLUSIVEML_SERVING_LOGCONFIG_LEVEL: 10
      ONCLUSIVEML_SERVING_LOGCONFIG_JSON_FORMAT: false
      ONCLUSIVEML_SERVING_MODEL_DIRECTORY: models/NER-COMPILED-132
      ONCLUSIVEML_SERVING_UVICORN_APP: src.serve.__main__:model_server
      ONCLUSIVEML_SERVING_UVICORN_RELOAD: true
      ONCLUSIVEML_SERVING_UVICORN_RELOAD_DIRS: src/serve/
      ONCLUSIVEML_SERVING_UVICORN_WORKERS: 1
      ONCLUSIVEML_SERVING_UVICORN_PORT: 8000
      ONCLUSIVEML_SERVING_API_VERSION: v1
      ONCLUSIVEML_TRACKING_LOGGER_LEVEL: 20 # 10=DEBUG
      NEPTUNE_PROJECT: onclusive/ner
      NEPTUNE_MODEL_ID: NER-COMPILED
    profiles: [serve, functional, load]
    ports:
      - 8000:8000
    volumes:
      - type: bind
        source: ${HOME}/data
        target: /projects/ner/serve/models
      - type: bind
        source: serve/src
        target: /projects/ner/serve/src
    hostname: onclusiveml
    networks:
      - onclusive-net
    healthcheck:
      test: [CMD, curl, -f, http://serve:8000/ner/v1/ready]
      interval: 10s
      retries: 5
      start_period: 5s
      timeout: 10s

  # utility service: downloading the compiled model artifact that will be served
  serve-download-model:
    volumes:
      - type: bind
        source: ${HOME}/data
        target: /projects/ner/serve/models
      - type: bind
        source: serve/src
        target: /projects/ner/serve/src
    image: ${AWS_ACCOUNT_ID:-690763002009}.dkr.ecr.us-east-1.amazonaws.com/ner-serve:${IMAGE_TAG}
    command: [python, -m, src.download]
    profiles: [serve, functional, load]
    environment:
      AWS_ACCESS_KEY_ID: ${AWS_ACCESS_KEY_ID}
      AWS_SECRET_ACCESS_KEY: ${AWS_SECRET_ACCESS_KEY}
      NEPTUNE_API_TOKEN: ${NEPTUNE_API_TOKEN}
      NEPTUNE_CLIENT_MODE: read-only
      NEPTUNE_PROJECT: onclusive/ner
      NEPTUNE_MODEL_ID: NER-COMPILED
      NEPTUNE_MODEL_VERSION_ID: NER-COMPILED-132
      ONCLUSIVEML_SERVING_MODEL_DIRECTORY: models/NER-COMPILED-132
    hostname: onclusiveml
    networks: [onclusive-net]

  # unit tests
  # - do NOT include model artifact
  # - do NOT include REST model server process
  serve-unit:
    volumes:
      - type: bind
        source: ${HOME}/data
        target: /projects/ner/serve/models
      - type: bind
        source: serve/src
        target: /projects/ner/serve/src
      - type: bind
        source: serve/tests
        target: /projects/ner/serve/tests
    image: ${AWS_ACCOUNT_ID:-690763002009}.dkr.ecr.us-east-1.amazonaws.com/ner-serve:${IMAGE_TAG}
    environment:
      ONCLUSIVEML_SERVING_MODEL_DIRECTORY: models/NER-COMPILED-132
      ONCLUSIVEML_SERVING_UVICORN_HTTP_PORT: 8000
      ONCLUSIVEML_SERVING_API_VERSION: v1
      ONCLUSIVEML_TRACKING_LOGGER_LEVEL: 20 # 10=DEBUG
      NEPTUNE_PROJECT: onclusive/ner
      NEPTUNE_MODEL_ID: NER-COMPILED
    command: [pytest, tests/unit, -ra, -vv, --capture=no]
    profiles: [unit]
    hostname: onclusiveml
    networks:
      - onclusive-net

  # integration tests
  # - include model artifact
  # - do NOT include REST model server process
  serve-integration:
    devices:
      - /dev/neuron0:/dev/neuron0 # needs to be different from the `serve` service device
    volumes:
      - type: bind
        source: ${HOME}/data
        target: /projects/ner/serve/models
      - type: bind
        source: serve/src
        target: /projects/ner/serve/src
      - type: bind
        source: serve/tests
        target: /projects/ner/serve/tests
    image: ${AWS_ACCOUNT_ID:-690763002009}.dkr.ecr.us-east-1.amazonaws.com/ner-serve:${IMAGE_TAG}
    command: [pytest, tests/integration, -ra, -vv, --capture=no, -s]
    environment:
      ONCLUSIVEML_SERVING_MODEL_DIRECTORY: models/NER-COMPILED-132
      ONCLUSIVEML_SERVING_UVICORN_PORT: 8000
      ONCLUSIVEML_SERVING_API_VERSION: v1
      NEPTUNE_PROJECT: onclusive/ner
      NEPTUNE_MODEL_ID: NER-COMPILED
    profiles: [integration]
    hostname: onclusiveml
    networks:
      - onclusive-net

  # functional tests
  # - include model artifact
  # - include REST model server process
  serve-functional:
    volumes:
      - type: bind
        source: ${HOME}/data
        target: /projects/ner/serve/models
      - type: bind
        source: serve/src
        target: /projects/ner/serve/src
      - type: bind
        source: serve/tests
        target: /projects/ner/serve/tests
    image: ${AWS_ACCOUNT_ID:-690763002009}.dkr.ecr.us-east-1.amazonaws.com/ner-serve:${IMAGE_TAG}
    command: [pytest, tests/functional, -ra, -vv, --capture=no]
    environment:
      ONCLUSIVEML_SERVING_MODEL_DIRECTORY: models/NER-COMPILED-132
      ONCLUSIVEML_SERVING_UVICORN_PORT: 8000
      ONCLUSIVEML_SERVING_API_VERSION: v1
      NEPTUNE_PROJECT: onclusive/ner
      NEPTUNE_MODEL_ID: NER-COMPILED
    profiles: [functional]
    hostname: onclusiveml
    networks:
      - onclusive-net
    depends_on:
      serve:
        condition: service_healthy

  # load tests
  # - include model artifact
  # - include REST model server process
  serve-load:
    volumes:
      - type: bind
        source: ${HOME}/data
        target: /projects/ner/serve/models
      - type: bind
        source: serve/src
        target: /projects/ner/serve/src
      - type: bind
        source: serve/tests
        target: /projects/ner/serve/tests
    image: ${AWS_ACCOUNT_ID:-690763002009}.dkr.ecr.us-east-1.amazonaws.com/ner-serve:${IMAGE_TAG}
    command: [pytest, tests/load, -ra, -vv, --capture=no]
    environment:
    # serving params
      ONCLUSIVEML_SERVING_MODEL_DIRECTORY: models/NER-COMPILED-132
      ONCLUSIVEML_SERVING_UVICORN_PORT: 8000
      ONCLUSIVEML_SERVING_API_VERSION: v1
      # load test params
      ONCLUSIVEML_SERVING_NUM_USERS: 2 # numbers of users in load test
      ONCLUSIVEML_SERVING_SPAWN_RATE: 2 # per second spawn rate of clients until `num_users` is reached
      ONCLUSIVEML_SERVING_HOST: http://serve:8000 # base url of the host
      ONCLUSIVEML_SERVING_RESET_STATS: No
      ONCLUSIVEML_SERVING_RUN_TIME: 45s
      ONCLUSIVEML_SERVING_LOGLEVEL: INFO
      NEPTUNE_PROJECT: onclusive/ner
      NEPTUNE_MODEL_ID: NER-COMPILED
    profiles: [load]
    hostname: onclusiveml
    networks:
      - onclusive-net
    depends_on:
      serve:
        condition: service_healthy

  # utility service: uploading the relevant test results to the model registry
  serve-upload-results:
    volumes:
      - type: bind
        source: ${HOME}/data
        target: /projects/ner/serve/models
      - type: bind
        source: serve/src
        target: /projects/ner/serve/src
    image: ${AWS_ACCOUNT_ID:-690763002009}.dkr.ecr.us-east-1.amazonaws.com/ner-serve:${IMAGE_TAG}
    command: [python, -m, src.upload]
    profiles: [serve]
    environment:
      AWS_ACCESS_KEY_ID: ${AWS_ACCESS_KEY_ID}
      AWS_SECRET_ACCESS_KEY: ${AWS_SECRET_ACCESS_KEY}
      NEPTUNE_API_TOKEN: ${NEPTUNE_API_TOKEN}
      NEPTUNE_CLIENT_MODE: async
      NEPTUNE_PROJECT: onclusive/ner
      NEPTUNE_MODEL_ID: NER-COMPILED
      NEPTUNE_MODEL_VERSION_ID: NER-COMPILED-132
      ONCLUSIVEML_TRACKING_BACKEND_USE_S3_BACKEND: yes
      ONCLUSIVEML_TRACKING_LOGGER_LEVEL: 10
<<<<<<< HEAD
      ONCLUSIVEML_SERVING_MODEL_DIRECTORY: models/NER-COMPILED-132
      DOCKER_IMAGE_NAME: ${AWS_ACCOUNT_ID:-063759612765}.dkr.ecr.us-east-1.amazonaws.com/ner-serve
=======
      ONCLUSIVEML_SERVING_MODEL_DIRECTORY: models/NER-COMPILED-38
      DOCKER_IMAGE_NAME: ${AWS_ACCOUNT_ID:-690763002009}.dkr.ecr.us-east-1.amazonaws.com/ner-serve
>>>>>>> 96aee499
      DOCKER_IMAGE_TAG: ${IMAGE_TAG}
      DOCKER_COMPOSE_ENVIRONMENT: ${ENVIRONMENT}
      GITHUB_REPOSITORY: development-repository
      GITHUB_ACTOR: development-actor
      GITHUB_ENV: development-env
      GITHUB_WORKFLOW: development-workflow
      GITHUB_JOB: development-job
      GITHUB_REF: development-ref
      GITHUB_BASE_REF: development-base-ref
      GITHUB_HEAD_REF: development-head-ref
      GITHUB_SHA: development-sha
      GITHUB_EVENT_NAME: development-event-name
      GITHUB_RUN_ID: development-run-id
      GITHUB_RUN_NUMBER: development-run-number
      RUNNER_ARCH: development-arch
      RUNNER_NAME: development-name
      RUNNER_OS: development-os
    hostname: onclusive-ml
    networks: [onclusive-net]

networks:
  onclusive-net:<|MERGE_RESOLUTION|>--- conflicted
+++ resolved
@@ -374,13 +374,8 @@
       NEPTUNE_MODEL_VERSION_ID: NER-COMPILED-132
       ONCLUSIVEML_TRACKING_BACKEND_USE_S3_BACKEND: yes
       ONCLUSIVEML_TRACKING_LOGGER_LEVEL: 10
-<<<<<<< HEAD
-      ONCLUSIVEML_SERVING_MODEL_DIRECTORY: models/NER-COMPILED-132
-      DOCKER_IMAGE_NAME: ${AWS_ACCOUNT_ID:-063759612765}.dkr.ecr.us-east-1.amazonaws.com/ner-serve
-=======
-      ONCLUSIVEML_SERVING_MODEL_DIRECTORY: models/NER-COMPILED-38
+      ONCLUSIVEML_SERVING_MODEL_DIRECTORY: models/NER-COMPILED-132
       DOCKER_IMAGE_NAME: ${AWS_ACCOUNT_ID:-690763002009}.dkr.ecr.us-east-1.amazonaws.com/ner-serve
->>>>>>> 96aee499
       DOCKER_IMAGE_TAG: ${IMAGE_TAG}
       DOCKER_COMPOSE_ENVIRONMENT: ${ENVIRONMENT}
       GITHUB_REPOSITORY: development-repository

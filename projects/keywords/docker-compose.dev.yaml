--- conflicted
+++ resolved
@@ -160,17 +160,12 @@
     profiles: [serve, functional, load]
     command: [python, -m, src.serve.model_server]
     environment:
-<<<<<<< HEAD
-      ONCLUSIVEML_SERVING_MODEL_DIRECTORY: models/KEYWORDS-COMPILED-160
+      ONCLUSIVEML_SERVING_MODEL_DIRECTORY: models/KEYWORDS-COMPILED-162
       ONCLUSIVEML_SERVING_UVICORN_APP: src.serve.model_server:model_server
       ONCLUSIVEML_SERVING_UVICORN_RELOAD: true
       ONCLUSIVEML_SERVING_UVICORN_RELOAD_DIRS: src/serve/
       ONCLUSIVEML_SERVING_UVICORN_WORKERS: 1
       ONCLUSIVEML_SERVING_UVICORN_PORT: 8000
-=======
-      ONCLUSIVEML_SERVING_MODEL_DIRECTORY: models/KEYWORDS-COMPILED-162
-      ONCLUSIVEML_SERVING_UVICORN_HTTP_PORT: 8000
->>>>>>> 16a8ad14
       ONCLUSIVEML_SERVING_API_VERSION: v1
     ports:
       - 8000:8000
@@ -200,13 +195,8 @@
       NEPTUNE_CLIENT_MODE: read-only
       NEPTUNE_PROJECT: onclusive/keywords
       NEPTUNE_MODEL_ID: KEYWORDS-COMPILED
-<<<<<<< HEAD
-      NEPTUNE_MODEL_VERSION_ID: KEYWORDS-COMPILED-160
-      ONCLUSIVEML_SERVING_MODEL_DIRECTORY: models/KEYWORDS-COMPILED-160
-=======
       NEPTUNE_MODEL_VERSION_ID: KEYWORDS-COMPILED-162
       ONCLUSIVEML_SERVING_MODEL_DIRECTORY: models/KEYWORDS-COMPILED-162
->>>>>>> 16a8ad14
     hostname: onclusiveml
     networks:
       - onclusive-net
@@ -239,13 +229,9 @@
     image: ${AWS_ACCOUNT_ID:-063759612765}.dkr.ecr.us-east-1.amazonaws.com/keywords-serve:${IMAGE_TAG}
     command: [pytest, tests/integration, -ra, -vv, --capture=no]
     environment:
-<<<<<<< HEAD
-      ONCLUSIVEML_SERVING_MODEL_DIRECTORY: models/KEYWORDS-COMPILED-160
+      ONCLUSIVEML_SERVING_MODEL_DIRECTORY: models/KEYWORDS-COMPILED-162
       ONCLUSIVEML_SERVING_UVICORN_PORT: 8000
       ONCLUSIVEML_SERVING_API_VERSION: v1
-=======
-      ONCLUSIVEML_SERVING_MODEL_DIRECTORY: models/KEYWORDS-COMPILED-162
->>>>>>> 16a8ad14
     profiles: [integration]
     hostname: onclusiveml
     networks:
@@ -262,13 +248,9 @@
     image: ${AWS_ACCOUNT_ID:-063759612765}.dkr.ecr.us-east-1.amazonaws.com/keywords-serve:${IMAGE_TAG}
     command: [pytest, tests/functional, -ra, -vv, --capture=no]
     environment:
-<<<<<<< HEAD
-      ONCLUSIVEML_SERVING_MODEL_DIRECTORY: models/KEYWORDS-COMPILED-160
+      ONCLUSIVEML_SERVING_MODEL_DIRECTORY: models/KEYWORDS-COMPILED-162
       ONCLUSIVEML_SERVING_UVICORN_PORT: 8000
       ONCLUSIVEML_SERVING_API_VERSION: v1
-=======
-      ONCLUSIVEML_SERVING_MODEL_DIRECTORY: models/KEYWORDS-COMPILED-162
->>>>>>> 16a8ad14
     profiles: [functional]
     hostname: onclusiveml
     networks:
@@ -288,14 +270,10 @@
     image: ${AWS_ACCOUNT_ID:-063759612765}.dkr.ecr.us-east-1.amazonaws.com/keywords-serve:${IMAGE_TAG}
     command: [pytest, tests/load, -ra, -vv, --capture=no]
     environment:
-<<<<<<< HEAD
       # serving params
-      ONCLUSIVEML_SERVING_MODEL_DIRECTORY: models/KEYWORDS-COMPILED-160
+      ONCLUSIVEML_SERVING_MODEL_DIRECTORY: models/KEYWORDS-COMPILED-162
       ONCLUSIVEML_SERVING_UVICORN_PORT: 8000
       ONCLUSIVEML_SERVING_API_VERSION: v1
-=======
-      ONCLUSIVEML_SERVING_MODEL_DIRECTORY: models/KEYWORDS-COMPILED-162
->>>>>>> 16a8ad14
       # load test params
       ONCLUSIVEML_SERVING_NUM_USERS: 2 # numbers of users in load test
       ONCLUSIVEML_SERVING_SPAWN_RATE: 2 # per second spawn rate of clients until `num_users` is reached

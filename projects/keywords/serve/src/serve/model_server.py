--- conflicted
+++ resolved
@@ -9,17 +9,6 @@
 from src.serve.served_model import ServedKeywordsModel
 
 
-<<<<<<< HEAD
-# initialize model
-served_model_artifacts = ServedModelArtifacts()
-keywords_served_model = ServedKeywordsModel(
-    served_model_artifacts=served_model_artifacts
-)
-# initialize model server
-serving_params = ServingParams()
-model_server = ModelServer(configuration=serving_params, model=keywords_served_model)
-Instrumentator.enable(model_server, app_name="keywords")
-=======
 def get_model_server() -> ModelServer:
     """Utility method for prepping a fully configured model server instance ready to serve."""
     # initialize model
@@ -37,7 +26,9 @@
     Instrumentator.enable(model_server, app_name="keywords")
 
     return model_server
->>>>>>> 5803dc11
+
+
+model_server = get_model_server()
 
 
 if __name__ == "__main__":

--- conflicted
+++ resolved
@@ -22,36 +22,26 @@
 
 
 @pytest.mark.order(5)
-def test_model_server_root(test_serving_params, test_client):
+def test_model_server_root(test_client):
     """Tests the running ModelServer instance's root endpoint."""
-<<<<<<< HEAD
-    root_response = test_client.get(f"/{test_serving_params.api_version}/")
-=======
     root_response = test_client.get("/keywords/v1/")
->>>>>>> 5803dc11
+
     assert root_response.status_code == 200
 
 
 @pytest.mark.order(6)
-def test_model_server_liveness(test_serving_params, test_client):
+def test_model_server_liveness(test_client):
     """Tests the running ModelServer instance's liveness endpoint."""
-<<<<<<< HEAD
-    liveness_response = test_client.get(f"/{test_serving_params.api_version}/live")
-=======
     liveness_response = test_client.get("/keywords/v1/live")
->>>>>>> 5803dc11
+
     assert liveness_response.status_code == 200
     assert liveness_response.json() == LivenessProbeResponse().dict()
 
 
 @pytest.mark.order(6)
-def test_model_server_readiness(test_serving_params, test_client):
+def test_model_server_readiness(test_client):
     """Tests the running ModelServer instance's readiness endpoint."""
-<<<<<<< HEAD
-    readiness_response = test_client.get(f"/{test_serving_params.api_version}/ready")
-=======
     readiness_response = test_client.get("/keywords/v1/ready")
->>>>>>> 5803dc11
 
     assert readiness_response.status_code == 200
     assert readiness_response.json() == ReadinessProbeResponse().dict()
@@ -60,8 +50,6 @@
 @pytest.mark.order(7)
 @pytest.mark.parametrize("test_record_index", [0, 1, 2])
 def test_model_server_predict(
-    test_serving_params,
-    test_model_name,
     test_client,
     test_inputs,
     test_inference_params,
@@ -77,14 +65,7 @@
         configuration=PredictConfiguration(**test_inference_params),
         inputs=[PredictInputDocumentModel(document=test_inputs[test_record_index])],
     )
-<<<<<<< HEAD
-    test_response = test_client.post(
-        f"/{test_serving_params.api_version}/model/{test_model_name}/predict",
-        json=input.dict(),
-    )
-=======
     test_response = test_client.post("/keywords/v1/predict", json=input.dict())
->>>>>>> 5803dc11
 
     assert test_response.status_code == 200
     actual_output = test_response.json()
@@ -104,21 +85,13 @@
 
 
 @pytest.mark.order(7)
-def test_model_server_bio(
-    test_serving_params, test_model_name, test_client, test_model_card
-):
+def test_model_server_bio(test_model_name, test_client, test_model_card):
     """Tests the running ModelServer's bio endpoint by making genuine http requests.
 
     Uses the custom data models for validation and the model card from the model artifact
     as ground truth for the regression test element.
     """
-<<<<<<< HEAD
-    test_response = test_client.get(
-        f"/{test_serving_params.api_version}/model/{test_model_name}/bio"
-    )
-=======
     test_response = test_client.get("/keywords/v1/bio")
->>>>>>> 5803dc11
 
     assert test_response.status_code == 200
     actual_output = test_response.json()

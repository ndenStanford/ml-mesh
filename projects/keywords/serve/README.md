# Overview

The `serve` image implements both the ML `keywords` model serving application as well as all
accompanying test suites as defined in [the post model registry flow `Model CI pipeline (2)` of the
 continuous integration design for ML serving images](https://onclusive.atlassian.net/wiki/spaces/ML/pages/3198812161/MLOPs).

## 0 Downloading the model

See the `serve-download-model` docker compose service entry for the required environment variables, and make sure they are exported in the terminal before proceeding.

To download a model from the neptune model registry using the `docker-compose.dev.yaml` file, run:

```bash
make projects.start/keywords COMPONENT=serve-download-model
```

This will download the specified model version into a versioned subdirectory of the `projects/keywords/serve/models` directory.

Note: This is a **required** step before running the model server and some test suites locally. On
K8s, the provisioning of model artefacts to the serving pod is done via a push mechanism to the
shared EFS before deployment. The relevant EFS directory is then mounted onto the serving pod & underlying serving container. For consistency, this approach uses the same environment variables to find the model artefacts on the local disk from within the `serve` container as the local development and CI docker compose files.


## 1 Running the model server

To run the model server using the `docker-compose.dev.yaml` file, run:

```bash
make projects.start/keywords COMPONENT=serve ENVIRONMENT=dev
```

## 2 Testing the model server

The following test suites are implemented:

- `unit`
- `integration`
- `functional`
- `load`


### 2.1 Run `unit` tests

`unit` test scope:
  - Code only
  - *no* `neuron` device dependency
  - *no* model artifact dependency
  - *no* model server will be run

To run the `unit` tests for the `serve` component using the `docker-compose.dev.yaml` file, run:

```bash
make projects.unit/keywords COMPONENT=serve ENVIRONMENT=dev
```

### 2.2 Run `integration` tests

`integration` test scope:
  - Code + ML model dependency
  - requires `neuron` device
  - requires model artifact
  - *no* model server will be run


To run the `integration` tests for the `serve` component using the `docker-compose.dev.yaml` file, run:

```bash
make projects.integration/keywords COMPONENT=serve ENVIRONMENT=dev
```

### 2.3 Run `functional` tests

`functional` test scope:
  - Code + Ml model dependency
  - requires `neuron` device in `serve` server component
  - requires model artifact in `serve` server component
  - model server will be run in `serve` component
  - additional client will be run in `serve-functional` component, sending genuine `http` requests
    to the model server running in `serve` over the `docker compose` network

To run the `functional` tests for the `serve` component using the `docker-compose.dev.yaml` file,  run:

```bash
make projects.functional/keywords COMPONENT=serve ENVIRONMENT=dev
```

### 2.4 Run `load` tests

`load` test scope:
  - Code + Ml model dependency
  - requires `neuron` device in `serve` server component
  - requires model artifact in `serve` server component
  - model server will be run in `serve` component
  - additional client will be run in `serve-load` component, sending genuine `http` requests
    to the model server running in `serve` over the `docker compose` network
  - export of 4 `json` files into ``projects/keywords/serve/models/{$NEPTUNE_MODEL_VERSION_ID}/{$IMAGE_TAG}/test_results` directory:
    - `load_test_report.json`: The performance metrics captured during the load test
    - `load_test_evaluation.json`: Individual and final fail/pass outcomes against specified
    - `serve_image_spec.json`: The full name and tag of the `serve` docker image used
    - `github_action_context.json`: Github Action CI runtime context meta data
      criteria

To run the `load` tests for the `serve` component using the `docker-compose.dev.yaml` file, run:

```bash
make projects.load/keywords COMPONENT=serve ENVIRONMENT=dev
```

<<<<<<< HEAD
dummy change to trigger test suite in CI
=======
dummy change to trigger serve CI build + test
>>>>>>> 1f4519b3
<|MERGE_RESOLUTION|>--- conflicted
+++ resolved
@@ -106,8 +106,4 @@
 make projects.load/keywords COMPONENT=serve ENVIRONMENT=dev
 ```
 
-<<<<<<< HEAD
-dummy change to trigger test suite in CI
-=======
-dummy change to trigger serve CI build + test
->>>>>>> 1f4519b3
+dummy change to trigger serve CI build + test
--- conflicted
+++ resolved
@@ -215,13 +215,8 @@
         source: serve/
         target: /projects/keywords/serve/
     image: ${AWS_ACCOUNT_ID:-063759612765}.dkr.ecr.us-east-1.amazonaws.com/keywords-serve:${IMAGE_TAG}
-<<<<<<< HEAD
-    command: [python, -m, src.download_compiled_model]
+    command: [python, -m, src.util.download_compiled_model]
     profiles: [serve, integration, functional, load]
-=======
-    command: [python, -m, src.download.download_compiled_model]
-    profiles: [serve, integration, functional]
->>>>>>> 06632fb1
     environment:
       AWS_ACCESS_KEY_ID: ${AWS_ACCESS_KEY_ID}
       AWS_SECRET_ACCESS_KEY: ${AWS_SECRET_ACCESS_KEY}

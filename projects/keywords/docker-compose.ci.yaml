--- conflicted
+++ resolved
@@ -153,15 +153,10 @@
     image: ${AWS_ACCOUNT_ID:-063759612765}.dkr.ecr.us-east-1.amazonaws.com/keywords-serve:${IMAGE_TAG}
     command: [python, -m, src.serve.model_server]
     environment:
-<<<<<<< HEAD
-      ONCLUSIVEML_SERVING_MODEL_DIRECTORY: models/KEYWORDS-COMPILED-137
+      ONCLUSIVEML_SERVING_MODEL_DIRECTORY: models/KEYWORDS-COMPILED-180
       ONCLUSIVEML_SERVING_UVICORN_APP: src.serve.model_server:model_server
       ONCLUSIVEML_SERVING_UVICORN_WORKERS: 1
-      ONCLUSIVEML_SERVING_UVICORN_PORT: 8000
-=======
-      ONCLUSIVEML_SERVING_MODEL_DIRECTORY: models/KEYWORDS-COMPILED-180
       ONCLUSIVEML_SERVING_UVICORN_HTTP_PORT: 8000
->>>>>>> 16a8ad14
       ONCLUSIVEML_SERVING_API_VERSION: v1
     profiles: [serve, functional, load]
     ports:
@@ -190,19 +185,11 @@
       NEPTUNE_CLIENT_MODE: read-only
       NEPTUNE_PROJECT: onclusive/keywords
       NEPTUNE_MODEL_ID: KEYWORDS-COMPILED
-<<<<<<< HEAD
-      NEPTUNE_MODEL_VERSION_ID: KEYWORDS-COMPILED-137
-      ONCLUSIVEML_SERVING_MODEL_DIRECTORY: models/KEYWORDS-COMPILED-137
-      ONCLUSIVEML_TRACKING_BACKEND_USE_S3_BACKEND: yes
-      ONCLUSIVEML_TRACKING_BACKEND_S3_BACKEND_BUCKET: onclusive-model-store-stage
-      ONCLUSIVEML_TRACKING_LOGGER_LEVEL: 20
-=======
       NEPTUNE_MODEL_VERSION_ID: KEYWORDS-COMPILED-180
       ONCLUSIVEML_TRACKING_BACKEND_USE_S3_BACKEND: yes
       ONCLUSIVEML_TRACKING_BACKEND_S3_BACKEND_BUCKET: onclusive-model-store-stage
       ONCLUSIVEML_TRACKING_LOGGER_LEVEL: 20
       ONCLUSIVEML_SERVING_MODEL_DIRECTORY: models/KEYWORDS-COMPILED-180
->>>>>>> 16a8ad14
     hostname: onclusiveml
     networks: [onclusive-net]
 
@@ -228,13 +215,9 @@
     image: ${AWS_ACCOUNT_ID:-063759612765}.dkr.ecr.us-east-1.amazonaws.com/keywords-serve:${IMAGE_TAG}
     command: [pytest, tests/integration, -ra, -vv, --capture=no]
     environment:
-<<<<<<< HEAD
-      ONCLUSIVEML_SERVING_MODEL_DIRECTORY: models/KEYWORDS-COMPILED-137
+      ONCLUSIVEML_SERVING_MODEL_DIRECTORY: models/KEYWORDS-COMPILED-180
       ONCLUSIVEML_SERVING_UVICORN_PORT: 8000
       ONCLUSIVEML_SERVING_API_VERSION: v1
-=======
-      ONCLUSIVEML_SERVING_MODEL_DIRECTORY: models/KEYWORDS-COMPILED-180
->>>>>>> 16a8ad14
     profiles: [integration]
     hostname: onclusiveml
     networks:
@@ -249,13 +232,9 @@
     image: ${AWS_ACCOUNT_ID:-063759612765}.dkr.ecr.us-east-1.amazonaws.com/keywords-serve:${IMAGE_TAG}
     command: [pytest, tests/functional, -ra, -vv, --capture=no]
     environment:
-<<<<<<< HEAD
-      ONCLUSIVEML_SERVING_MODEL_DIRECTORY: models/KEYWORDS-COMPILED-137
+      ONCLUSIVEML_SERVING_MODEL_DIRECTORY: models/KEYWORDS-COMPILED-180
       ONCLUSIVEML_SERVING_UVICORN_PORT: 8000
       ONCLUSIVEML_SERVING_API_VERSION: v1
-=======
-      ONCLUSIVEML_SERVING_MODEL_DIRECTORY: models/KEYWORDS-COMPILED-180
->>>>>>> 16a8ad14
     profiles: [functional]
     hostname: onclusiveml
     networks:
@@ -273,14 +252,10 @@
     image: ${AWS_ACCOUNT_ID:-063759612765}.dkr.ecr.us-east-1.amazonaws.com/keywords-serve:${IMAGE_TAG}
     command: [pytest, tests/load, -ra, -vv, --capture=no]
     environment:
-<<<<<<< HEAD
       # serving params
-      ONCLUSIVEML_SERVING_MODEL_DIRECTORY: models/KEYWORDS-COMPILED-137
+      ONCLUSIVEML_SERVING_MODEL_DIRECTORY: models/KEYWORDS-COMPILED-180
       ONCLUSIVEML_SERVING_UVICORN_PORT: 8000
       ONCLUSIVEML_SERVING_API_VERSION: v1
-=======
-      ONCLUSIVEML_SERVING_MODEL_DIRECTORY: models/KEYWORDS-COMPILED-180
->>>>>>> 16a8ad14
       # load test params
       ONCLUSIVEML_SERVING_NUM_USERS: 2 # numbers of users in load test
       ONCLUSIVEML_SERVING_SPAWN_RATE: 2 # per second spawn rate of clients until `num_users` is reached

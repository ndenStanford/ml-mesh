# The `train` component

This document outlines how to run and test your project's `train` component.

## 1 Scope of the `train` component :mag_right:

### 1.1 Overview :mount_fuji:

A project's `train` container image provides the code and runtime environment for
- retrieving a specified model / pipeline from huggingface,
- training it (optional) and
- registering it on our internal neptune AI model registry.

The python module implementing the above process is `src/register_trained_model.py`.

It draws its configurations from the `src/settings.py` module, which parses all required
environment variable either

- from the environment, or, if not specified,
- from the `config/dev.env` dotenv file (locally or in the container when running inside docker)

Specs defined in the `config/prod.env` are used only during CI processes.

## 2 Setup & references :wrench:

Projects implementing a `train` component are
- **`keywords`** :key::memo:
- `ner` :books::arrow_forward::european_castle::church::hotel:
- `sentiment` :smile:/:frowning:

### 2.1 Environment variables :deciduous_tree:

To follow the instructions in this guide, run

```bash
export PROJECT_NAME=your_project_name_here
export BASE_IMAGE_TAG=the_base_image_docker_tag_here
export IMAGE_TAG=your_desired_train_container_docker_tag_here
export NEPTUNE_API_TOKEN=your_personal_neptune_api_token_here
export AWS_ACCESS_KEY_ID=your_aws_access_key_id_here
export AWS_SECRET_ACCESS_KEY=your_aws_secret_access_key_here
```

or update your `.envrc` file accordingly.

### 2.2 Docker compose :whale:

The following `docker compose` services are typically associated with a project's `train` component:
- `train`
   - contains build section of training image
- `train-train-model`
   - contains the container run command to execute training
- `train-unit`
   - used to run `unit` test suite
- `train-integration` (optional)
   - used to run `integration` test suite (if applicable)
- `train-functional` (optional)
   - used to run `functional` test suite (if applicable)

### 2.3 Building the `train` component :construction:

To locally build the image
- using the `${BASE_IMAGE_TAG}` version of the base image, and
- using the `docker-compose.dev.yaml`,
- using the `development` build stage,
- tagged as `063759612765.dkr.ecr.us-east-1.amazonaws.com/${PROJECT_NAME}-train:${IMAGE_TAG}`,

run:

```bash
make projects.build/${PROJECT_NAME} COMPONENT=train
```

### 2.4 Example implementation :nut_and_bolt: :eyes:

For reference implementations of all below concepts, i.e.,
- `Dockerfile` structure
- `config` directory and `dotenv` configuration files
- `src` directory and source code layout
- `test` suite implementations
- `docker compose` files and services for `dev` and `ci`

see the
- [**`keywords` project's `train` component**](../keywords/train) and
- [**corresponding docker compose service entries**](https://github.com/AirPR/ml-mesh/blob/35d007edb24e90797a2b0bf357ca67a49bbf301d/projects/keywords/docker-compose.dev.yaml#L9).

## 3 Testing the `train` component :warning:

To validate every change on the component, test suites should be run using the `docker-compose.dev.yaml` file.
The following test suites are implemented:

- `unit` (mandatory)
- `integration` (optional)
- `functional` (optional)

### 3.1 Run `unit` tests :warning: :nut_and_bolt:

To run the `unit` tests for the `train` component using the `docker-compose.dev.yaml` file, run:

```bash
make projects.unit/${PROJECT_NAME} COMPONENT=train
```

### 3.2 Run `integration` tests :warning: :nut_and_bolt: :nut_and_bolt:

To run the `integration` tests for the `train` component using the `docker-compose.dev.yaml` file, run:

```bash
make projects.integration/${PROJECT_NAME} COMPONENT=train
```

### 3.3 Run `functional` tests :warning: :nut_and_bolt: :nut_and_bolt: :nut_and_bolt:

To run the `functional` tests for the `train` component using the `docker-compose.dev.yaml` file,  run:

```bash
make projects.functional/${PROJECT_NAME} COMPONENT=train
```


## 4 Running the `train` component :rocket:

### 4.1 Without containers (initial development and debugging only)

For development purposes, the pipeline can be run locally without containers. Note that while this
could ease the development process, it has some downsides since you are now outside of your bespoke
container runtime environment. The following risks should be considered. It's important to test
the functionality of your code via make command once the development is finished.

- Some python & OS-level dependencies might be missing
- Some env vars might be missing

1. Change into the `projects/${PROJECT_NAME}/train/src` directory
   - `cd projects/${PROJECT_NAME}/train`
2. Run the model retrieval + registering step
   - `python -m src.register_trained_model`

As described in the previous section the `settings.py` script will fall back onto the
`config/dev.env` file for any environment variables that it cant obtain from the environment.
Editing that file allows for configuring development pipeline runs.

### 4.2 With containers (recommended approach) :rocket: :whale:

To run the `train` container locally as a one-step pipeline using
- the services implemented in the `projects` `docker-compose.dev.yaml` file and
- internal `projects` level `make` & `docker compose` utilities,

follow the below steps.

#### 4.2.1 Update configuration

Update
- the `dev.env` file in the `config` directory and
- the `docker-compose.dev.yaml`'s `train` service
 as needed. `docker compose` will inject the file's environment variable values directly into the
 running container (see below) to allow for pipeline runtime configurations without requiring a
 rebuild of the docker container.

#### 4.2.2 (Train, evaluate &) register the model

```bash
<<<<<<< HEAD
make projects.run/${PROJECT_NAME} COMPONENT=train TASK=train-model
```
=======
make projects.start/${PROJECT_NAME} COMPONENT=train
```
## 5 Running the `train` component in CI:

To run the training component on CI, you will need to update the [**ci.yaml's**](../../.github/workflow/ci.yaml)
 `run-train-pipelines` component. Below is an example of what to add:

```
- runner-kind: custom
self-hosted-runner-type: inf1.2xlarge
project: keywords
tag: ${{ needs.run-repository-state.outputs.tag }}
```

This will allow for the training component to be run on CI and push the model into our `onclusive-model-store-stage` bucket
>>>>>>> 8f61c2d9
<|MERGE_RESOLUTION|>--- conflicted
+++ resolved
@@ -159,11 +159,7 @@
 #### 4.2.2 (Train, evaluate &) register the model
 
 ```bash
-<<<<<<< HEAD
 make projects.run/${PROJECT_NAME} COMPONENT=train TASK=train-model
-```
-=======
-make projects.start/${PROJECT_NAME} COMPONENT=train
 ```
 ## 5 Running the `train` component in CI:
 
@@ -177,5 +173,4 @@
 tag: ${{ needs.run-repository-state.outputs.tag }}
 ```
 
-This will allow for the training component to be run on CI and push the model into our `onclusive-model-store-stage` bucket
->>>>>>> 8f61c2d9
+This will allow for the training component to be run on CI and push the model into our `onclusive-model-store-stage` bucket
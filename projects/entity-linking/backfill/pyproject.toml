[tool.poetry]
name = "entity-linking-backfill"
version = "0.1.0"
description = ""
authors = ["Ivan Okhotnikov <ivan.okhotnikov@onclusive.com>"]
packages = [{include = "src"}]

[tool.poetry.dependencies]
<<<<<<< HEAD
python = "3.9.19"
data = {path = "../../../libs/data"}
=======
python = "3.8.16"
beam = {path = "../../../libs/beam"}
>>>>>>> 90462c22
core = {path = "../../../libs/core"}
serving = {path = "../../../libs/serving"}

[tool.poetry.group.dev.dependencies]
pytest = "7.2.2"

[tool.poetry.group.debug.dependencies]
debugpy = "1.8.1"

[build-system]
requires = ["poetry-core"]
build-backend = "poetry.core.masonry.api"
<|MERGE_RESOLUTION|>--- conflicted
+++ resolved
@@ -1,27 +1,22 @@
-[tool.poetry]
-name = "entity-linking-backfill"
-version = "0.1.0"
-description = ""
-authors = ["Ivan Okhotnikov <ivan.okhotnikov@onclusive.com>"]
-packages = [{include = "src"}]
-
-[tool.poetry.dependencies]
-<<<<<<< HEAD
-python = "3.9.19"
-data = {path = "../../../libs/data"}
-=======
-python = "3.8.16"
-beam = {path = "../../../libs/beam"}
->>>>>>> 90462c22
-core = {path = "../../../libs/core"}
-serving = {path = "../../../libs/serving"}
-
-[tool.poetry.group.dev.dependencies]
-pytest = "7.2.2"
-
-[tool.poetry.group.debug.dependencies]
-debugpy = "1.8.1"
-
-[build-system]
-requires = ["poetry-core"]
-build-backend = "poetry.core.masonry.api"
+[tool.poetry]
+name = "entity-linking-backfill"
+version = "0.1.0"
+description = ""
+authors = ["Ivan Okhotnikov <ivan.okhotnikov@onclusive.com>"]
+packages = [{include = "src"}]
+
+[tool.poetry.dependencies]
+python = "3.9.19"
+beam = {path = "../../../libs/beam"}
+core = {path = "../../../libs/core"}
+serving = {path = "../../../libs/serving"}
+
+[tool.poetry.group.dev.dependencies]
+pytest = "7.2.2"
+
+[tool.poetry.group.debug.dependencies]
+debugpy = "1.8.1"
+
+[build-system]
+requires = ["poetry-core"]
+build-backend = "poetry.core.masonry.api"
--- conflicted
+++ resolved
@@ -45,11 +45,6 @@
     )
 
     API_KEY_NAME: str = "x-api-key"
-<<<<<<< HEAD
-    API_KEY: str = "sk-cDOh2WYa0nr6LyjBM8sElW6b61oFhPTQ"
-
-=======
     API_KEY: str
->>>>>>> 3f4b21a6
 
 settings = Settings()
[tool.poetry]
name = "entity-linking-serve"
version = "0.1.0"
description = "Entity linking serve"
authors = ["Rene Jean Corneille <rene-jean.corneille@onclusive.com>"]
packages = [{include = "src"}]

[tool.poetry.dependencies]
python = "3.8.16"
hydra-core = "1.3.2"
faiss-gpu = "1.7.2"
sentencepiece = "0.2.0"
pytorch_lightning = "2.1.4"
transformers = "4.29.2"
accelerate = "0.29.3"
models = {path = "../../../libs/models"}
core = {path = "../../../libs/core"}
nlp = {path = "../../../libs/nlp"}
serving = {path = "../../../libs/serving"}
tracking = {path = "../../../libs/tracking"}

[tool.poetry.group.dev.dependencies]
pytest = "7.2.0"
<<<<<<< HEAD
pydantic = "^1.10.4"
=======
pydantic = "^1.10.11"
>>>>>>> b9bf9e3a
uvicorn = "0.23.2"
pytest-unordered = "^0.5.2"

[tool.poetry.group.debug.dependencies]
debugpy = "1.8.1"

[[tool.poetry.source]]
name = "aws-neuron"
url = "https://pip.repos.neuron.amazonaws.com/"
default = false
secondary = true

[build-system]
requires = ["poetry-core"]
build-backend = "poetry.core.masonry.api"<|MERGE_RESOLUTION|>--- conflicted
+++ resolved
@@ -21,11 +21,7 @@
 
 [tool.poetry.group.dev.dependencies]
 pytest = "7.2.0"
-<<<<<<< HEAD
-pydantic = "^1.10.4"
-=======
 pydantic = "^1.10.11"
->>>>>>> b9bf9e3a
 uvicorn = "0.23.2"
 pytest-unordered = "^0.5.2"
 

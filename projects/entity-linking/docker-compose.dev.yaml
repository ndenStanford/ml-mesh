---
version : '3.9'

services:
  # =============================================
  # SERVE
  # =============================================

  # serving image
  serve:
    volumes:
      - type: bind
        source: serve/src
        target: /projects/entity-linking/serve/src
    build:
      context: ../../
      dockerfile: projects/entity-linking/serve/Dockerfile
      target: ${TARGET_BUILD_STAGE:-development}
      network: host
      args:
        AWS_ACCOUNT_ID: ${AWS_ACCOUNT_ID:-690763002009}
        PROJECT: entity-linking
        COMPONENT: serve
        BASE_IMAGE_TAG: ${BASE_IMAGE_TAG}
    image: ${AWS_ACCOUNT_ID:-690763002009}.dkr.ecr.us-east-1.amazonaws.com/entity-linking-serve:${IMAGE_TAG}
    command: [python, -m, src.serve.__main__]
    environment:
      ONCLUSIVEML_SERVING_LOGCONFIG_SERVICE: entity-linking-serve
      ONCLUSIVEML_SERVING_LOGCONFIG_LEVEL: 10
      ONCLUSIVEML_SERVING_LOGCONFIG_JSON_FORMAT: false
      ONCLUSIVEML_SERVING_UVICORN_APP: src.serve.__main__:model_server
      ONCLUSIVEML_SERVING_UVICORN_RELOAD: true
      ONCLUSIVEML_SERVING_UVICORN_RELOAD_DIRS: src/serve/
      ONCLUSIVEML_SERVING_UVICORN_PORT: 9000
      ONCLUSIVEML_SERVING_ENTITY_FISHING_ENDPOINT: http://entity-fishing-backend:8090/service/disambiguate
      ONCLUSIVEML_SERVING_ENTITY_RECOGNITION_ENDPOINT: http://ner-serve:8000/ner/v1/predict
      ONCLUSIVEML_SERVING_INTERNAL_ML_API_KEY: ''
    profiles: [serve, functional]
    ports:
      - 9000:9000
    depends_on:
      entity-fishing-backend:
        condition: service_healthy
      ner-serve:
        condition: service_healthy
    hostname: onclusiveml
    networks:
      - onclusive-net
    healthcheck:
      test: [CMD, curl, -f, http://serve:9000/entity-linking/v1/ready]
      interval: 10s
      retries: 5
      start_period: 5s
      timeout: 10s

  serve-debug:
    build:
      context: ../../
      dockerfile: projects/entity-linking/serve/Dockerfile
      target: ${TARGET_BUILD_STAGE:-debugger}
      network: host
      args:
        AWS_ACCOUNT_ID: ${AWS_ACCOUNT_ID:-690763002009}
        PROJECT: entity-linking
        COMPONENT: serve
        BASE_IMAGE_TAG: ${BASE_IMAGE_TAG}
    image: ${AWS_ACCOUNT_ID:-690763002009}.dkr.ecr.us-east-1.amazonaws.com/entity-linking-serve:${IMAGE_TAG}
    environment:
      AWS_ACCESS_KEY_ID: ${AWS_ACCESS_KEY_ID}
      AWS_SECRET_ACCESS_KEY: ${AWS_SECRET_ACCESS_KEY}
      NEPTUNE_API_TOKEN: ${NEPTUNE_API_TOKEN}
      ONCLUSIVEML_SERVING_LOGCONFIG_SERVICE: entity-linking-serve
      ONCLUSIVEML_SERVING_LOGCONFIG_LEVEL: 10
      ONCLUSIVEML_SERVING_LOGCONFIG_JSON_FORMAT: false
      ONCLUSIVEML_SERVING_UVICORN_APP: src.serve.__main__:model_server
      ONCLUSIVEML_SERVING_UVICORN_RELOAD: true
      ONCLUSIVEML_SERVING_UVICORN_RELOAD_DIRS: src/serve/
      ONCLUSIVEML_SERVING_UVICORN_PORT: 9000
      ONCLUSIVEML_SERVING_ENTITY_FISHING_ENDPOINT: http://entity-fishing-backend:8090/service/disambiguate
      ONCLUSIVEML_SERVING_ENTITY_RECOGNITION_ENDPOINT: http://ner-serve:8000/ner/v1/predict
      ONCLUSIVEML_SERVING_INTERNAL_ML_API_KEY: ''
    user: root
    profiles: [serve, debug]
    command:
      - /bin/sh
      - -c
      - |
        python -m src.download.__main__
        python -m debugpy --listen 0.0.0.0:5678 --wait-for-client -m src.serve.__main__
    ports:
      - 5678:5678
      - 9000:9000
    volumes:
      - type: bind
        source: ${HOME}/data
        target: /opt/entity-fishing/data/db
      - type: bind
        source: serve/src
        target: /projects/entity-linking/serve/src
    hostname: onclusiveml
    networks:
      - onclusive-net

  serve-download-model:
    image: ${AWS_ACCOUNT_ID:-690763002009}.dkr.ecr.us-east-1.amazonaws.com/entity-linking-serve:${IMAGE_TAG}
    command: [python, -m, src.download.__main__]
    profiles: [serve]
    ports:
      - 9000:9000
    volumes:
      - type: bind
        source: ${HOME}/data
        target: /opt/entity-fishing/data/db
      - type: bind
        source: serve/src
        target: /projects/entity-linking/serve/src
    environment:
      AWS_ACCESS_KEY_ID: ${AWS_ACCESS_KEY_ID}
      AWS_SECRET_ACCESS_KEY: ${AWS_SECRET_ACCESS_KEY}
      ONCLUSIVEML_SERVING_ENTITY_FISHING_ENDPOINT: http://entity-fishing-backend:8090/service/disambiguate
      ONCLUSIVEML_SERVING_ENTITY_RECOGNITION_ENDPOINT: http://ner-serve:8000/ner/v1/predict
      ONCLUSIVEML_SERVING_INTERNAL_ML_API_KEY: ''
      ONCLUSIVEML_SERVING_KNOWLEDGE_BASES: '["kb", "en", "fr"]'
    depends_on:
      - ner-serve-download-model
    hostname: onclusiveml
    networks:
      - onclusive-net

  # unit tests
  serve-unit:
    volumes:
      - type: bind
        source: serve/src
        target: /projects/entity-linking/serve/src
      - type: bind
        source: serve/tests
        target: /projects/entity-linking/serve/tests
    image: ${AWS_ACCOUNT_ID:-690763002009}.dkr.ecr.us-east-1.amazonaws.com/entity-linking-serve:${IMAGE_TAG}
    command: [pytest, tests/unit, -ra, -vv, --capture=no]
    profiles: [unit]
    environment:
      ONCLUSIVEML_SERVING_ENTITY_FISHING_ENDPOINT: http://entity-fishing-backend:8090/service/disambiguate
      ONCLUSIVEML_SERVING_ENTITY_RECOGNITION_ENDPOINT: http://ner-serve:8000/ner/v1/predict
      ONCLUSIVEML_SERVING_INTERNAL_ML_API_KEY: ''
    hostname: onclusiveml
    networks:
      - onclusive-net

  # integration tests
  serve-integration:
    volumes:
      - type: bind
        source: serve/src
        target: /projects/entity-linking/serve/src
      - type: bind
        source: serve/tests
        target: /projects/entity-linking/serve/tests
    image: ${AWS_ACCOUNT_ID:-690763002009}.dkr.ecr.us-east-1.amazonaws.com/entity-linking-serve:${IMAGE_TAG:-latest}
    command: [pytest, tests/integration, -ra, -vv, --capture=no]
    profiles: [integration]
    environment:
      ONCLUSIVEML_SERVING_UVICORN_PORT: 9000
      ONCLUSIVEML_SERVING_ENTITY_FISHING_ENDPOINT: http://entity-fishing-backend:8090/service/disambiguate
      ONCLUSIVEML_SERVING_ENTITY_RECOGNITION_ENDPOINT: http://ner-serve:8000/ner/v1/predict
      ONCLUSIVEML_SERVING_INTERNAL_ML_API_KEY: ''
    hostname: onclusiveml
    depends_on:
      entity-fishing-backend:
        condition: service_healthy
      ner-serve:
        condition: service_healthy
    networks:
      - onclusive-net

  # functional tests
  serve-functional:
    volumes:
      - type: bind
        source: serve/src
        target: /projects/entity-linking/serve/src
      - type: bind
        source: serve/tests
        target: /projects/entity-linking/serve/tests
    image: ${AWS_ACCOUNT_ID:-690763002009}.dkr.ecr.us-east-1.amazonaws.com/entity-linking-serve:${IMAGE_TAG:-latest}
    command: [pytest, tests/functional, -ra, -vv, --capture=no]
    profiles: [functional]
    environment:
      ONCLUSIVEML_SERVING_UVICORN_PORT: 9000
      ONCLUSIVEML_SERVING_ENTITY_FISHING_ENDPOINT: http://entity-fishing-backend:8090/service/disambiguate
      ONCLUSIVEML_SERVING_ENTITY_RECOGNITION_ENDPOINT: http://ner-serve:8000/ner/v1/predict
      ONCLUSIVEML_SERVING_INTERNAL_ML_API_KEY: ''
    hostname: onclusiveml
    depends_on:
      serve:
        condition: service_healthy
    networks:
      - onclusive-net

  # serving image
  ner-serve:
    devices:
      - /dev/neuron0:/dev/neuron0
    build:
      context: ../../
      dockerfile: projects/ner/serve/Dockerfile
      target: ${TARGET_BUILD_STAGE:-development}
      network: host
      args:
        AWS_ACCOUNT_ID: ${AWS_ACCOUNT_ID:-690763002009}
        PROJECT: ner
        COMPONENT: serve
        BASE_IMAGE_TAG: ${BASE_IMAGE_TAG:-v23.11.3}
    image: ${AWS_ACCOUNT_ID:-690763002009}.dkr.ecr.us-east-1.amazonaws.com/ner-serve:${IMAGE_TAG}
    command: [python, -m, src.serve.__main__]
    environment:
      ONCLUSIVEML_SERVING_UVICORN_APP: src.serve.__main__:model_server
      ONCLUSIVEML_SERVING_UVICORN_RELOAD: true
      ONCLUSIVEML_SERVING_UVICORN_RELOAD_DIRS: src/serve/
      ONCLUSIVEML_SERVING_UVICORN_PORT: 8000
      ONCLUSIVEML_SERVING_MODEL_DIRECTORY: models/NER-COMPILED-38
      ONCLUSIVEML_SERVING_API_VERSION: v1
      ONCLUSIVEML_TRACKING_LOGGER_LEVEL: 20 # 10=DEBUG
      NEPTUNE_PROJECT: onclusive/ner
      NEPTUNE_MODEL_ID: NER-COMPILED
<<<<<<< HEAD
    profiles: [serve, integration, functional, load, debug]
=======
    profiles: [serve, integration, functional, load, backfill]
>>>>>>> 0a685047
    volumes:
      - type: bind
        source: ${HOME}/data
        target: /projects/ner/serve/models
    ports:
      - 8000:8000
    hostname: onclusiveml
    networks:
      - onclusive-net
    healthcheck:
      test: [CMD, curl, -f, http://ner-serve:8000/ner/v1/ready]
      interval: 10s
      retries: 5
      start_period: 5s
      timeout: 10s

  # ner serve download model
  ner-serve-download-model:
    build:
      context: ../../
      dockerfile: projects/ner/serve/Dockerfile
      target: ${TARGET_BUILD_STAGE:-development}
      network: host
      args:
        AWS_ACCOUNT_ID: ${AWS_ACCOUNT_ID:-690763002009}
        PROJECT: ner
        COMPONENT: serve
        BASE_IMAGE_TAG: ${BASE_IMAGE_TAG:-v23.11.3}
    volumes:
      - type: bind
        source: ${HOME}/data
        target: /projects/ner/serve/models
    image: ${AWS_ACCOUNT_ID:-690763002009}.dkr.ecr.us-east-1.amazonaws.com/ner-serve:${IMAGE_TAG}
    command: [python, -m, src.download]
<<<<<<< HEAD
    profiles: [serve, debug]
=======
    profiles: [serve, backfill]
>>>>>>> 0a685047
    environment:
      AWS_ACCESS_KEY_ID: ${AWS_ACCESS_KEY_ID}
      AWS_SECRET_ACCESS_KEY: ${AWS_SECRET_ACCESS_KEY}
      NEPTUNE_API_TOKEN: ${NEPTUNE_API_TOKEN}
      NEPTUNE_CLIENT_MODE: read-only
      NEPTUNE_PROJECT: onclusive/ner
      NEPTUNE_MODEL_ID: NER-COMPILED
      NEPTUNE_MODEL_VERSION_ID: NER-COMPILED-38
      ONCLUSIVEML_TRACKING_BACKEND_USE_S3_BACKEND: yes
      ONCLUSIVEML_TRACKING_LOGGER_LEVEL: 20
      ONCLUSIVEML_SERVING_MODEL_DIRECTORY: models/NER-COMPILED-38
      ONCLUSIVEML_SERVING_WAIT_SECONDS_AFTER_DOWNLOAD: 600 # 10 minutes
    hostname: onclusiveml
    networks: [onclusive-net]

  # entity fishing backend
  entity-fishing-backend:
    build:
      context: ../../
      dockerfile: apps/entity-fishing/backend/Dockerfile
      target: ${TARGET_BUILD_STAGE:-development}
      network: host
      args:
        AWS_ACCOUNT_ID: ${AWS_ACCOUNT_ID:-690763002009}
        APP_NAME: entity-fishing
        APP_COMPONENT: backend
        BASE_IMAGE_TAG: ${BASE_IMAGE_TAG-v23.11.3}
    image: ${AWS_ACCOUNT_ID:-690763002009}.dkr.ecr.us-east-1.amazonaws.com/entity-fishing-backend:${IMAGE_TAG:-latest}
    command: [./gradlew, --no-daemon, run, -x, compileJava, -x, processResources, -x, classes, -d]
<<<<<<< HEAD
    profiles: [serve, integration, functional, load, debug]
=======
    profiles: [serve, integration, functional, load, backfill]
>>>>>>> 0a685047
    volumes:
      - type: bind
        source: ${HOME}/data
        target: /opt/entity-fishing/data/db
    ports:
      - 8090:8090
      - 8091:8091
    healthcheck:
      # NOTE: This hack is required so that the integration tests only start when the
      # databse is ready to receive requests.
      test: [CMD-SHELL, sleep 10s || exit 1]
      interval: 5s
      retries: 5
      start_period: 5s
      timeout: 15s
    environment:
      ENVIRONMENT: dev
    hostname: onclusiveml
    networks:
      - onclusive-net

  # =============================================
  # BACKFILL
  # =============================================

  backfill:
    build:
      context: ../../
      dockerfile: projects/entity-linking/backfill/Dockerfile
      target: ${TARGET_BUILD_STAGE:-development}
      network: host
      args:
        AWS_ACCOUNT_ID: ${AWS_ACCOUNT_ID:-690763002009}
        PROJECT: entity-linking
        COMPONENT: backfill
        BASE_IMAGE_TAG: ${BASE_IMAGE_TAG:-v24.1.6}
    volumes:
      - type: bind
        source: backfill/src
        target: /projects/entity-linking/backfill/src
    image: ${AWS_ACCOUNT_ID:-690763002009}.dkr.ecr.us-east-1.amazonaws.com/entity-linking-backfill:${IMAGE_TAG}
    entrypoint: [python, -m, src.backfill.__main__]
    profiles: [backfill]
    network_mode: service:taskmanager
    environment:
      HOST: internal.api.ml.stage.onclusive.com
      NAMESPACE: entity-linking
      VERSION: 1
      API_KEY: ${INTERNAL_ML_ENDPOINT_API_KEY}
      SECURE: true
      JOB_NAME: entity-linking-backfill
      RUNNER: PortableRunner
      STREAMING: true
      ARTIFACT_ENDPOINT: jobserver:8098
      JOB_ENDPOINT: jobserver:8099
      ENVIRONMENT_TYPE: LOOPBACK
      SOURCE_TOPIC: beam-input
      TARGET_TOPIC: beam-output
      BOOTSTRAP_SERVERS: kafka:9092
      GROUP_ID: notification_consumer_group
      AUTO_OFFSET_RESET: earliest
    depends_on:
      - jobserver
      - kafka
      - zookeeper

  backfill-unit:
    volumes:
      - type: bind
        source: backfill
        target: /projects/entity-linking/backfill
    image: ${AWS_ACCOUNT_ID:-690763002009}.dkr.ecr.us-east-1.amazonaws.com/entity-linking-backfill:${IMAGE_TAG}
    command: [pytest, tests/unit, -ra, -vv, --capture=no, -s]
    profiles: [unit]
    environment:
      HOST: test.onclusive.com
      NAMESPACE: entity-linking
      VERSION: 1
      API_KEY: test
      SECURE: true
      JOB_NAME: entity-linking-backfill
      RUNNER: PortableRunner
      STREAMING: true
      ARTIFACT_ENDPOINT: jobserver:8098
      JOB_ENDPOINT: jobserver:8099
      ENVIRONMENT_TYPE: LOOPBACK
      SOURCE_TOPIC: test-input
      TARGET_TOPIC: test-output
      BOOTSTRAP_SERVERS: kafka:9092
      GROUP_ID: notification_consumer_group
      AUTO_OFFSET_RESET: earliest
    hostname: onclusive-ml
    networks: [onclusive-net]

  jobmanager:
    image: apache/flink:1.16-scala_2.12-java11
    command: [jobmanager]
    ports:
      - 8081:8081
    profiles: [backfill]
    networks: [onclusive-net]
    environment:
      FLINK_PROPERTIES: |
        jobmanager.rpc.address: jobmanager
        parallelism.default: 1

  taskmanager:
    image: apache/flink:1.16-scala_2.12-java11
    scale: 1
    depends_on:
      - jobmanager
    command: [taskmanager]
    ports:
      - 8100-8200:8100-8200
    profiles: [backfill]
    networks: [onclusive-net]
    environment:
      FLINK_PROPERTIES: |
        jobmanager.rpc.address: jobmanager
        taskmanager.numberOfTaskSlots: 2
        parallelism.default: 1
    volumes:
      - backfill-volume:/tmp/beam-artifact-staging

  jobserver:
    image: apache/beam_flink1.16_job_server:2.49.0
    command:
      - --flink-master=jobmanager:8081
    ports:
      - 8097:8097
      - 8098:8098
      - 8099:8099
    depends_on:
      - jobmanager
    profiles: [backfill]
    networks: [onclusive-net]
    volumes:
      - backfill-volume:/tmp/beam-artifact-staging

  zookeeper:
    image: confluentinc/cp-zookeeper
    profiles: [backfill]
    networks: [onclusive-net]
    ports:
      - 2181:2181
    environment:
      ZOOKEEPER_CLIENT_PORT: 2181
      ZOOKEEPER_TICK_TIME: 2000
      ZOOKEEPER_SYNC_LIMIT: 2

  kafka:
    image: confluentinc/cp-kafka:6.1.13
    profiles: [backfill]
    networks: [onclusive-net]
    ports:
      - 9092:9092
      - 9094:9094
    depends_on:
      - zookeeper
    environment:
      KAFKA_ZOOKEEPER_CONNECT: zookeeper:2181
      KAFKA_LISTENERS: INTERNAL://0.0.0.0:9092,OUTSIDE://0.0.0.0:9094
      KAFKA_ADVERTISED_LISTENERS: INTERNAL://kafka:9092,OUTSIDE://localhost:9094
      LAFKA_ADVERTISED_LISTENERS: INTERNAL://kafka:9092,OUTSIDE://localhost:9094
      KAFKA_LISTENER_SECURITY_PROTOCOL_MAP: INTERNAL:PLAINTEXT,OUTSIDE:PLAINTEXT
      KAFKA_INTER_BROKER_LISTENER_NAME: INTERNAL
      KAFKA_OFFSETS_TOPIC_REPLICATION_FACTOR: 1
      KAFKA_GROUP_INITIAL_REBALANCE_DELAY_MS: 0
      KAFKA_CREATE_TOPICS: beam-output:1:1,beam-input:1:1
      KAFKA_AUTO_CREATE_TOPICS_ENABLE: true
      TOPIC_AUTO_CREATE: true

  kafka-ui:
    image: provectuslabs/kafka-ui
    ports:
      - 9000:9000
    environment:
      - KAFKA_CLUSTERS_0_NAME=local
      - KAFKA_CLUSTERS_0_BOOTSTRAPSERVERS=kafka:9092
    depends_on:
      - kafka

volumes :
  backfill-volume:

networks:
  onclusive-net:<|MERGE_RESOLUTION|>--- conflicted
+++ resolved
@@ -223,11 +223,7 @@
       ONCLUSIVEML_TRACKING_LOGGER_LEVEL: 20 # 10=DEBUG
       NEPTUNE_PROJECT: onclusive/ner
       NEPTUNE_MODEL_ID: NER-COMPILED
-<<<<<<< HEAD
-    profiles: [serve, integration, functional, load, debug]
-=======
-    profiles: [serve, integration, functional, load, backfill]
->>>>>>> 0a685047
+    profiles: [serve, integration, functional, load, backfill, debug]
     volumes:
       - type: bind
         source: ${HOME}/data
@@ -262,11 +258,7 @@
         target: /projects/ner/serve/models
     image: ${AWS_ACCOUNT_ID:-690763002009}.dkr.ecr.us-east-1.amazonaws.com/ner-serve:${IMAGE_TAG}
     command: [python, -m, src.download]
-<<<<<<< HEAD
-    profiles: [serve, debug]
-=======
-    profiles: [serve, backfill]
->>>>>>> 0a685047
+    profiles: [serve, backfill, debug]
     environment:
       AWS_ACCESS_KEY_ID: ${AWS_ACCESS_KEY_ID}
       AWS_SECRET_ACCESS_KEY: ${AWS_SECRET_ACCESS_KEY}
@@ -296,11 +288,7 @@
         BASE_IMAGE_TAG: ${BASE_IMAGE_TAG-v23.11.3}
     image: ${AWS_ACCOUNT_ID:-690763002009}.dkr.ecr.us-east-1.amazonaws.com/entity-fishing-backend:${IMAGE_TAG:-latest}
     command: [./gradlew, --no-daemon, run, -x, compileJava, -x, processResources, -x, classes, -d]
-<<<<<<< HEAD
-    profiles: [serve, integration, functional, load, debug]
-=======
-    profiles: [serve, integration, functional, load, backfill]
->>>>>>> 0a685047
+    profiles: [serve, integration, functional, load, backfill, debug]
     volumes:
       - type: bind
         source: ${HOME}/data

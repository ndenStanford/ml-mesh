---
version : '3.9'

services:
  # =============================================
  # SERVE
  # =============================================

  # serving image
  serve:
    volumes:
      - type: bind
        source: serve/src
        target: /projects/entity-linking/serve/src
    build:
      context: ../../
      dockerfile: projects/entity-linking/serve/Dockerfile
      target: ${TARGET_BUILD_STAGE:-development}
      network: host
      args:
        AWS_ACCOUNT_ID: ${AWS_ACCOUNT_ID:-063759612765}
        PROJECT: entity-linking
        COMPONENT: serve
        BASE_IMAGE_TAG: ${BASE_IMAGE_TAG}
    image: ${AWS_ACCOUNT_ID:-063759612765}.dkr.ecr.us-east-1.amazonaws.com/entity-linking-serve:${IMAGE_TAG}
    command: [python, -m, src.serve.__main__]
    environment:
      ONCLUSIVEML_SERVING_LOGCONFIG_SERVICE: entity-linking-serve
      ONCLUSIVEML_SERVING_LOGCONFIG_LEVEL: 10
<<<<<<< HEAD
      ONCLUSIVEML_SERVING_LOGCONFIG_JSON_FORMAT: no
=======
      ONCLUSIVEML_SERVING_LOGCONFIG_JSON_FORMAT: false
>>>>>>> 644ec80e
      ONCLUSIVEML_SERVING_UVICORN_APP: src.serve.__main__:model_server
      ONCLUSIVEML_SERVING_UVICORN_RELOAD: true
      ONCLUSIVEML_SERVING_UVICORN_RELOAD_DIRS: src/serve/
      ONCLUSIVEML_SERVING_UVICORN_PORT: 9000
      ONCLUSIVEML_SERVING_ENTITY_FISHING_ENDPOINT: http://entity-fishing-backend:8090/service/disambiguate
      ONCLUSIVEML_SERVING_ENTITY_RECOGNITION_ENDPOINT: http://ner-serve:8000/ner/v1/predict
      ONCLUSIVEML_SERVING_INTERNAL_ML_API_KEY: ''
    profiles: [serve, functional]
    ports:
      - 9000:9000
    depends_on:
      entity-fishing-backend:
        condition: service_healthy
      ner-serve:
        condition: service_healthy
    hostname: onclusiveml
    networks:
      - onclusive-net
    healthcheck:
      test: [CMD, curl, -f, http://serve:9000/entity-linking/v1/ready]
      interval: 10s
      retries: 5
      start_period: 5s
      timeout: 10s

  serve-download-model:
    image: ${AWS_ACCOUNT_ID:-063759612765}.dkr.ecr.us-east-1.amazonaws.com/entity-linking-serve:${IMAGE_TAG}
    command: [python, -m, src.download.__main__]
    profiles: [serve]
    ports:
      - 9000:9000
    volumes:
      - type: bind
        source: ${HOME}/data
        target: /opt/entity-fishing/data/db
      - type: bind
        source: serve/src
        target: /projects/entity-linking/serve/src
    environment:
      AWS_ACCESS_KEY_ID: ${AWS_ACCESS_KEY_ID}
      AWS_SECRET_ACCESS_KEY: ${AWS_SECRET_ACCESS_KEY}
      ONCLUSIVEML_SERVING_ENTITY_FISHING_ENDPOINT: http://entity-fishing-backend:8090/service/disambiguate
      ONCLUSIVEML_SERVING_ENTITY_RECOGNITION_ENDPOINT: http://ner-serve:8000/ner/v1/predict
      ONCLUSIVEML_SERVING_INTERNAL_ML_API_KEY: ''
      ONCLUSIVEML_SERVING_KNOWLEDGE_BASES: '["kb", "en", "fr"]'
    depends_on:
      - ner-serve-download-model
    hostname: onclusiveml
    networks:
      - onclusive-net

  # unit tests
  serve-unit:
    volumes:
      - type: bind
        source: serve/src
        target: /projects/entity-linking/serve/src
      - type: bind
        source: serve/tests
        target: /projects/entity-linking/serve/tests
    image: ${AWS_ACCOUNT_ID:-063759612765}.dkr.ecr.us-east-1.amazonaws.com/entity-linking-serve:${IMAGE_TAG}
    command: [pytest, tests/unit, -ra, -vv, --capture=no]
    profiles: [unit]
    environment:
      ONCLUSIVEML_SERVING_ENTITY_FISHING_ENDPOINT: http://entity-fishing-backend:8090/service/disambiguate
      ONCLUSIVEML_SERVING_ENTITY_RECOGNITION_ENDPOINT: http://ner-serve:8000/ner/v1/predict
      ONCLUSIVEML_SERVING_INTERNAL_ML_API_KEY: ''
    hostname: onclusiveml
    networks:
      - onclusive-net

  # integration tests
  serve-integration:
    volumes:
      - type: bind
        source: serve/src
        target: /projects/entity-linking/serve/src
      - type: bind
        source: serve/tests
        target: /projects/entity-linking/serve/tests
    image: ${AWS_ACCOUNT_ID:-063759612765}.dkr.ecr.us-east-1.amazonaws.com/entity-linking-serve:${IMAGE_TAG:-latest}
    command: [pytest, tests/integration, -ra, -vv, --capture=no]
    profiles: [integration]
    environment:
      ONCLUSIVEML_SERVING_UVICORN_PORT: 9000
      ONCLUSIVEML_SERVING_ENTITY_FISHING_ENDPOINT: http://entity-fishing-backend:8090/service/disambiguate
      ONCLUSIVEML_SERVING_ENTITY_RECOGNITION_ENDPOINT: http://ner-serve:8000/ner/v1/predict
      ONCLUSIVEML_SERVING_INTERNAL_ML_API_KEY: ''
    hostname: onclusiveml
    depends_on:
      entity-fishing-backend:
        condition: service_healthy
      ner-serve:
        condition: service_healthy
    networks:
      - onclusive-net

  # functional tests
  serve-functional:
    volumes:
      - type: bind
        source: serve/src
        target: /projects/entity-linking/serve/src
      - type: bind
        source: serve/tests
        target: /projects/entity-linking/serve/tests
    image: ${AWS_ACCOUNT_ID:-063759612765}.dkr.ecr.us-east-1.amazonaws.com/entity-linking-serve:${IMAGE_TAG:-latest}
    command: [pytest, tests/functional, -ra, -vv, --capture=no]
    profiles: [functional]
    environment:
      ONCLUSIVEML_SERVING_UVICORN_PORT: 9000
      ONCLUSIVEML_SERVING_ENTITY_FISHING_ENDPOINT: http://entity-fishing-backend:8090/service/disambiguate
      ONCLUSIVEML_SERVING_ENTITY_RECOGNITION_ENDPOINT: http://ner-serve:8000/ner/v1/predict
      ONCLUSIVEML_SERVING_INTERNAL_ML_API_KEY: ''
    hostname: onclusiveml
    depends_on:
      serve:
        condition: service_healthy
    networks:
      - onclusive-net

  # serving image
  ner-serve:
    devices:
      - /dev/neuron0:/dev/neuron0
    build:
      context: ../../
      dockerfile: projects/ner/serve/Dockerfile
      target: ${TARGET_BUILD_STAGE:-development}
      network: host
      args:
        AWS_ACCOUNT_ID: ${AWS_ACCOUNT_ID:-063759612765}
        PROJECT: ner
        COMPONENT: serve
        BASE_IMAGE_TAG: ${BASE_IMAGE_TAG:-v23.11.3}
    image: ${AWS_ACCOUNT_ID:-063759612765}.dkr.ecr.us-east-1.amazonaws.com/ner-serve:${IMAGE_TAG}
    command: [python, -m, src.serve.__main__]
    environment:
      ONCLUSIVEML_SERVING_UVICORN_APP: src.serve.__main__:model_server
      ONCLUSIVEML_SERVING_UVICORN_RELOAD: true
      ONCLUSIVEML_SERVING_UVICORN_RELOAD_DIRS: src/serve/
      ONCLUSIVEML_SERVING_UVICORN_PORT: 8000
      ONCLUSIVEML_SERVING_MODEL_DIRECTORY: models/NER-COMPILED-38
      ONCLUSIVEML_SERVING_API_VERSION: v1
      ONCLUSIVEML_TRACKING_LOGGER_LEVEL: 20 # 10=DEBUG
      NEPTUNE_PROJECT: onclusive/ner
      NEPTUNE_MODEL_ID: NER-COMPILED
    profiles: [serve, integration, functional, load]
    volumes:
      - type: bind
        source: ${HOME}/data
        target: /projects/ner/serve/models
    ports:
      - 8000:8000
    hostname: onclusiveml
    networks:
      - onclusive-net
    healthcheck:
      test: [CMD, curl, -f, http://ner-serve:8000/ner/v1/ready]
      interval: 10s
      retries: 5
      start_period: 5s
      timeout: 10s

  # ner serve download model
  ner-serve-download-model:
    devices:
      - /dev/neuron0:/dev/neuron0
    build:
      context: ../../
      dockerfile: projects/ner/serve/Dockerfile
      target: ${TARGET_BUILD_STAGE:-development}
      network: host
      args:
        AWS_ACCOUNT_ID: ${AWS_ACCOUNT_ID:-063759612765}
        PROJECT: ner
        COMPONENT: serve
        BASE_IMAGE_TAG: ${BASE_IMAGE_TAG:-v23.11.3}
    volumes:
      - type: bind
        source: ${HOME}/data
        target: /projects/ner/serve/models
    image: ${AWS_ACCOUNT_ID:-063759612765}.dkr.ecr.us-east-1.amazonaws.com/ner-serve:${IMAGE_TAG}
    command: [python, -m, src.download]
    profiles: [serve]
    environment:
      AWS_ACCESS_KEY_ID: ${AWS_ACCESS_KEY_ID}
      AWS_SECRET_ACCESS_KEY: ${AWS_SECRET_ACCESS_KEY}
      NEPTUNE_API_TOKEN: ${NEPTUNE_API_TOKEN}
      NEPTUNE_CLIENT_MODE: read-only
      NEPTUNE_PROJECT: onclusive/ner
      NEPTUNE_MODEL_ID: NER-COMPILED
      NEPTUNE_MODEL_VERSION_ID: NER-COMPILED-39
      ONCLUSIVEML_TRACKING_BACKEND_USE_S3_BACKEND: yes
      ONCLUSIVEML_TRACKING_LOGGER_LEVEL: 20
      ONCLUSIVEML_SERVING_MODEL_DIRECTORY: models/NER-COMPILED-38
    hostname: onclusiveml
    networks: [onclusive-net]

  # entity fishing backend
  entity-fishing-backend:
    build:
      context: ../../
      dockerfile: apps/entity-fishing/backend/Dockerfile
      target: ${TARGET_BUILD_STAGE:-development}
      network: host
      args:
        AWS_ACCOUNT_ID: ${AWS_ACCOUNT_ID:-063759612765}
        APP_NAME: entity-fishing
        APP_COMPONENT: backend
        BASE_IMAGE_TAG: ${BASE_IMAGE_TAG-v23.11.3}
    image: ${AWS_ACCOUNT_ID:-063759612765}.dkr.ecr.us-east-1.amazonaws.com/entity-fishing-backend:${IMAGE_TAG:-latest}
    command: [./gradlew, --no-daemon, run, -x, compileJava, -x, processResources, -x, classes, -d]
    profiles: [serve, integration, functional, load]
    volumes:
      - type: bind
        source: ${HOME}/data
        target: /opt/entity-fishing/data/db
    ports:
      - 8090:8090
      - 8091:8091
    healthcheck:
      # NOTE: This hack is required so that the integration tests only start when the
      # databse is ready to receive requests.
      test: [CMD-SHELL, sleep 10s || exit 1]
      interval: 5s
      retries: 5
      start_period: 5s
      timeout: 15s
    environment:
      ENVIRONMENT: dev
    hostname: onclusiveml
    networks:
      - onclusive-net

networks:
  onclusive-net:<|MERGE_RESOLUTION|>--- conflicted
+++ resolved
@@ -27,11 +27,7 @@
     environment:
       ONCLUSIVEML_SERVING_LOGCONFIG_SERVICE: entity-linking-serve
       ONCLUSIVEML_SERVING_LOGCONFIG_LEVEL: 10
-<<<<<<< HEAD
-      ONCLUSIVEML_SERVING_LOGCONFIG_JSON_FORMAT: no
-=======
       ONCLUSIVEML_SERVING_LOGCONFIG_JSON_FORMAT: false
->>>>>>> 644ec80e
       ONCLUSIVEML_SERVING_UVICORN_APP: src.serve.__main__:model_server
       ONCLUSIVEML_SERVING_UVICORN_RELOAD: true
       ONCLUSIVEML_SERVING_UVICORN_RELOAD_DIRS: src/serve/

--- conflicted
+++ resolved
@@ -21,12 +21,9 @@
     image: ${AWS_ACCOUNT_ID:-063759612765}.dkr.ecr.us-east-1.amazonaws.com/entity-linking-serve:${IMAGE_TAG}
     command: [python, -m, src.serve.__main__]
     environment:
-<<<<<<< HEAD
-      ONCLUSIVEML_SERVING_LOGCONFIG_SERVICE: iptc-serve
+      ONCLUSIVEML_SERVING_LOGCONFIG_SERVICE: entity-linking-serve
       ONCLUSIVEML_SERVING_LOGCONFIG_LEVEL: 10
       ONCLUSIVEML_SERVING_LOGCONFIG_JSON_FORMAT: yes
-=======
->>>>>>> 13757baa
       ONCLUSIVEML_SERVING_UVICORN_APP: src.serve.__main__:model_server
       ONCLUSIVEML_SERVING_UVICORN_RELOAD: true
       ONCLUSIVEML_SERVING_UVICORN_RELOAD_DIRS: src/serve/

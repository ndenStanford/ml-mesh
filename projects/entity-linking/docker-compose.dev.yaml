--- conflicted
+++ resolved
@@ -19,41 +19,8 @@
         COMPONENT: serve
         BASE_IMAGE_TAG: ${BASE_IMAGE_TAG}
     image: ${AWS_ACCOUNT_ID:-063759612765}.dkr.ecr.us-east-1.amazonaws.com/entity-linking-serve:${IMAGE_TAG}
-<<<<<<< HEAD
     command: [python, -m, src.serve.__main__]
-=======
->>>>>>> 6ad71d5c
     profiles: [serve]
-    hostname: onclusiveml
-    networks:
-      - onclusive-net
-
-  # serving image
-  serve-serve-model:
-    volumes:
-      - type: bind
-        source: serve/src
-<<<<<<< HEAD
-        target: /projects/entity-linking/serve/src
-=======
-        target: /home/projects/entity-linking/serve/src
-    image: ${AWS_ACCOUNT_ID:-063759612765}.dkr.ecr.us-east-1.amazonaws.com/entity-linking-serve:${IMAGE_TAG}
-    command: [uvicorn, src.app:app, --host, 0.0.0.0, --port, '9000', --reload, --log-level, debug]
-    profiles: [serve]
-    ports:
-      - 9000:9000
->>>>>>> 6ad71d5c
-    environment:
-      ENVIRONMENT: dev
-      DOCS_URL: /docs
-      INTERNAL_ML_API_KEY: ''
-      ONCLUSIVEML_SERVING_ENTITY_FISHING_ENDPOINT: http://entity-fishing-backend:8090/service/disambiguate
-      ONCLUSIVEML_SERVING_ENTITY_RECOGNITION_ENDPOINT: http://ner-serve:8000/v1/model/ner/predict
-      ONCLUSIVEML_SERVING_INTERNAL_ML_API_KEY: ''
-      ONCLUSIVEML_SERVING_HTTP_PORT: 9000
-    depends_on:
-      - entity-fishing-backend
-      - ner-serve
     hostname: onclusiveml
     networks:
       - onclusive-net
@@ -106,11 +73,7 @@
         target: /projects/entity-linking/serve/src
       - type: bind
         source: serve/tests
-<<<<<<< HEAD
         target: /projects/entity-linking/serve/tests
-=======
-        target: /home/projects/entity-linking/serve/tests
->>>>>>> 6ad71d5c
     image: ${AWS_ACCOUNT_ID:-063759612765}.dkr.ecr.us-east-1.amazonaws.com/entity-linking-serve:${IMAGE_TAG}
     command: [pytest, tests/unit, -ra, -vv, --capture=no]
     profiles: [unit]
@@ -133,11 +96,7 @@
         target: /projects/entity-linking/serve/src
       - type: bind
         source: serve/tests
-<<<<<<< HEAD
         target: /projects/entity-linking/serve/tests
-=======
-        target: /home/projects/entity-linking/serve/tests
->>>>>>> 6ad71d5c
     image: ${AWS_ACCOUNT_ID:-063759612765}.dkr.ecr.us-east-1.amazonaws.com/entity-linking-serve:${IMAGE_TAG:-latest}
     command: [pytest, tests/integration, -ra, -vv, --capture=no]
     profiles: [integration]

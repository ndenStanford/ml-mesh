---
version : '3.9'

services:
  # =============================================
  # INGEST
  # =============================================

  ingest:
    volumes:
      - type: bind
        source: ingest/src
        target: /projects/entity-linking/ingest/src
      - type: bind
        source: ${HOME}/data/models
        target: /projects/entity-linking/ingest
    build:
      context: ../../
      dockerfile: projects/entity-linking/ingest/Dockerfile
      target: ${TARGET_BUILD_STAGE:-development}
      network: host
      args:
        AWS_ACCOUNT_ID: ${AWS_ACCOUNT_ID:-690763002009}
        PROJECT: entity-linking
        COMPONENT: ingest
        BASE_IMAGE_TAG: ${BASE_IMAGE_TAG:-v23.11.3}
    image: ${AWS_ACCOUNT_ID:-690763002009}.dkr.ecr.us-east-1.amazonaws.com/entity-linking-ingest:${IMAGE_TAG:-latest}
    command: [python, -m, src.build_vector_store]
    profiles: [ingest]
    environment:
      NEPTUNE_PROJECT: onclusive/entity-linking
      NEPTUNE_MODEL_ID: EL-TRAINED
      REDIS_CONNECTION_STRING: ${REDIS_CONNECTION_STRING}
      INDEX_FILE: ${INDEX_FILE:-/projects/entity-linking/ingest/model_artifacts/index.txt}
      EMBEDDINGS_FILE: ${EMBEDDINGS_FILE:-/projects/entity-linking/ingest/model_artifacts/embeddings.pt}
    hostname: onclusive-ml
    networks: [onclusive-net]

  ingest-flush:
    volumes:
      - type: bind
        source: ingest/src
        target: /projects/entity-linking/ingest/src
    build:
      context: ../../
      dockerfile: projects/entity-linking/ingest/Dockerfile
      target: ${TARGET_BUILD_STAGE:-development}
      network: host
      args:
        AWS_ACCOUNT_ID: ${AWS_ACCOUNT_ID:-690763002009}
        PROJECT: entity-linking
        COMPONENT: ingest
        BASE_IMAGE_TAG: ${BASE_IMAGE_TAG:-v23.11.3}
    image: ${AWS_ACCOUNT_ID:-690763002009}.dkr.ecr.us-east-1.amazonaws.com/entity-linking-ingest:${IMAGE_TAG:-latest}
    command: [python, -m, src.utils.flush]
    profiles: [ingest]
    environment:
      NEPTUNE_PROJECT: onclusive/entity-linking
      NEPTUNE_MODEL_ID: EL-TRAINED
      REDIS_CONNECTION_STRING: ${REDIS_CONNECTION_STRING}
      INDEX_FILE: ${INDEX_FILE:-/projects/entity-linking/ingest/model_artifacts/index.txt}
      EMBEDDINGS_FILE: ${EMBEDDINGS_FILE:-/projects/entity-linking/ingest/model_artifacts/embeddings.pt}
    hostname: onclusive-ml
    networks: [onclusive-net]

  ingest-download-embeddings:
    volumes:
      - type: bind
        source: ingest/src
        target: /projects/entity-linking/ingest/src
      - type: bind
        source: ${HOME}/data
        target: /projects/entity-linking/ingest
    image: ${AWS_ACCOUNT_ID:-690763002009}.dkr.ecr.us-east-1.amazonaws.com/entity-linking-ingest:${IMAGE_TAG:-latest}
    command: [python, -m, src.download_embeddings]
    profiles: [ingest]
    environment:
      REDIS_CONNECTION_STRING: ${REDIS_CONNECTION_STRING}
      AWS_ACCESS_KEY_ID: ${AWS_ACCESS_KEY_ID}
      AWS_SECRET_ACCESS_KEY: ${AWS_SECRET_ACCESS_KEY}
      NEPTUNE_API_TOKEN: ${NEPTUNE_API_TOKEN}
      NEPTUNE_CLIENT_MODE: read-only
      NEPTUNE_PROJECT: onclusive/entity-linking
      NEPTUNE_MODEL_ID: EL-TRAINED
      NEPTUNE_MODEL_VERSION_ID: EL-TRAINED-22
      ONCLUSIVEML_SERVING_MODEL_DIRECTORY: models/EL-TRAINED-22
    hostname: onclusive-ml
    networks: [onclusive-net]

  ingest-debug:
    volumes:
      - type: bind
        source: ingest/src
        target: /projects/entity-linking/ingest/src
      - type: bind
        source: ${HOME}/data/models
        target: /projects/entity-linking/ingest
    build:
      context: ../../
      dockerfile: projects/entity-linking/ingest/Dockerfile
      target: ${TARGET_BUILD_STAGE:-debugger}
      network: host
      args:
        AWS_ACCOUNT_ID: ${AWS_ACCOUNT_ID:-690763002009}
        PROJECT: entity-linking
        COMPONENT: ingest
        BASE_IMAGE_TAG: ${BASE_IMAGE_TAG:-v23.11.3}
    image: ${AWS_ACCOUNT_ID:-690763002009}.dkr.ecr.us-east-1.amazonaws.com/entity-linking-ingest:${IMAGE_TAG:-latest}
    command: [python, -m, debugpy, --listen, 0.0.0.0:5678, --wait-for-client, -m, src.build_vector_store]
    ports:
      - 5678:5678
    profiles: [debug]
    environment:
      NEPTUNE_PROJECT: onclusive/entity-linking
      NEPTUNE_MODEL_ID: EL-TRAINED
      REDIS_CONNECTION_STRING: ${REDIS_CONNECTION_STRING}
      INDEX_FILE: ${INDEX_FILE:-/projects/entity-linking/ingest/model_artifacts/index.txt}
      EMBEDDINGS_FILE: ${EMBEDDINGS_FILE:-/projects/entity-linking/ingest/model_artifacts/embeddings.pt}
    hostname: onclusive-ml
    networks: [onclusive-net]

  # =============================================
  # TRAIN
  # =============================================

  train:
    volumes:
      - type: bind
        source: train
        target: /projects/entity-linking/train
      - type: bind
        source: ${HOME}/data
        target: /projects/entity-linking/artifact
    build:
      context: ../../
      dockerfile: projects/entity-linking/train/Dockerfile
      target: ${TARGET_BUILD_STAGE:-development}
      network: host
      args:
        AWS_ACCOUNT_ID: ${AWS_ACCOUNT_ID:-690763002009}
        PROJECT: entity-linking
        COMPONENT: train
        BASE_IMAGE_TAG: ${BASE_IMAGE_TAG:-v23.11.3}
    image: ${AWS_ACCOUNT_ID:-690763002009}.dkr.ecr.us-east-1.amazonaws.com/entity-linking-train:${IMAGE_TAG:-latest}
    command: [python, -m, src.train_model]
    profiles: [train]
    environment:
      NEPTUNE_API_TOKEN: ${NEPTUNE_API_TOKEN}
      AWS_ACCESS_KEY_ID: ${AWS_ACCESS_KEY_ID}
      AWS_SECRET_ACCESS_KEY: ${AWS_SECRET_ACCESS_KEY}
      ONCLUSIVEML_TRACKING_BACKEND_USE_S3_BACKEND: yes
      ONCLUSIVEML_TRACKING_LOGGER_LEVEL: 10
    env_file: train/config/dev.env
    hostname: onclusive-ml
    networks: [onclusive-net]

  train-debug:
    build:
      context: ../../
      dockerfile: projects/entity-linking/train/Dockerfile
      target: ${TARGET_BUILD_STAGE:-debugger}
      network: host
      args:
        AWS_ACCOUNT_ID: ${AWS_ACCOUNT_ID:-690763002009}
        PROJECT: entity-linking
        COMPONENT: train
        BASE_IMAGE_TAG: ${BASE_IMAGE_TAG:-v23.11.3}
    image: ${AWS_ACCOUNT_ID:-690763002009}.dkr.ecr.us-east-1.amazonaws.com/entity-linking-train:${IMAGE_TAG:-latest}
    command: [python, -m, debugpy, --listen, 0.0.0.0:5678, --wait-for-client, -m, src.train_model]
    ports:
      - 5678:5678
    profiles: [debug]
    environment:
      NEPTUNE_API_TOKEN: ${NEPTUNE_API_TOKEN}
      AWS_ACCESS_KEY_ID: ${AWS_ACCESS_KEY_ID}
      AWS_SECRET_ACCESS_KEY: ${AWS_SECRET_ACCESS_KEY}
    env_file: train/config/dev.env
    hostname: onclusive-ml
    networks: [onclusive-net]

  train-unit:
    volumes:
      - type: bind
        source: train
        target: /projects/entity-linking/train
    image: ${AWS_ACCOUNT_ID:-690763002009}.dkr.ecr.us-east-1.amazonaws.com/entity-linking-train:${IMAGE_TAG:-latest}
    command: [pytest, tests/unit, -ra, -vv, --capture=no]
    profiles: [unit]
    environment:
      NEPTUNE_API_TOKEN: ${NEPTUNE_API_TOKEN}
      AWS_ACCESS_KEY_ID: ${AWS_ACCESS_KEY_ID}
      AWS_SECRET_ACCESS_KEY: ${AWS_SECRET_ACCESS_KEY}
    hostname: onclusive-ml
    networks: [onclusive-net]

  # =============================================
  # SERVE
  # =============================================

  # serving image
  serve:
    build:
      context: ../../
      dockerfile: projects/entity-linking/serve/Dockerfile
      target: ${TARGET_BUILD_STAGE:-development}
      network: host
      args:
        AWS_ACCOUNT_ID: ${AWS_ACCOUNT_ID:-690763002009}
        PROJECT: entity-linking
        COMPONENT: serve
        BASE_IMAGE_TAG: ${BASE_IMAGE_TAG:-v24.1.1}
    image: ${AWS_ACCOUNT_ID:-690763002009}.dkr.ecr.us-east-1.amazonaws.com/entity-linking-serve:${IMAGE_TAG}
    command: [python, -m, src.serve.__main__]
    deploy:
      resources:
        reservations:
          devices:
            - driver: nvidia
              count: 1
              capabilities: [gpu]
    environment:
<<<<<<< HEAD
      ONCLUSIVEML_SERVING_INTERNAL_ML_API_KEY: ''
    env_file: serve/config/dev.env
    profiles: [serve, functional]
    ports:
      - 9000:9000
    depends_on:
      entity-fishing-backend:
        condition: service_healthy
      ner-serve:
        condition: service_healthy
    hostname: onclusiveml
    networks:
      - onclusive-net
    healthcheck:
      test: [CMD, curl, -f, http://serve:9000/entity-linking/v1/ready]
      interval: 10s
      retries: 5
      start_period: 5s
      timeout: 10s

  serve-debug:
    build:
      context: ../../
      dockerfile: projects/entity-linking/serve/Dockerfile
      target: ${TARGET_BUILD_STAGE:-debugger}
      network: host
      args:
        AWS_ACCOUNT_ID: ${AWS_ACCOUNT_ID:-690763002009}
        PROJECT: entity-linking
        COMPONENT: serve
        BASE_IMAGE_TAG: ${BASE_IMAGE_TAG}
    image: ${AWS_ACCOUNT_ID:-690763002009}.dkr.ecr.us-east-1.amazonaws.com/entity-linking-serve:${IMAGE_TAG}
    environment:
      AWS_ACCESS_KEY_ID: ${AWS_ACCESS_KEY_ID}
      AWS_SECRET_ACCESS_KEY: ${AWS_SECRET_ACCESS_KEY}
      NEPTUNE_API_TOKEN: ${NEPTUNE_API_TOKEN}
      ONCLUSIVEML_SERVING_INTERNAL_ML_API_KEY: ''
    env_file: serve/config/dev.env
    user: root
    profiles: [debug]
    command:
      - /bin/sh
      - -c
      - |
        python -m src.download.__main__
        python -m debugpy --listen 0.0.0.0:5678 --wait-for-client -m src.serve.__main__
=======
      ONCLUSIVEML_SERVING_LOGCONFIG_SERVICE: entity-linking-serve
      ONCLUSIVEML_SERVING_LOGCONFIG_LEVEL: 10
      ONCLUSIVEML_SERVING_LOGCONFIG_JSON_FORMAT: false
      ONCLUSIVEML_SERVING_MODEL_DIRECTORY: models/EL-TRAINED-22
      ONCLUSIVEML_SERVING_UVICORN_APP: src.serve.__main__:model_server
      ONCLUSIVEML_SERVING_UVICORN_RELOAD: true
      ONCLUSIVEML_SERVING_UVICORN_RELOAD_DIRS: src/serve/
      ONCLUSIVEML_SERVING_UVICORN_WORKERS: 1
      ONCLUSIVEML_SERVING_UVICORN_PORT: 9000
      ONCLUSIVEML_SERVING_API_VERSION: v1
      PROMETHEUS_MULTIPROC_DIR: /tmp
      ONCLUSIVEML_TRACKING_LOGGER_LEVEL: 10 # 10=DEBUG
      NEPTUNE_PROJECT: onclusive/entity-linking
      NEPTUNE_MODEL_ID: EL-TRAINED
    profiles: [serve, integration, functional, load]
>>>>>>> 850b77ab
    ports:
      - 9000:9000
    volumes:
      - type: bind
        source: ${HOME}/data
        target: /projects/entity-linking/serve/models
      - type: bind
        source: serve/src
        target: /projects/entity-linking/serve/src
    hostname: onclusiveml
    networks:
      - onclusive-net
    healthcheck:
      test: [CMD, curl, -f, http://serve:9000/entity-linking/v1/ready]
      interval: 60s
      retries: 10
      start_period: 30s
      timeout: 300s

  # utility service: downloading the trained model artifact that will be served
  serve-download-model:
    volumes:
      - type: bind
        source: ${HOME}/data
        target: /projects/entity-linking/serve/models
      - type: bind
        source: serve/src
        target: /projects/entity-linking/serve/src
    image: ${AWS_ACCOUNT_ID:-690763002009}.dkr.ecr.us-east-1.amazonaws.com/entity-linking-serve:${IMAGE_TAG}
    command: [python, -m, src.download]
    profiles: [serve]
    environment:
      AWS_ACCESS_KEY_ID: ${AWS_ACCESS_KEY_ID}
      AWS_SECRET_ACCESS_KEY: ${AWS_SECRET_ACCESS_KEY}
<<<<<<< HEAD
      ONCLUSIVEML_SERVING_INTERNAL_ML_API_KEY: ''
    env_file: serve/config/dev.env
    depends_on:
      - ner-serve-download-model
=======
      NEPTUNE_API_TOKEN: ${NEPTUNE_API_TOKEN}
      NEPTUNE_CLIENT_MODE: read-only
      NEPTUNE_PROJECT: onclusive/entity-linking
      NEPTUNE_MODEL_ID: EL-TRAINED
      NEPTUNE_MODEL_VERSION_ID: EL-TRAINED-22
      ONCLUSIVEML_SERVING_MODEL_DIRECTORY: models/EL-TRAINED-22
      ONCLUSIVEML_TRACKING_LOGGER_LEVEL: 10
>>>>>>> 850b77ab
    hostname: onclusiveml
    networks:
      - onclusive-net

  # unit tests
  # - do NOT include model artifact
  # - do NOT include REST model server process
  serve-unit:
    volumes:
      - type: bind
        source: ${HOME}/data
        target: /projects/entity-linking/serve/models
      - type: bind
        source: serve/src
        target: /projects/entity-linking/serve/src
      - type: bind
        source: serve/tests
        target: /projects/entity-linking/serve/tests
    image: ${AWS_ACCOUNT_ID:-690763002009}.dkr.ecr.us-east-1.amazonaws.com/entity-linking-serve:${IMAGE_TAG}
    environment:
      ONCLUSIVEML_SERVING_MODEL_DIRECTORY: models/EL-TRAINED-22
      ONCLUSIVEML_SERVING_UVICORN_HTTP_PORT: 9000
      ONCLUSIVEML_SERVING_API_VERSION: v1
      ONCLUSIVEML_TRACKING_LOGGER_LEVEL: 10 # 10=DEBUG
      NEPTUNE_PROJECT: onclusive/entity-linking
      NEPTUNE_MODEL_ID: EL-TRAINED
    command: [pytest, tests/unit, -ra, -vv, --capture=no]
    profiles: [unit]
<<<<<<< HEAD
    environment:
      ONCLUSIVEML_SERVING_INTERNAL_ML_API_KEY: ''
    env_file: serve/config/dev.env
=======
>>>>>>> 850b77ab
    hostname: onclusiveml
    networks:
      - onclusive-net

  # integration tests
  serve-integration:
    volumes:
      - type: bind
        source: ${HOME}/data
        target: /projects/entity-linking/serve/models
      - type: bind
        source: serve/src
        target: /projects/entity-linking/serve/src
      - type: bind
        source: serve/tests
        target: /projects/entity-linking/serve/tests
    image: ${AWS_ACCOUNT_ID:-690763002009}.dkr.ecr.us-east-1.amazonaws.com/entity-linking-serve:${IMAGE_TAG}
    command: [pytest, tests/integration, -ra, -vv, --capture=no]
    profiles: [integration]
    environment:
<<<<<<< HEAD
      ONCLUSIVEML_SERVING_INTERNAL_ML_API_KEY: ''
    env_file: serve/config/dev.env
=======
      ONCLUSIVEML_SERVING_MODEL_DIRECTORY: models/EL-TRAINED-22
      ONCLUSIVEML_SERVING_UVICORN_PORT: 9000
      ONCLUSIVEML_SERVING_API_VERSION: v1
      NEPTUNE_PROJECT: onclusive/entity-linking
      NEPTUNE_MODEL_ID: EL-TRAINED
>>>>>>> 850b77ab
    hostname: onclusiveml
    depends_on:
      serve:
        condition: service_healthy
    networks:
      - onclusive-net

  # functional tests
  # - include model artifact
  # - include REST model server process
  serve-functional:
    volumes:
      - type: bind
        source: ${HOME}/data
        target: /projects/entity-linking/serve/models
      - type: bind
        source: serve/src
        target: /projects/entity-linking/serve/src
      - type: bind
        source: serve/tests
        target: /projects/entity-linking/serve/tests
    image: ${AWS_ACCOUNT_ID:-690763002009}.dkr.ecr.us-east-1.amazonaws.com/entity-linking-serve:${IMAGE_TAG}
    command: [pytest, tests/functional, -ra, -vv, --capture=no]
    deploy:
      resources:
        reservations:
          devices:
            - driver: nvidia
              count: 1
              capabilities: [gpu]
    environment:
<<<<<<< HEAD
      ONCLUSIVEML_SERVING_INTERNAL_ML_API_KEY: ''
    env_file: serve/config/dev.env
    hostname: onclusiveml
    depends_on:
      serve:
        condition: service_healthy
    networks:
      - onclusive-net

  # serving image
  ner-serve:
    devices:
      - /dev/neuron0:/dev/neuron0
    build:
      context: ../../
      dockerfile: projects/ner/serve/Dockerfile
      target: ${TARGET_BUILD_STAGE:-development}
      network: host
      args:
        AWS_ACCOUNT_ID: ${AWS_ACCOUNT_ID:-690763002009}
        PROJECT: ner
        COMPONENT: serve
        BASE_IMAGE_TAG: ${BASE_IMAGE_TAG:-v23.11.3}
    image: ${AWS_ACCOUNT_ID:-690763002009}.dkr.ecr.us-east-1.amazonaws.com/ner-serve:${IMAGE_TAG}
    command: [python, -m, src.serve.__main__]
    environment:
      ONCLUSIVEML_SERVING_UVICORN_PORT: 8000
    env_file: serve/config/dev.env
    profiles: [serve, integration, functional, load, backfill, debug]
    volumes:
      - type: bind
        source: ${HOME}/data
        target: /projects/ner/serve/models
    ports:
      - 8000:8000
    hostname: onclusiveml
    networks:
      - onclusive-net
    healthcheck:
      test: [CMD, curl, -f, http://ner-serve:8000/ner/v1/ready]
      interval: 10s
      retries: 5
      start_period: 5s
      timeout: 10s

  # ner serve download model
  ner-serve-download-model:
    build:
      context: ../../
      dockerfile: projects/ner/serve/Dockerfile
      target: ${TARGET_BUILD_STAGE:-development}
      network: host
      args:
        AWS_ACCOUNT_ID: ${AWS_ACCOUNT_ID:-690763002009}
        PROJECT: ner
        COMPONENT: serve
        BASE_IMAGE_TAG: ${BASE_IMAGE_TAG:-v23.11.3}
    volumes:
      - type: bind
        source: ${HOME}/data
        target: /projects/ner/serve/models
    image: ${AWS_ACCOUNT_ID:-690763002009}.dkr.ecr.us-east-1.amazonaws.com/ner-serve:${IMAGE_TAG}
    command: [python, -m, src.download]
    profiles: [serve, backfill, debug]
    environment:
      AWS_ACCESS_KEY_ID: ${AWS_ACCESS_KEY_ID}
      AWS_SECRET_ACCESS_KEY: ${AWS_SECRET_ACCESS_KEY}
      NEPTUNE_API_TOKEN: ${NEPTUNE_API_TOKEN}
      NEPTUNE_CLIENT_MODE: read-only
      ONCLUSIVEML_SERVING_WAIT_SECONDS_AFTER_DOWNLOAD: 600 # 10 minutes
    env_file: serve/config/dev.env
    hostname: onclusiveml
    networks: [onclusive-net]
=======
      ONCLUSIVEML_SERVING_MODEL_DIRECTORY: models/EL-TRAINED-22
      ONCLUSIVEML_SERVING_UVICORN_PORT: 9000
      ONCLUSIVEML_SERVING_API_VERSION: v1
      NEPTUNE_PROJECT: onclusive/entity-linking
      NEPTUNE_MODEL_ID: EL-TRAINED
    profiles: [functional]
    hostname: onclusiveml
    networks:
      - onclusive-net
    depends_on:
      serve:
        condition: service_healthy
>>>>>>> 850b77ab


  # =============================================
  # BACKFILL
  # =============================================

  backfill:
    build:
      context: ../../
      dockerfile: projects/entity-linking/backfill/Dockerfile
      target: ${TARGET_BUILD_STAGE:-development}
      network: host
      args:
        AWS_ACCOUNT_ID: ${AWS_ACCOUNT_ID:-690763002009}
        PROJECT: entity-linking
        COMPONENT: backfill
        BASE_IMAGE_TAG: ${BASE_IMAGE_TAG:-v24.1.6}
    volumes:
      - type: bind
        source: backfill/src
        target: /projects/entity-linking/backfill/src
    image: ${AWS_ACCOUNT_ID:-690763002009}.dkr.ecr.us-east-1.amazonaws.com/entity-linking-backfill:${IMAGE_TAG}
    entrypoint: [python, -m, src.backfill.__main__]
    profiles: [backfill]
    network_mode: service:taskmanager
    environment:
      HOST: internal.api.ml.stage.onclusive.com
      NAMESPACE: entity-linking
      VERSION: 1
      API_KEY: ${INTERNAL_ML_ENDPOINT_API_KEY}
      SECURE: true
      JOB_NAME: entity-linking-backfill
      RUNNER: PortableRunner
      STREAMING: true
      ARTIFACT_ENDPOINT: jobserver:8098
      JOB_ENDPOINT: jobserver:8099
      ENVIRONMENT_TYPE: LOOPBACK
      SOURCE_TOPIC: beam-input
      TARGET_TOPIC: beam-output
      BOOTSTRAP_SERVERS: kafka:9092
      GROUP_ID: notification_consumer_group
      AUTO_OFFSET_RESET: earliest
    depends_on:
      - jobserver
      - kafka
      - zookeeper

  backfill-unit:
    volumes:
      - type: bind
        source: backfill
        target: /projects/entity-linking/backfill
    image: ${AWS_ACCOUNT_ID:-690763002009}.dkr.ecr.us-east-1.amazonaws.com/entity-linking-backfill:${IMAGE_TAG}
    command: [pytest, tests/unit, -ra, -vv, --capture=no, -s]
    profiles: [unit]
    environment:
      HOST: test.onclusive.com
      NAMESPACE: entity-linking
      VERSION: 1
      API_KEY: test
      SECURE: true
      JOB_NAME: entity-linking-backfill
      RUNNER: PortableRunner
      STREAMING: true
      ARTIFACT_ENDPOINT: jobserver:8098
      JOB_ENDPOINT: jobserver:8099
      ENVIRONMENT_TYPE: LOOPBACK
      SOURCE_TOPIC: test-input
      TARGET_TOPIC: test-output
      BOOTSTRAP_SERVERS: kafka:9092
      GROUP_ID: notification_consumer_group
      AUTO_OFFSET_RESET: earliest
    hostname: onclusive-ml
    networks: [onclusive-net]

  jobmanager:
    image: apache/flink:1.16-scala_2.12-java11
    command: [jobmanager]
    ports:
      - 8081:8081
    profiles: [backfill]
    networks: [onclusive-net]
    environment:
      FLINK_PROPERTIES: |
        jobmanager.rpc.address: jobmanager
        parallelism.default: 1

  taskmanager:
    image: apache/flink:1.16-scala_2.12-java11
    scale: 1
    depends_on:
      - jobmanager
    command: [taskmanager]
    ports:
      - 8100-8200:8100-8200
    profiles: [backfill]
    networks: [onclusive-net]
    environment:
      FLINK_PROPERTIES: |
        jobmanager.rpc.address: jobmanager
        taskmanager.numberOfTaskSlots: 2
        parallelism.default: 1
    volumes:
      - backfill-volume:/tmp/beam-artifact-staging

  jobserver:
    image: apache/beam_flink1.16_job_server:2.49.0
    command:
      - --flink-master=jobmanager:8081
    ports:
      - 8097:8097
      - 8098:8098
      - 8099:8099
    depends_on:
      - jobmanager
    profiles: [backfill]
    networks: [onclusive-net]
    volumes:
      - backfill-volume:/tmp/beam-artifact-staging

  zookeeper:
    image: confluentinc/cp-zookeeper
    profiles: [backfill]
    networks: [onclusive-net]
    ports:
      - 2181:2181
    environment:
      ZOOKEEPER_CLIENT_PORT: 2181
      ZOOKEEPER_TICK_TIME: 2000
      ZOOKEEPER_SYNC_LIMIT: 2

  kafka:
    image: confluentinc/cp-kafka:6.1.13
    profiles: [backfill]
    networks: [onclusive-net]
    ports:
      - 9092:9092
      - 9094:9094
    depends_on:
      - zookeeper
    environment:
      KAFKA_ZOOKEEPER_CONNECT: zookeeper:2181
      KAFKA_LISTENERS: INTERNAL://0.0.0.0:9092,OUTSIDE://0.0.0.0:9094
      KAFKA_ADVERTISED_LISTENERS: INTERNAL://kafka:9092,OUTSIDE://localhost:9094
      LAFKA_ADVERTISED_LISTENERS: INTERNAL://kafka:9092,OUTSIDE://localhost:9094
      KAFKA_LISTENER_SECURITY_PROTOCOL_MAP: INTERNAL:PLAINTEXT,OUTSIDE:PLAINTEXT
      KAFKA_INTER_BROKER_LISTENER_NAME: INTERNAL
      KAFKA_OFFSETS_TOPIC_REPLICATION_FACTOR: 1
      KAFKA_GROUP_INITIAL_REBALANCE_DELAY_MS: 0
      KAFKA_CREATE_TOPICS: beam-output:1:1,beam-input:1:1
      KAFKA_AUTO_CREATE_TOPICS_ENABLE: true
      TOPIC_AUTO_CREATE: true

  kafka-ui:
    image: provectuslabs/kafka-ui
    profiles: [backfill]
    ports:
      - 9000:9000
    environment:
      - KAFKA_CLUSTERS_0_NAME=local
      - KAFKA_CLUSTERS_0_BOOTSTRAPSERVERS=kafka:9092
    depends_on:
      - kafka

volumes :
  backfill-volume:

networks:
  onclusive-net:<|MERGE_RESOLUTION|>--- conflicted
+++ resolved
@@ -218,71 +218,8 @@
             - driver: nvidia
               count: 1
               capabilities: [gpu]
-    environment:
-<<<<<<< HEAD
-      ONCLUSIVEML_SERVING_INTERNAL_ML_API_KEY: ''
     env_file: serve/config/dev.env
-    profiles: [serve, functional]
-    ports:
-      - 9000:9000
-    depends_on:
-      entity-fishing-backend:
-        condition: service_healthy
-      ner-serve:
-        condition: service_healthy
-    hostname: onclusiveml
-    networks:
-      - onclusive-net
-    healthcheck:
-      test: [CMD, curl, -f, http://serve:9000/entity-linking/v1/ready]
-      interval: 10s
-      retries: 5
-      start_period: 5s
-      timeout: 10s
-
-  serve-debug:
-    build:
-      context: ../../
-      dockerfile: projects/entity-linking/serve/Dockerfile
-      target: ${TARGET_BUILD_STAGE:-debugger}
-      network: host
-      args:
-        AWS_ACCOUNT_ID: ${AWS_ACCOUNT_ID:-690763002009}
-        PROJECT: entity-linking
-        COMPONENT: serve
-        BASE_IMAGE_TAG: ${BASE_IMAGE_TAG}
-    image: ${AWS_ACCOUNT_ID:-690763002009}.dkr.ecr.us-east-1.amazonaws.com/entity-linking-serve:${IMAGE_TAG}
-    environment:
-      AWS_ACCESS_KEY_ID: ${AWS_ACCESS_KEY_ID}
-      AWS_SECRET_ACCESS_KEY: ${AWS_SECRET_ACCESS_KEY}
-      NEPTUNE_API_TOKEN: ${NEPTUNE_API_TOKEN}
-      ONCLUSIVEML_SERVING_INTERNAL_ML_API_KEY: ''
-    env_file: serve/config/dev.env
-    user: root
-    profiles: [debug]
-    command:
-      - /bin/sh
-      - -c
-      - |
-        python -m src.download.__main__
-        python -m debugpy --listen 0.0.0.0:5678 --wait-for-client -m src.serve.__main__
-=======
-      ONCLUSIVEML_SERVING_LOGCONFIG_SERVICE: entity-linking-serve
-      ONCLUSIVEML_SERVING_LOGCONFIG_LEVEL: 10
-      ONCLUSIVEML_SERVING_LOGCONFIG_JSON_FORMAT: false
-      ONCLUSIVEML_SERVING_MODEL_DIRECTORY: models/EL-TRAINED-22
-      ONCLUSIVEML_SERVING_UVICORN_APP: src.serve.__main__:model_server
-      ONCLUSIVEML_SERVING_UVICORN_RELOAD: true
-      ONCLUSIVEML_SERVING_UVICORN_RELOAD_DIRS: src/serve/
-      ONCLUSIVEML_SERVING_UVICORN_WORKERS: 1
-      ONCLUSIVEML_SERVING_UVICORN_PORT: 9000
-      ONCLUSIVEML_SERVING_API_VERSION: v1
-      PROMETHEUS_MULTIPROC_DIR: /tmp
-      ONCLUSIVEML_TRACKING_LOGGER_LEVEL: 10 # 10=DEBUG
-      NEPTUNE_PROJECT: onclusive/entity-linking
-      NEPTUNE_MODEL_ID: EL-TRAINED
     profiles: [serve, integration, functional, load]
->>>>>>> 850b77ab
     ports:
       - 9000:9000
     volumes:
@@ -317,20 +254,9 @@
     environment:
       AWS_ACCESS_KEY_ID: ${AWS_ACCESS_KEY_ID}
       AWS_SECRET_ACCESS_KEY: ${AWS_SECRET_ACCESS_KEY}
-<<<<<<< HEAD
-      ONCLUSIVEML_SERVING_INTERNAL_ML_API_KEY: ''
-    env_file: serve/config/dev.env
-    depends_on:
-      - ner-serve-download-model
-=======
       NEPTUNE_API_TOKEN: ${NEPTUNE_API_TOKEN}
       NEPTUNE_CLIENT_MODE: read-only
-      NEPTUNE_PROJECT: onclusive/entity-linking
-      NEPTUNE_MODEL_ID: EL-TRAINED
-      NEPTUNE_MODEL_VERSION_ID: EL-TRAINED-22
-      ONCLUSIVEML_SERVING_MODEL_DIRECTORY: models/EL-TRAINED-22
-      ONCLUSIVEML_TRACKING_LOGGER_LEVEL: 10
->>>>>>> 850b77ab
+    env_file: serve/config/dev.env
     hostname: onclusiveml
     networks:
       - onclusive-net
@@ -350,21 +276,9 @@
         source: serve/tests
         target: /projects/entity-linking/serve/tests
     image: ${AWS_ACCOUNT_ID:-690763002009}.dkr.ecr.us-east-1.amazonaws.com/entity-linking-serve:${IMAGE_TAG}
-    environment:
-      ONCLUSIVEML_SERVING_MODEL_DIRECTORY: models/EL-TRAINED-22
-      ONCLUSIVEML_SERVING_UVICORN_HTTP_PORT: 9000
-      ONCLUSIVEML_SERVING_API_VERSION: v1
-      ONCLUSIVEML_TRACKING_LOGGER_LEVEL: 10 # 10=DEBUG
-      NEPTUNE_PROJECT: onclusive/entity-linking
-      NEPTUNE_MODEL_ID: EL-TRAINED
+    env_file: serve/config/dev.env
     command: [pytest, tests/unit, -ra, -vv, --capture=no]
     profiles: [unit]
-<<<<<<< HEAD
-    environment:
-      ONCLUSIVEML_SERVING_INTERNAL_ML_API_KEY: ''
-    env_file: serve/config/dev.env
-=======
->>>>>>> 850b77ab
     hostname: onclusiveml
     networks:
       - onclusive-net
@@ -384,17 +298,7 @@
     image: ${AWS_ACCOUNT_ID:-690763002009}.dkr.ecr.us-east-1.amazonaws.com/entity-linking-serve:${IMAGE_TAG}
     command: [pytest, tests/integration, -ra, -vv, --capture=no]
     profiles: [integration]
-    environment:
-<<<<<<< HEAD
-      ONCLUSIVEML_SERVING_INTERNAL_ML_API_KEY: ''
     env_file: serve/config/dev.env
-=======
-      ONCLUSIVEML_SERVING_MODEL_DIRECTORY: models/EL-TRAINED-22
-      ONCLUSIVEML_SERVING_UVICORN_PORT: 9000
-      ONCLUSIVEML_SERVING_API_VERSION: v1
-      NEPTUNE_PROJECT: onclusive/entity-linking
-      NEPTUNE_MODEL_ID: EL-TRAINED
->>>>>>> 850b77ab
     hostname: onclusiveml
     depends_on:
       serve:
@@ -425,87 +329,7 @@
             - driver: nvidia
               count: 1
               capabilities: [gpu]
-    environment:
-<<<<<<< HEAD
-      ONCLUSIVEML_SERVING_INTERNAL_ML_API_KEY: ''
     env_file: serve/config/dev.env
-    hostname: onclusiveml
-    depends_on:
-      serve:
-        condition: service_healthy
-    networks:
-      - onclusive-net
-
-  # serving image
-  ner-serve:
-    devices:
-      - /dev/neuron0:/dev/neuron0
-    build:
-      context: ../../
-      dockerfile: projects/ner/serve/Dockerfile
-      target: ${TARGET_BUILD_STAGE:-development}
-      network: host
-      args:
-        AWS_ACCOUNT_ID: ${AWS_ACCOUNT_ID:-690763002009}
-        PROJECT: ner
-        COMPONENT: serve
-        BASE_IMAGE_TAG: ${BASE_IMAGE_TAG:-v23.11.3}
-    image: ${AWS_ACCOUNT_ID:-690763002009}.dkr.ecr.us-east-1.amazonaws.com/ner-serve:${IMAGE_TAG}
-    command: [python, -m, src.serve.__main__]
-    environment:
-      ONCLUSIVEML_SERVING_UVICORN_PORT: 8000
-    env_file: serve/config/dev.env
-    profiles: [serve, integration, functional, load, backfill, debug]
-    volumes:
-      - type: bind
-        source: ${HOME}/data
-        target: /projects/ner/serve/models
-    ports:
-      - 8000:8000
-    hostname: onclusiveml
-    networks:
-      - onclusive-net
-    healthcheck:
-      test: [CMD, curl, -f, http://ner-serve:8000/ner/v1/ready]
-      interval: 10s
-      retries: 5
-      start_period: 5s
-      timeout: 10s
-
-  # ner serve download model
-  ner-serve-download-model:
-    build:
-      context: ../../
-      dockerfile: projects/ner/serve/Dockerfile
-      target: ${TARGET_BUILD_STAGE:-development}
-      network: host
-      args:
-        AWS_ACCOUNT_ID: ${AWS_ACCOUNT_ID:-690763002009}
-        PROJECT: ner
-        COMPONENT: serve
-        BASE_IMAGE_TAG: ${BASE_IMAGE_TAG:-v23.11.3}
-    volumes:
-      - type: bind
-        source: ${HOME}/data
-        target: /projects/ner/serve/models
-    image: ${AWS_ACCOUNT_ID:-690763002009}.dkr.ecr.us-east-1.amazonaws.com/ner-serve:${IMAGE_TAG}
-    command: [python, -m, src.download]
-    profiles: [serve, backfill, debug]
-    environment:
-      AWS_ACCESS_KEY_ID: ${AWS_ACCESS_KEY_ID}
-      AWS_SECRET_ACCESS_KEY: ${AWS_SECRET_ACCESS_KEY}
-      NEPTUNE_API_TOKEN: ${NEPTUNE_API_TOKEN}
-      NEPTUNE_CLIENT_MODE: read-only
-      ONCLUSIVEML_SERVING_WAIT_SECONDS_AFTER_DOWNLOAD: 600 # 10 minutes
-    env_file: serve/config/dev.env
-    hostname: onclusiveml
-    networks: [onclusive-net]
-=======
-      ONCLUSIVEML_SERVING_MODEL_DIRECTORY: models/EL-TRAINED-22
-      ONCLUSIVEML_SERVING_UVICORN_PORT: 9000
-      ONCLUSIVEML_SERVING_API_VERSION: v1
-      NEPTUNE_PROJECT: onclusive/entity-linking
-      NEPTUNE_MODEL_ID: EL-TRAINED
     profiles: [functional]
     hostname: onclusiveml
     networks:
@@ -513,7 +337,6 @@
     depends_on:
       serve:
         condition: service_healthy
->>>>>>> 850b77ab
 
 
   # =============================================

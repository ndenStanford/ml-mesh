---
version : '3.9'

services:
  # =============================================
  # TRAIN
  # =============================================

  train:
    volumes:
      - type: bind
        source: ${HOME}/data
        target: /projects/entity-linking/artifact
    build:
      context: ../../
      dockerfile: projects/entity-linking/train/Dockerfile
      target: ${TARGET_BUILD_STAGE:-development}
      network: host
      args:
        AWS_ACCOUNT_ID: ${AWS_ACCOUNT_ID:-690763002009}
        PROJECT: entity-linking
        COMPONENT: train
        BASE_IMAGE_TAG: ${BASE_IMAGE_TAG:-v23.11.3}
    image: ${AWS_ACCOUNT_ID:-690763002009}.dkr.ecr.us-east-1.amazonaws.com/entity-linking-train:${IMAGE_TAG}
    command: [python, -m, src.train_model]
    profiles: [train]
    environment:
      NEPTUNE_API_TOKEN: ${NEPTUNE_API_TOKEN}
      AWS_ACCESS_KEY_ID: ${AWS_ACCESS_KEY_ID}
      AWS_SECRET_ACCESS_KEY: ${AWS_SECRET_ACCESS_KEY}
    env_file: train/config/${DEPLOYMENT:-prod}.env
    hostname: onclusive-ml
    networks: [onclusive-net]

  train-unit:
    image: ${AWS_ACCOUNT_ID:-690763002009}.dkr.ecr.us-east-1.amazonaws.com/entity-linking-train:${IMAGE_TAG}
    command: [pytest, tests/unit, -ra, -vv, --capture=no]
    profiles: [unit]
    environment:
      NEPTUNE_API_TOKEN: ${NEPTUNE_API_TOKEN}
      AWS_ACCESS_KEY_ID: ${AWS_ACCESS_KEY_ID}
      AWS_SECRET_ACCESS_KEY: ${AWS_SECRET_ACCESS_KEY}
    hostname: onclusive-ml
    networks: [onclusive-net]

  # =============================================
  # SERVE
  # =============================================

  # serving image
  serve:
    volumes:
      - serve-vol:/projects/entity-linking/serve/models
    build:
      context: ../../
      dockerfile: projects/entity-linking/serve/Dockerfile
      target: ${TARGET_BUILD_STAGE:-development}
      network: host
      args:
        AWS_ACCOUNT_ID: ${AWS_ACCOUNT_ID:-690763002009}
        PROJECT: entity-linking
        COMPONENT: serve
        BASE_IMAGE_TAG: ${BASE_IMAGE_TAG:-v23.11.3}
    image: ${AWS_ACCOUNT_ID:-690763002009}.dkr.ecr.us-east-1.amazonaws.com/entity-linking-serve:${IMAGE_TAG}
    command: [python, -m, src.serve.__main__]
    deploy:
      resources:
        reservations:
          devices:
            - driver: nvidia
              count: 1
              capabilities: [gpu]
    profiles: [serve, functional]
    ports:
      - 8000:8000
<<<<<<< HEAD
    environment:
      ONCLUSIVEML_SERVING_LOGCONFIG_SERVICE: entity-linking-serve
      ONCLUSIVEML_SERVING_LOGCONFIG_LEVEL: 20
      ONCLUSIVEML_SERVING_LOGCONFIG_JSON_FORMAT: yes
      ONCLUSIVEML_SERVING_MODEL_DIRECTORY: models/EL-TRAINED-30
      ONCLUSIVEML_SERVING_UVICORN_APP: src.serve.__main__:model_server
      ONCLUSIVEML_SERVING_UVICORN_RELOAD: true
      ONCLUSIVEML_SERVING_UVICORN_RELOAD_DIRS: src/serve/
      ONCLUSIVEML_SERVING_UVICORN_WORKERS: 1
      ONCLUSIVEML_SERVING_UVICORN_PORT: 8000
      ONCLUSIVEML_SERVING_API_VERSION: v1
      PROMETHEUS_MULTIPROC_DIR: /tmp
      NEPTUNE_PROJECT: onclusive/entity-linking
      NEPTUNE_MODEL_ID: EL-TRAINED
      REDIS_CONNECTION_STRING: ${REDIS_CONNECTION_STRING}
=======
    env_file: serve/config/${DEPLOYMENT:-prod}.env
>>>>>>> 37f27a88
    hostname: onclusiveml
    networks:
      - onclusive-net
    healthcheck:
      test: [CMD, curl, -f, http://serve:8000/entity-linking/v1/ready]
      interval: 80s
      retries: 10
      start_period: 30s
      timeout: 600s

  # download
  serve-download-model:
    volumes:
      - serve-vol:/projects/entity-linking/serve/models
    image: ${AWS_ACCOUNT_ID:-690763002009}.dkr.ecr.us-east-1.amazonaws.com/entity-linking-serve:${IMAGE_TAG}
    command: [python, -m, src.download]
    profiles: [serve]
    environment:
      AWS_ACCESS_KEY_ID: ${AWS_ACCESS_KEY_ID}
      AWS_SECRET_ACCESS_KEY: ${AWS_SECRET_ACCESS_KEY}
      NEPTUNE_API_TOKEN: ${NEPTUNE_API_TOKEN}
      NEPTUNE_CLIENT_MODE: read-only
    env_file: serve/config/${DEPLOYMENT:-prod}.env
    hostname: onclusiveml
    networks: [onclusive-net]

  # unit tests
  serve-unit:
    build:
      context: ../../
      dockerfile: projects/entity-linking/serve/Dockerfile
      target: ${TARGET_BUILD_STAGE:-development}
      network: host
      args:
        AWS_ACCOUNT_ID: ${AWS_ACCOUNT_ID:-690763002009}
        PROJECT: entity-linking
        COMPONENT: serve
        BASE_IMAGE_TAG: ${BASE_IMAGE_TAG:-v23.11.3}
    image: ${AWS_ACCOUNT_ID:-690763002009}.dkr.ecr.us-east-1.amazonaws.com/entity-linking-serve:${IMAGE_TAG}
    command: [pytest, tests/unit, -ra, -vv, --capture=no]
    profiles: [unit]
    environment:
      NEPTUNE_API_TOKEN: ${NEPTUNE_API_TOKEN}
      AWS_ACCESS_KEY_ID: ${AWS_ACCESS_KEY_ID}
      AWS_SECRET_ACCESS_KEY: ${AWS_SECRET_ACCESS_KEY}
    env_file: serve/config/${DEPLOYMENT:-prod}.env
    hostname: onclusiveml
    networks:
      - onclusive-net

  # integration tests
  serve-integration:
    volumes:
      - serve-vol:/projects/entity-linking/serve/models
    build:
      context: ../../
      dockerfile: projects/entity-linking/serve/Dockerfile
      target: ${TARGET_BUILD_STAGE:-development}
      network: host
      args:
        AWS_ACCOUNT_ID: ${AWS_ACCOUNT_ID:-690763002009}
        PROJECT: entity-linking
        COMPONENT: serve
        BASE_IMAGE_TAG: ${BASE_IMAGE_TAG:-v23.11.3}
    image: ${AWS_ACCOUNT_ID:-690763002009}.dkr.ecr.us-east-1.amazonaws.com/entity-linking-serve:${IMAGE_TAG:-latest}
    command: [pytest, tests/integration, -ra, -vv, --capture=no]
    profiles: [integration]
    environment:
      NEPTUNE_API_TOKEN: ${NEPTUNE_API_TOKEN}
      AWS_ACCESS_KEY_ID: ${AWS_ACCESS_KEY_ID}
      AWS_SECRET_ACCESS_KEY: ${AWS_SECRET_ACCESS_KEY}
    env_file: serve/config/${DEPLOYMENT:-prod}.env
    hostname: onclusiveml
    networks:
      - onclusive-net

  # functional tests
  serve-functional:
    volumes:
      - serve-vol:/projects/entity-linking/serve/models
    build:
      context: ../../
      dockerfile: projects/entity-linking/serve/Dockerfile
      target: ${TARGET_BUILD_STAGE:-development}
      network: host
      args:
        AWS_ACCOUNT_ID: ${AWS_ACCOUNT_ID:-690763002009}
        PROJECT: entity-linking
        COMPONENT: serve
        BASE_IMAGE_TAG: ${BASE_IMAGE_TAG:-v23.11.3}
    image: ${AWS_ACCOUNT_ID:-690763002009}.dkr.ecr.us-east-1.amazonaws.com/entity-linking-serve:${IMAGE_TAG:-latest}
    command: [pytest, tests/functional, -ra, -vv, --capture=no]
    profiles: [functional]
    deploy:
      resources:
        reservations:
          devices:
            - driver: nvidia
              count: 1
              capabilities: [gpu]
    environment:
      NEPTUNE_API_TOKEN: ${NEPTUNE_API_TOKEN}
      AWS_ACCESS_KEY_ID: ${AWS_ACCESS_KEY_ID}
      AWS_SECRET_ACCESS_KEY: ${AWS_SECRET_ACCESS_KEY}
    env_file: serve/config/${DEPLOYMENT:-prod}.env
    hostname: onclusiveml
    depends_on:
      serve:
        condition: service_healthy
    networks:
      - onclusive-net

# =============================================
# BACKFILL
# =============================================

  backfill:
    build:
      context: ../../
      dockerfile: projects/entity-linking/backfill/Dockerfile
      target: ${TARGET_BUILD_STAGE:-development}
      network: host
      args:
        AWS_ACCOUNT_ID: ${AWS_ACCOUNT_ID:-690763002009}
        PROJECT: entity-linking
        COMPONENT: backfill
        BASE_IMAGE_TAG: ${BASE_IMAGE_TAG:-v24.1.6}
    volumes:
      - backfill-vol:/tmp/beam-artifact-staging
      - type: bind
        source: backfill/src
        target: /projects/entity-linking/backfill/src
    image: ${AWS_ACCOUNT_ID:-690763002009}.dkr.ecr.us-east-1.amazonaws.com/entity-linking-backfill:${IMAGE_TAG}
    entrypoint: [python, -m, src.backfill.__main__]
    profiles: [backfill]
    network_mode: service:taskmanager
    environment:
      HOST: internal.api.ml.stage.onclusive.com
      NAMESPACE: entity-linking
      VERSION: 1
      API_KEY: ${INTERNAL_ML_ENDPOINT_API_KEY}
      SECURE: true
      JOB_NAME: entity-linking-backfill
      RUNNER: PortableRunner
      STREAMING: true
      ARTIFACT_ENDPOINT: jobserver:8098
      JOB_ENDPOINT: jobserver:8099
      ENVIRONMENT_TYPE: LOOPBACK
      SOURCE_TOPIC: beam-input
      TARGET_TOPIC: beam-output
      BOOTSTRAP_SERVERS: kafka:9092
      GROUP_ID: notification_consumer_group
      AUTO_OFFSET_RESET: earliest
    depends_on:
      - jobserver
      - kafka
      - zookeeper

  backfill-unit:
    volumes:
      - type: bind
        source: backfill
        target: /projects/entity-linking/backfill
    image: ${AWS_ACCOUNT_ID:-690763002009}.dkr.ecr.us-east-1.amazonaws.com/entity-linking-backfill:${IMAGE_TAG}
    command: [pytest, tests/unit, -ra, -vv, --capture=no, -s]
    profiles: [unit]
    environment:
      HOST: test.onclusive.com
      NAMESPACE: entity-linking
      VERSION: 1
      API_KEY: test
      SECURE: true
      JOB_NAME: entity-linking-backfill
      RUNNER: PortableRunner
      STREAMING: true
      ARTIFACT_ENDPOINT: jobserver:8098
      JOB_ENDPOINT: jobserver:8099
      ENVIRONMENT_TYPE: LOOPBACK
      SOURCE_TOPIC: test-input
      TARGET_TOPIC: test-output
      BOOTSTRAP_SERVERS: kafka:9092
      GROUP_ID: notification_consumer_group
      AUTO_OFFSET_RESET: earliest
    hostname: onclusive-ml
    networks: [onclusive-net]

  jobmanager:
    image: apache/flink:1.16-scala_2.12-java11
    command: [jobmanager]
    ports:
      - 8081:8081
    profiles: [backfill]
    networks: [onclusive-net]
    environment:
      FLINK_PROPERTIES: |
        jobmanager.rpc.address: jobmanager
        parallelism.default: 1

  taskmanager:
    image: apache/flink:1.16-scala_2.12-java11
    scale: 1
    depends_on:
      - jobmanager
    command: [taskmanager]
    ports:
      - 8100-8200:8100-8200
    profiles: [backfill]
    networks: [onclusive-net]
    environment:
      FLINK_PROPERTIES: |
        jobmanager.rpc.address: jobmanager
        taskmanager.numberOfTaskSlots: 2
        parallelism.default: 1
    volumes:
      - backfill-vol:/tmp/beam-artifact-staging

  jobserver:
    image: apache/beam_flink1.16_job_server:2.49.0
    command:
      - --flink-master=jobmanager:8081
    ports:
      - 8097:8097
      - 8098:8098
      - 8099:8099
    depends_on:
      - jobmanager
    profiles: [backfill]
    networks: [onclusive-net]
    volumes:
      - backfill-vol:/tmp/beam-artifact-staging

  zookeeper:
    image: confluentinc/cp-zookeeper
    profiles: [backfill]
    networks: [onclusive-net]
    ports:
      - 2181:2181
    environment:
      ZOOKEEPER_CLIENT_PORT: 2181
      ZOOKEEPER_TICK_TIME: 2000
      ZOOKEEPER_SYNC_LIMIT: 2

  kafka:
    image: confluentinc/cp-kafka:6.1.13
    profiles: [backfill]
    networks: [onclusive-net]
    ports:
      - 9092:9092
      - 9094:9094
    depends_on:
      - zookeeper
    environment:
      KAFKA_ZOOKEEPER_CONNECT: zookeeper:2181
      KAFKA_LISTENERS: INTERNAL://0.0.0.0:9092,OUTSIDE://0.0.0.0:9094
      KAFKA_ADVERTISED_LISTENERS: INTERNAL://kafka:9092,OUTSIDE://localhost:9094
      LAFKA_ADVERTISED_LISTENERS: INTERNAL://kafka:9092,OUTSIDE://localhost:9094
      KAFKA_LISTENER_SECURITY_PROTOCOL_MAP: INTERNAL:PLAINTEXT,OUTSIDE:PLAINTEXT
      KAFKA_INTER_BROKER_LISTENER_NAME: INTERNAL
      KAFKA_OFFSETS_TOPIC_REPLICATION_FACTOR: 1
      KAFKA_GROUP_INITIAL_REBALANCE_DELAY_MS: 0
      KAFKA_CREATE_TOPICS: beam-input:1:1,beam-output:1:1
      KAFKA_AUTO_CREATE_TOPICS_ENABLE: 'true'
      TOPIC_AUTO_CREATE: true

networks:
  onclusive-net:

volumes :
  serve-vol:
  backfill-vol:<|MERGE_RESOLUTION|>--- conflicted
+++ resolved
@@ -73,25 +73,7 @@
     profiles: [serve, functional]
     ports:
       - 8000:8000
-<<<<<<< HEAD
-    environment:
-      ONCLUSIVEML_SERVING_LOGCONFIG_SERVICE: entity-linking-serve
-      ONCLUSIVEML_SERVING_LOGCONFIG_LEVEL: 20
-      ONCLUSIVEML_SERVING_LOGCONFIG_JSON_FORMAT: yes
-      ONCLUSIVEML_SERVING_MODEL_DIRECTORY: models/EL-TRAINED-30
-      ONCLUSIVEML_SERVING_UVICORN_APP: src.serve.__main__:model_server
-      ONCLUSIVEML_SERVING_UVICORN_RELOAD: true
-      ONCLUSIVEML_SERVING_UVICORN_RELOAD_DIRS: src/serve/
-      ONCLUSIVEML_SERVING_UVICORN_WORKERS: 1
-      ONCLUSIVEML_SERVING_UVICORN_PORT: 8000
-      ONCLUSIVEML_SERVING_API_VERSION: v1
-      PROMETHEUS_MULTIPROC_DIR: /tmp
-      NEPTUNE_PROJECT: onclusive/entity-linking
-      NEPTUNE_MODEL_ID: EL-TRAINED
-      REDIS_CONNECTION_STRING: ${REDIS_CONNECTION_STRING}
-=======
-    env_file: serve/config/${DEPLOYMENT:-prod}.env
->>>>>>> 37f27a88
+    env_file: serve/config/${DEPLOYMENT:-prod}.env
     hostname: onclusiveml
     networks:
       - onclusive-net

---
version : '3.9'

services:
  # =============================================
  # SERVE
  # =============================================

  # serving image
  serve:
    build:
      context: ../../
      dockerfile: projects/entity-linking/serve/Dockerfile
      target: ${TARGET_BUILD_STAGE:-development}
      network: host
      args:
        AWS_ACCOUNT_ID: ${AWS_ACCOUNT_ID:-063759612765}
        PROJECT: entity-linking
        COMPONENT: serve
        BASE_IMAGE_TAG: ${BASE_IMAGE_TAG:-v23.10.2}
    image: ${AWS_ACCOUNT_ID:-063759612765}.dkr.ecr.us-east-1.amazonaws.com/entity-linking-serve:${IMAGE_TAG}
    command: [python, -m, src.serve.__main__]
    profiles: [serve]
    ports:
      - 9000:9000
    environment:
      ENVIRONMENT: stage
      DOCS_URL: /docs
      INTERNAL_ML_API_KEY: ''
<<<<<<< HEAD
      ONCLUSIVEML_SERVING_LOGCONFIG_SERVICE: iptc-serve
      ONCLUSIVEML_SERVING_LOGCONFIG_LEVEL: 20
      ONCLUSIVEML_SERVING_LOGCONFIG_JSON_FORMAT: no
=======
>>>>>>> 13757baa
      ONCLUSIVEML_SERVING_UVICORN_APP: src.serve.__main__:model_server
      ONCLUSIVEML_SERVING_ENTITY_FISHING_ENDPOINT: http://entity-fishing-backend:8090/service/disambiguate
      ONCLUSIVEML_SERVING_ENTITY_RECOGNITION_ENDPOINT: http://ner-serve:8000/ner/v1/predict
      ONCLUSIVEML_SERVING_INTERNAL_ML_API_KEY: ''
      ONCLUSIVEML_SERVING_HTTP_PORT: 9000
    depends_on:
      - entity-fishing-backend
      - ner-serve
    hostname: onclusiveml
    networks:
      - onclusive-net

  serve-download-model:
    build:
      context: ../../
      dockerfile: projects/entity-linking/serve/Dockerfile
      target: ${TARGET_BUILD_STAGE:-development}
      network: host
      args:
        AWS_ACCOUNT_ID: ${AWS_ACCOUNT_ID:-063759612765}
        PROJECT: entity-linking
        COMPONENT: serve
        BASE_IMAGE_TAG: ${BASE_IMAGE_TAG:-v23.10.2}
    image: ${AWS_ACCOUNT_ID:-063759612765}.dkr.ecr.us-east-1.amazonaws.com/entity-linking-serve:${IMAGE_TAG}
    command: [python, -m, src.download.__main__]
    profiles: [serve]
    volumes:
      - entity-fishing-volume:/opt/entity-fishing/data/db
    environment:
      ENVIRONMENT: stage
      DOCS_URL: /docs
      INTERNAL_ML_API_KEY: ''
      AWS_ACCESS_KEY_ID: ${AWS_ACCESS_KEY_ID}
      AWS_SECRET_ACCESS_KEY: ${AWS_SECRET_ACCESS_KEY}
      ONCLUSIVEML_SERVING_ENTITY_FISHING_ENDPOINT: http://entity-fishing-backend:8090/service/disambiguate
      ONCLUSIVEML_SERVING_ENTITY_RECOGNITION_ENDPOINT: http://ner-serve:8000/ner/v1/predict
      ONCLUSIVEML_SERVING_INTERNAL_ML_API_KEY: ''
      ONCLUSIVEML_SERVING_HTTP_PORT: 9000
      ONCLUSIVEML_SERVING_SOURCE_BUCKET: onclusive-model-store-prod
      ONCLUSIVEML_SERVING_KNOWLEDGE_BASES: '["kb", "en", "fr"]'
    depends_on:
      - ner-serve-download-model
    hostname: onclusiveml
    networks:
      - onclusive-net

  # unit tests
  serve-unit:
    build:
      context: ../../
      dockerfile: projects/entity-linking/serve/Dockerfile
      target: ${TARGET_BUILD_STAGE:-development}
      network: host
      args:
        AWS_ACCOUNT_ID: ${AWS_ACCOUNT_ID:-063759612765}
        PROJECT: entity-linking
        COMPONENT: serve
        BASE_IMAGE_TAG: ${BASE_IMAGE_TAG:-v23.10.2}
    image: ${AWS_ACCOUNT_ID:-063759612765}.dkr.ecr.us-east-1.amazonaws.com/entity-linking-serve:${IMAGE_TAG}
    command: [pytest, tests/unit, -ra, -vv, --capture=no]
    profiles: [unit]
    environment:
      ENVIRONMENT: stage
      DOCS_URL: /docs
      ONCLUSIVEML_SERVING_ENTITY_FISHING_ENDPOINT: http://entity-fishing-backend:8090/service/disambiguate
      ONCLUSIVEML_SERVING_ENTITY_RECOGNITION_ENDPOINT: http://ner-serve:8000/ner/v1/predict
      ONCLUSIVEML_SERVING_INTERNAL_ML_API_KEY: ''
      ONCLUSIVEML_SERVING_HTTP_PORT: 9000
    hostname: onclusiveml
    networks:
      - onclusive-net

  # integration tests
  serve-integration:
    build:
      context: ../../
      dockerfile: projects/entity-linking/serve/Dockerfile
      target: ${TARGET_BUILD_STAGE:-development}
      network: host
      args:
        AWS_ACCOUNT_ID: ${AWS_ACCOUNT_ID:-063759612765}
        PROJECT: entity-linking
        COMPONENT: serve
        BASE_IMAGE_TAG: ${BASE_IMAGE_TAG:-v23.10.2}
    image: ${AWS_ACCOUNT_ID:-063759612765}.dkr.ecr.us-east-1.amazonaws.com/entity-linking-serve:${IMAGE_TAG:-latest}
    command: [pytest, tests/integration, -ra, -vv, --capture=no]
    profiles: [integration]
    environment:
      ENVIRONMENT: stage
      DOCS_URL: /docs
      ONCLUSIVEML_SERVING_MODEL_DIRECTORY: models/NER-COMPILED-39
      ONCLUSIVEML_SERVING_ENTITY_FISHING_ENDPOINT: http://entity-fishing-backend:8090/service/disambiguate
      ONCLUSIVEML_SERVING_ENTITY_RECOGNITION_ENDPOINT: http://ner-serve:8000/ner/v1/predict
      ONCLUSIVEML_SERVING_INTERNAL_ML_API_KEY: ''
      ONCLUSIVEML_SERVING_HTTP_PORT: 9000
    hostname: onclusiveml
    depends_on:
      entity-fishing-backend:
        condition: service_healthy
      ner-serve:
        condition: service_healthy
    networks:
      - onclusive-net

  # functional tests
  serve-functional:
    build:
      context: ../../
      dockerfile: projects/entity-linking/serve/Dockerfile
      target: ${TARGET_BUILD_STAGE:-development}
      network: host
      args:
        AWS_ACCOUNT_ID: ${AWS_ACCOUNT_ID:-063759612765}
        PROJECT: entity-linking
        COMPONENT: serve
        BASE_IMAGE_TAG: ${BASE_IMAGE_TAG:-v23.10.2}
    image: ${AWS_ACCOUNT_ID:-063759612765}.dkr.ecr.us-east-1.amazonaws.com/entity-linking-serve:${IMAGE_TAG:-latest}
    command: [pytest, tests/functional, -ra, -vv, --capture=no]
    profiles: [functional]
    environment:
      ENVIRONMENT: stage
      DOCS_URL: /docs
      ONCLUSIVEML_SERVING_MODEL_DIRECTORY: models/NER-COMPILED-39
      ONCLUSIVEML_SERVING_ENTITY_FISHING_ENDPOINT: http://entity-fishing-backend:8090/service/disambiguate
      ONCLUSIVEML_SERVING_ENTITY_RECOGNITION_ENDPOINT: http://ner-serve:8000/ner/v1/predict
      ONCLUSIVEML_SERVING_INTERNAL_ML_API_KEY: ''
      ONCLUSIVEML_SERVING_HTTP_PORT: 9000
    hostname: onclusiveml
    depends_on:
      entity-fishing-backend:
        condition: service_healthy
      ner-serve:
        condition: service_healthy
    networks:
      - onclusive-net

  # ner serve
  ner-serve:
    devices:
      - /dev/neuron0:/dev/neuron0
    build:
      context: ../../
      dockerfile: projects/ner/serve/Dockerfile
      target: ${TARGET_BUILD_STAGE:-development}
      network: host
      args:
        AWS_ACCOUNT_ID: ${AWS_ACCOUNT_ID:-063759612765}
        PROJECT: ner
        COMPONENT: serve
        BASE_IMAGE_TAG: ${BASE_IMAGE_TAG:-v23.10.2}
    image: ${AWS_ACCOUNT_ID:-063759612765}.dkr.ecr.us-east-1.amazonaws.com/ner-serve:${IMAGE_TAG}
    command: [python, -m, src.serve.__main__]
    environment:
      ONCLUSIVEML_SERVING_UVICORN_APP: src.serve.__main__:model_server
      ONCLUSIVEML_SERVING_MODEL_DIRECTORY: models/NER-COMPILED-39
      ONCLUSIVEML_SERVING_UVICORN_SETTINGS_PORT: 8000
      ONCLUSIVEML_SERVING_API_VERSION: v1
      ONCLUSIVEML_TRACKING_LOGGER_LEVEL: 20 # 10=DEBUG
      NEPTUNE_PROJECT: onclusive/ner
      NEPTUNE_MODEL_ID: NER-COMPILED
    profiles: [serve, integration, functional, load]
    volumes:
      - ner-volume:/projects/ner/serve/models
    ports:
      - 8000:8000
    hostname: onclusiveml
    networks:
      - onclusive-net
    healthcheck:
      test: [CMD, curl, -f, http://ner-serve:8000/ner/v1/ready]
      interval: 10s
      retries: 5
      start_period: 5s
      timeout: 10s

  # ner serve download model
  ner-serve-download-model:
    devices:
      - /dev/neuron0:/dev/neuron0
    build:
      context: ../../
      dockerfile: projects/ner/serve/Dockerfile
      target: ${TARGET_BUILD_STAGE:-development}
      network: host
      args:
        AWS_ACCOUNT_ID: ${AWS_ACCOUNT_ID:-063759612765}
        PROJECT: ner
        COMPONENT: serve
        BASE_IMAGE_TAG: ${BASE_IMAGE_TAG:-v23.10.2}
    volumes:
      - ner-volume:/projects/ner/serve/models
    image: ${AWS_ACCOUNT_ID:-063759612765}.dkr.ecr.us-east-1.amazonaws.com/ner-serve:${IMAGE_TAG}
    command: [python, -m, src.download]
    profiles: [serve]
    environment:
      AWS_ACCESS_KEY_ID: ${AWS_ACCESS_KEY_ID}
      AWS_SECRET_ACCESS_KEY: ${AWS_SECRET_ACCESS_KEY}
      NEPTUNE_API_TOKEN: ${NEPTUNE_API_TOKEN}
      NEPTUNE_CLIENT_MODE: read-only
      NEPTUNE_PROJECT: onclusive/ner
      NEPTUNE_MODEL_ID: NER-COMPILED
      NEPTUNE_MODEL_VERSION_ID: NER-COMPILED-39
      ONCLUSIVEML_TRACKING_BACKEND_USE_S3_BACKEND: yes
      ONCLUSIVEML_TRACKING_BACKEND_S3_BACKEND_BUCKET: onclusive-model-store-stage
      ONCLUSIVEML_TRACKING_LOGGER_LEVEL: 20
      ONCLUSIVEML_SERVING_MODEL_DIRECTORY: models/NER-COMPILED-39
    hostname: onclusiveml
    networks: [onclusive-net]

  # entity fishing backend
  entity-fishing-backend:
    build:
      context: ../../
      dockerfile: apps/entity-fishing/backend/Dockerfile
      target: ${TARGET_BUILD_STAGE:-development}
      network: host
      args:
        AWS_ACCOUNT_ID: ${AWS_ACCOUNT_ID:-063759612765}
        APP_NAME: entity-fishing
        APP_COMPONENT: backend
        BASE_IMAGE_TAG: ${BASE_IMAGE_TAG:-v23.10.2}
    image: ${AWS_ACCOUNT_ID:-063759612765}.dkr.ecr.us-east-1.amazonaws.com/entity-fishing-backend:${IMAGE_TAG:-latest}
    restart: on-failure
    command: [./gradlew, --no-daemon, run, -x, compileJava, -x, processResources, -x, classes, -d]
    profiles: [serve, integration, functional, load]
    volumes:
      - entity-fishing-volume:/opt/entity-fishing/data/db
    ports:
      - 8090:8090
      - 8091:8091
    healthcheck:
      # NOTE: This hack is required so that the integration tests only start when the
      # databse is ready to receive requests.
      test: [CMD-SHELL, sleep 10s || exit 1]
      interval: 5s
      retries: 5
      start_period: 5s
      timeout: 15s
    environment:
      ENVIRONMENT: stage
    hostname: onclusiveml
    networks:
      - onclusive-net

networks:
  onclusive-net:

volumes :
  entity-fishing-volume:
  ner-volume:<|MERGE_RESOLUTION|>--- conflicted
+++ resolved
@@ -27,12 +27,9 @@
       ENVIRONMENT: stage
       DOCS_URL: /docs
       INTERNAL_ML_API_KEY: ''
-<<<<<<< HEAD
-      ONCLUSIVEML_SERVING_LOGCONFIG_SERVICE: iptc-serve
+      ONCLUSIVEML_SERVING_LOGCONFIG_SERVICE: entity-linking-serve
       ONCLUSIVEML_SERVING_LOGCONFIG_LEVEL: 20
       ONCLUSIVEML_SERVING_LOGCONFIG_JSON_FORMAT: no
-=======
->>>>>>> 13757baa
       ONCLUSIVEML_SERVING_UVICORN_APP: src.serve.__main__:model_server
       ONCLUSIVEML_SERVING_ENTITY_FISHING_ENDPOINT: http://entity-fishing-backend:8090/service/disambiguate
       ONCLUSIVEML_SERVING_ENTITY_RECOGNITION_ENDPOINT: http://ner-serve:8000/ner/v1/predict

--- conflicted
+++ resolved
@@ -11,7 +11,6 @@
 
 ## Projects
 
-<<<<<<< HEAD
 | Project       | Reference       | Description                       | Data Type | Prepare | Train | Compile | Serve |
 | ------------- | --------------- | --------------------------------- | --------- | ------- | ----- | ------- | ----- |
 | IPTC          | `iptc`          | Document topic classification     | Text      |         |   x   |         |       |
@@ -21,17 +20,6 @@
 | LSH           | `lsh`           | LSH                               | Text      |         |  n/a  |   n/a   |   x   |
 | Summarization | `summarization` | Text summarization                | Text      |         |       |         |   x*  |
 | Entity linking| `entity-linking`| Entity linking                    | Text      |         |       |         |   x*  |
-=======
-| Project       | Reference       | Description                       | Data Type | Ingest | Register | Train | Compile | Serve |
-| ------------- | --------------- | --------------------------------- | --------- |--------|----------| ----- | ------- | ----- |
-| IPTC          | n/a             | Document topic classification     | Text      |        |     x    |       |         |       |
-| Sentiment     | `sentiment`     | Document Sentiment classification | Text      |        |          |   x   |    x    |   x   |
-| Keywords      | `keywords`      | Keyword extractions from text     | Text      |        |          |   x   |    x    |   x   |
-| NER           | `ner`           | Named Entity Recognition          | Text      |        |          |   x   |    x    |   x   |
-| LSH           | `lsh`           | LSH                               | Text      |        |          |  n/a  |   n/a   |   x   |
-| Summarization | `summarization` | Text summarization                | Text      |        |          |       |         |   x*  |
-| Entity linking| `entity-linking`| Entity linking                    | Text      |        |          |       |         |   x*  |
->>>>>>> f5a913dc
 
 Note: x* - denotes a serving component that hasnt been migrated to the `serving` library yet
 

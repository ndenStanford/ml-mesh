--- conflicted
+++ resolved
@@ -11,7 +11,6 @@
 
 ## Projects
 
-<<<<<<< HEAD
 | Project          | Reference          | Description                                 | Data Type | Prepare | Train | Compile | Serve |
 | ---------------- | ------------------ | ------------------------------------------- | --------- | ------- | ----- | ------- | ----- |
 | IPTC             | n/a                | Document topic classification               | Text      |         |       |         |       |
@@ -22,17 +21,6 @@
 | Summarization    | `summarization`    | Summarization for Analyst with OpenAI's GPT | Text      |         |       |         |   x*  |
 | GCH-Summarization| `gch-summarization`| Summarization for GCH with Pretrained Models| Text      |         |   x   |    x    |   x*  |
 | Entity linking   | `entity-linking`   | Entity linking                              | Text      |         |       |         |   x*  |
-=======
-| Project       | Reference       | Description                       | Data Type | Ingest | Register | Train | Compile | Serve |
-| ------------- | --------------- | --------------------------------- | --------- |--------|----------| ----- | ------- | ----- |
-| IPTC          | n/a             | Document topic classification     | Text      |        |     x    |       |         |       |
-| Sentiment     | `sentiment`     | Document Sentiment classification | Text      |        |          |   x   |    x    |   x   |
-| Keywords      | `keywords`      | Keyword extractions from text     | Text      |        |          |   x   |    x    |   x   |
-| NER           | `ner`           | Named Entity Recognition          | Text      |        |          |   x   |    x    |   x   |
-| LSH           | `lsh`           | LSH                               | Text      |        |          |  n/a  |   n/a   |   x   |
-| Summarization | `summarization` | Text summarization                | Text      |        |          |       |         |   x*  |
-| Entity linking| `entity-linking`| Entity linking                    | Text      |        |          |       |         |   x*  |
->>>>>>> 93df91aa
 
 Note: x* - denotes a serving component that hasnt been migrated to the `serving` library yet
 

# ML projects

This folder contains the implementation of all our machine learning projects. Each project is split
 into a maximum of 5 components:

- ingest
- register
- train
- compile
- serve

## Projects

<<<<<<< HEAD
| Project         | Reference        | Description                       | Data Type | Ingest | Register | Train | Compile | Serve |
|-----------------|------------------| --------------------------------- | --------- |-------|----------| ----- | ------- |-------|
| IPTC            | n/a              | Document topic classification     | Text      |       | x        |       |         |       |
| Sentiment       | `sentiment`      | Document Sentiment classification | Text      |       |          |   x   |    x    | x     |
| Keywords        | `keywords`       | Keyword extractions from text     | Text      |       |          |   x   |    x    | x     |
| NER             | `ner`            | Named Entity Recognition          | Text      |       |          |   x   |    x    | x     |
| LSH             | `lsh`            | LSH                               | Text      |       |          |  n/a  |   n/a   | x     |
| Summarization   | `summarization`  | Text summarization                | Text      |       |          |       |         | x*    |
| Entity linking  | `entity-linking` | Entity linking                    | Text      |       |          |       |         | x*    |
| Topic Detection | `topic`          | Topic Detection                   | Text      |       |    x     |       |         |       |

Note: x* - denotes a serving component that hasnt been migrated to the `serving` library yet
=======

| Project                                                                                         |    Owner                                   | Reference          | Description                                 | Data Type | Ingest | Register | Train | Compile | Serve |
| ----------------                                                                                | ------------------------------------------ | ------------------ | ------------------------------------------- | --------- | ------ | -------- | ----- | ------- | ----- |
| [IPTC](https://onclusive.atlassian.net/wiki/spaces/ML/pages/3192815811/IPTC)                    | <jian.tong@onclusive.com>                  | `iptc`             | Document topic classification               | Text      |    x   |     x    |   x   |         |       |
| [Sentiment](https://onclusive.atlassian.net/wiki/spaces/ML/pages/3192815818/Sentiment)          | <nutchapol.dendumrongsup@onclusive.com>    | `sentiment`        | Document Sentiment classification           | Text      |        |          |   x   |    x    |   x   |
| [Keywords](https://onclusive.atlassian.net/wiki/spaces/ML/pages/3208904707/Keybert)             | <sebastian.scherer@onclusive.com>          | `keywords`         | Keyword extractions from text               | Text      |        |          |   x   |    x    |   x   |
| [NER](https://onclusive.atlassian.net/wiki/spaces/ML/pages/3192652408/Entity)                   | <syed.reza@onclusive.com>                  | `ner`              | Named Entity Recognition                    | Text      |        |          |   x   |    x    |   x   |
| [LSH](https://onclusive.atlassian.net/wiki/spaces/ML/pages/3357573656/Syndicate+Detection)      | <amaury.deguillebon@onclusive.com>         | `lsh`              | LSH                                         | Text      |        |          |  n/a  |   n/a   |   x   |
| Summarization                                                                                   | <nutchapol.dendumrongsup@onclusive.com>    | `summarization`    | Summarization for Analyst with OpenAI's GPT | Text      |        |          |       |         |   x*  |
| GCH-Summarization                                                                               | <zheyuan.hu@onclusive.com>                 | `gch-summarization`| Summarization for GCH with Pretrained Models| Text      |        |          |   x   |    x    |   x*  |
| [Entity linking](https://onclusive.atlassian.net/wiki/spaces/ML/pages/3192815790/Entity+Linking)| <rene-jean.corneille@onclusive.com>        | `entity-linking`   | Entity linking                              | Text      |        |          |       |         |   x*  |


Note: x* - denotes a serving component that hasn't been migrated to the `serving` library yet
>>>>>>> 8a43ed39

## Makefile Targets & Docker-Compose Services

We use a set of `make` targets to consistently call `docker compose` services declared in
- the given project's development `docker-compose.dev.yaml` and
- the given project's CI `docker-compose.ci.yaml`

files, respectively.

Available targets are:

```text

    projects.build/<project>                    Builds the component docker image. Variable(s): COMPONENT, ENVIRONMENT.
    projects.install/<project>                  Install component dependencies locally. Variable(s): COMPONENT
    projects.deploy/<project>                   Deploys component docker image to ECR. Variable(s): COMPONENT, ENVIRONMENT.
    projects.start/<project>                    Start main task of development container for component. Variable(s): COMPONENT, ENVIRONMENT.
    projects.run/<project>                      Start auxiliary task of development container for component. Variable(s): COMPONENT, ENVIRONMENT, TASK.
    projects.stop/<project>                     Stop development container for component. Variable(s): COMPONENT, ENVIRONMENT.
    projects.test/<project>                     Runs component full test suite. Variable(s): COMPONENT, ENVIRONMENT.
    projects.unit/<project>                     Runs component unit test. Variable(s): COMPONENT, ENVIRONMENT.
    projects.integration/<project>              Runs component integration test. Variable(s): COMPONENT, ENVIRONMENT.
    projects.functional/<project>               Runs component functional test. Variable(s): COMPONENT, ENVIRONMENT.
    projects.load/<project>                     Runs component load test. Variable(s): COMPONENT, ENVIRONMENT.
    projects.compile/<project>                  Runs compile component pipeline step.Variable(s): PIPELINE_COMPONENT, ENVIRONMENT.
    projects.lock/<project>                     Updates the poetry lock file. Variable(s): COMPONENT.

```

For more details, see the [project level `makefile`](./makefile.mk).

Note that some of the default values for `make` variables are defined in the
[repository level `makefile`](../Makefile)

## Useful commands

The following component-specific in-depth docs are available:
- [ingest](./docs/00_ingest.md)
- [register](./docs/01_register.md)
- [train](./docs/02_train.md)
- [compile](./docs/03_compile.md)
- [serve](./docs/04_serve.md)

## Dependabot

Add the updated component on the [dependabot config file](./../.github/dependabot.yaml)<|MERGE_RESOLUTION|>--- conflicted
+++ resolved
@@ -11,20 +11,6 @@
 
 ## Projects
 
-<<<<<<< HEAD
-| Project         | Reference        | Description                       | Data Type | Ingest | Register | Train | Compile | Serve |
-|-----------------|------------------| --------------------------------- | --------- |-------|----------| ----- | ------- |-------|
-| IPTC            | n/a              | Document topic classification     | Text      |       | x        |       |         |       |
-| Sentiment       | `sentiment`      | Document Sentiment classification | Text      |       |          |   x   |    x    | x     |
-| Keywords        | `keywords`       | Keyword extractions from text     | Text      |       |          |   x   |    x    | x     |
-| NER             | `ner`            | Named Entity Recognition          | Text      |       |          |   x   |    x    | x     |
-| LSH             | `lsh`            | LSH                               | Text      |       |          |  n/a  |   n/a   | x     |
-| Summarization   | `summarization`  | Text summarization                | Text      |       |          |       |         | x*    |
-| Entity linking  | `entity-linking` | Entity linking                    | Text      |       |          |       |         | x*    |
-| Topic Detection | `topic`          | Topic Detection                   | Text      |       |    x     |       |         |       |
-
-Note: x* - denotes a serving component that hasnt been migrated to the `serving` library yet
-=======
 
 | Project                                                                                         |    Owner                                   | Reference          | Description                                 | Data Type | Ingest | Register | Train | Compile | Serve |
 | ----------------                                                                                | ------------------------------------------ | ------------------ | ------------------------------------------- | --------- | ------ | -------- | ----- | ------- | ----- |
@@ -39,7 +25,6 @@
 
 
 Note: x* - denotes a serving component that hasn't been migrated to the `serving` library yet
->>>>>>> 8a43ed39
 
 ## Makefile Targets & Docker-Compose Services
 
@@ -77,11 +62,9 @@
 ## Useful commands
 
 The following component-specific in-depth docs are available:
-- [ingest](./docs/00_ingest.md)
-- [register](./docs/01_register.md)
-- [train](./docs/02_train.md)
-- [compile](./docs/03_compile.md)
-- [serve](./docs/04_serve.md)
+- [train](./docs/01_train.md)
+- [compile](./docs/02_compile.md)
+- [serve](./docs/03_serve.md)
 
 ## Dependabot
 

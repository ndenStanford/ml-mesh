--- conflicted
+++ resolved
@@ -1,26 +1,8 @@
 ## PROJECTS TARGETS
 
-<<<<<<< HEAD
-projects.build/%: ## Build project
-	@echo "::group::Build $(OWNER)/$(notdir projects/$@)-$(COMPONENT) (system architecture)"
-	docker build $(DOCKER_BUILD_ARGS) . \
-			-t $(OWNER)/$(notdir $@)-$(COMPONENT):${IMAGE_TAG} \
-			-f ./projects/$(notdir $@)/$(COMPONENT)/Dockerfile	\
-			--target $(TARGET_BUILD_STAGE) \
-			--build-arg OWNER="$(OWNER)" \
-			--build-arg PROJECT=$(notdir $@) \
-			--build-arg COMPONENT=$(COMPONENT) \
-			--build-arg IMAGE_TAG="$(IMAGE_TAG)" \
-			--platform=$(PLATFORM) \
-			$(DOCKER_EXTRA_FLAGS) \
-			--rm --force-rm
-	@echo -n "built image size:"
-	@docker images $(OWNER)/$(notdir $@)-$(COMPONENT):latest --format "{{.Size}}"
-=======
 projects.build/%: projects.set ## Build app
 	@echo "::group::Build $(notdir projects/$@)-$(COMPONENT) (system architecture)"
 	docker compose -f ./projects/$(notdir projects/$@)/docker-compose.$(ENVIRONMENT).yaml build $(COMPONENT) --no-cache
->>>>>>> ef4a1ccc
 	@echo "::endgroup::"
 
 projects.install/%:

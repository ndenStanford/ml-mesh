--- conflicted
+++ resolved
@@ -31,30 +31,10 @@
     ports:
       - 8888:8888
     environment:
-<<<<<<< HEAD
-      OPENAI_API_KEY: ${OPENAI_API_KEY}
-      INTERNAL_ML_ENDPOINT_API_KEY: ${INTERNAL_ML_ENDPOINT_API_KEY:-1234}
+      ONCLUSIVEML_SERVING_INTERNAL_ML_ENDPOINT_API_KEY: ${INTERNAL_ML_ENDPOINT_API_KEY:-1234}
       ONCLUSIVEML_SERVING_BETTERSTACK_ENABLE: true
       ONCLUSIVEML_SERVING_BETTERSTACK_API_TOKEN: ${ONCLUSIVEML_SERVING_BETTERSTACK_API_TOKEN}
     env_file: serve/config/dev.env
-=======
-      ENVIRONMENT: dev
-      ONCLUSIVEML_SERVING_LOGCONFIG_SERVICE: summarization-serve
-      ONCLUSIVEML_SERVING_LOGCONFIG_LEVEL: 10
-      ONCLUSIVEML_SERVING_LOGCONFIG_JSON_FORMAT: false
-      ONCLUSIVEML_SERVING_UVICORN_APP: src.serve.__main__:model_server
-      ONCLUSIVEML_SERVING_UVICORN_RELOAD: true
-      ONCLUSIVEML_SERVING_UVICORN_RELOAD_DIRS: src/serve/
-      ONCLUSIVEML_SERVING_UVICORN_WORKERS: 1
-      ONCLUSIVEML_SERVING_UVICORN_PORT: 8888
-      ONCLUSIVEML_SERVING_API_VERSION: v1
-      PROMETHEUS_MULTIPROC_DIR: /tmp
-      ONCLUSIVEML_SERVING_BETTERSTACK_ENABLE: true
-      ONCLUSIVEML_SERVING_BETTERSTACK_API_TOKEN: ${ONCLUSIVEML_SERVING_BETTERSTACK_API_TOKEN}
-      ONCLUSIVEML_SERVING_PROMPT_API: http://prompt-backend:4000
-      ONCLUSIVEML_SERVING_INTERNAL_ML_ENDPOINT_API_KEY: ${INTERNAL_ML_ENDPOINT_API_KEY:-1234}
-      ONCLUSIVEML_SERVING_ENABLE_METRICS: true
->>>>>>> 3a3dd48a
     depends_on:
       prompt-backend:
         condition: service_healthy
@@ -87,22 +67,8 @@
         source: serve/tests
         target: /projects/summarization/serve/tests
     environment:
-<<<<<<< HEAD
-      OPENAI_API_KEY: ${OPENAI_API_KEY}
-      INTERNAL_ML_ENDPOINT_API_KEY: ${INTERNAL_ML_ENDPOINT_API_KEY:-1234}
-    env_file: serve/config/dev.env
-=======
-      ENVIRONMENT: dev
-      ONCLUSIVEML_SERVING_LOGCONFIG_SERVICE: summarization-serve
-      ONCLUSIVEML_SERVING_LOGCONFIG_LEVEL: 20
-      ONCLUSIVEML_SERVING_LOGCONFIG_JSON_FORMAT: false
-      ONCLUSIVEML_SERVING_UVICORN_APP: src.serve.__main__:model_server
-      ONCLUSIVEML_SERVING_UVICORN_PORT: 8888
-      ONCLUSIVEML_SERVING_API_VERSION: v1
-      ONCLUSIVEML_SERVING_PROMPT_API: http://prompt-backend:4000
-      ONCLUSIVEML_SERVING_INTERNAL_ML_ENDPOINT_API_KEY: ${INTERNAL_ML_ENDPOINT_API_KEY:-1234}
-      ONCLUSIVEML_SERVING_ENABLE_METRICS: true
->>>>>>> 3a3dd48a
+      ONCLUSIVEML_SERVING_INTERNAL_ML_ENDPOINT_API_KEY: ${INTERNAL_ML_ENDPOINT_API_KEY:-1234}
+    env_file: serve/config/dev.env
     depends_on:
       prompt-backend:
         condition: service_healthy
@@ -123,16 +89,8 @@
         source: serve/tests
         target: /projects/summarization/serve/tests
     environment:
-<<<<<<< HEAD
-      OPENAI_API_KEY: ${OPENAI_API_KEY}
-      INTERNAL_ML_ENDPOINT_API_KEY: ${INTERNAL_ML_ENDPOINT_API_KEY:-1234}
-    env_file: serve/config/dev.env
-=======
-      ENVIRONMENT: dev
-      ONCLUSIVEML_SERVING_PROMPT_API: http://prompt-backend:4000
-      ONCLUSIVEML_SERVING_INTERNAL_ML_ENDPOINT_API_KEY: ${INTERNAL_ML_ENDPOINT_API_KEY:-1234}
-      ONCLUSIVEML_SERVING_ENABLE_METRICS: true
->>>>>>> 3a3dd48a
+      ONCLUSIVEML_SERVING_INTERNAL_ML_ENDPOINT_API_KEY: ${INTERNAL_ML_ENDPOINT_API_KEY:-1234}
+    env_file: serve/config/dev.env
     hostname: onclusiveml
     networks:
       - onclusive-net
@@ -150,16 +108,8 @@
         source: serve/tests
         target: /projects/summarization/serve/tests
     environment:
-<<<<<<< HEAD
-      OPENAI_API_KEY: ${OPENAI_API_KEY}
-      INTERNAL_ML_ENDPOINT_API_KEY: ${INTERNAL_ML_ENDPOINT_API_KEY:-1234}
-    env_file: serve/config/dev.env
-=======
-      ENVIRONMENT: dev
-      ONCLUSIVEML_SERVING_PROMPT_API: http://prompt-backend:4000
-      ONCLUSIVEML_SERVING_INTERNAL_ML_ENDPOINT_API_KEY: ${INTERNAL_ML_ENDPOINT_API_KEY:-1234}
-      ONCLUSIVEML_SERVING_ENABLE_METRICS: true
->>>>>>> 3a3dd48a
+      ONCLUSIVEML_SERVING_INTERNAL_ML_ENDPOINT_API_KEY: ${INTERNAL_ML_ENDPOINT_API_KEY:-1234}
+    env_file: serve/config/dev.env
     depends_on:
       prompt-backend:
         condition: service_healthy

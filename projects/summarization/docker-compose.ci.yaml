--- conflicted
+++ resolved
@@ -3,54 +3,6 @@
 
 services:
   # =============================================
-<<<<<<< HEAD
-  # TRAIN
-  # =============================================
-
-  train:
-    build:
-      context: ../../
-      dockerfile: projects/summarization/train/Dockerfile
-      target: ${TARGET_BUILD_STAGE:-production}
-      network: host
-      args:
-        AWS_ACCOUNT_ID: ${AWS_ACCOUNT_ID:-063759612765}
-        PROJECT: summarization
-        COMPONENT: train
-        BASE_IMAGE_TAG: ${BASE_IMAGE_TAG:-v23.8.2}
-    volumes:
-      - type: bind
-        source: train/src
-        target: /projects/summarization/train/src
-    image: ${AWS_ACCOUNT_ID:-063759612765}.dkr.ecr.us-east-1.amazonaws.com/summarization-train:${IMAGE_TAG:-latest}
-    command: [python, -m, src.train_model]
-    profiles: [train]
-    environment:
-      NEPTUNE_API_TOKEN: ${NEPTUNE_API_TOKEN}
-      AWS_ACCESS_KEY_ID: ${AWS_ACCESS_KEY_ID}
-      AWS_SECRET_ACCESS_KEY: ${AWS_SECRET_ACCESS_KEY}
-      ONCLUSIVEML_TRACKING_BACKEND_USE_S3_BACKEND: yes
-      ONCLUSIVEML_TRACKING_LOGGER_LEVEL: 10
-    env_file: train/config/prod.env
-    hostname: onclusive-ml
-    networks: [onclusive-net]
-
-  train-unit:
-    volumes:
-      - type: bind
-        source: train/src
-        target: /projects/summarization/train/src
-    image: ${AWS_ACCOUNT_ID:-063759612765}.dkr.ecr.us-east-1.amazonaws.com/summarization-train:${IMAGE_TAG:-latest}
-    command: [pytest, tests/unit, -ra, -vv, --capture=no]
-    profiles: [train, unit]
-    environment:
-      NEPTUNE_API_TOKEN: ${NEPTUNE_API_TOKEN}
-    hostname: onclusive-ml
-    networks: [onclusive-net]
-
-  # =============================================
-=======
->>>>>>> b902c921
   # SERVE
   # =============================================
   serve:

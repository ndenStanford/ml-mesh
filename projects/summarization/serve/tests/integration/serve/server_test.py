"""Model test."""

# 3rd party libraries
import pytest
from deepeval.dataset import EvaluationDataset
from fastapi import status


content = """
        Elon Musk was the second person ever to amass a personal fortune of more than $200 billion, breaching that threshold in January 2021, months after Jeff Bezos.
        The Tesla Isnc. chief executive officer has now achieved a first of his own: becoming the only person in history to erase $200 billion from their net worth.
        Musk, 51, has seen his wealth plummet to $137 billion after Tesla shares tumbled in recent weeks, including an 11% drop on Tuesday, according to the Bloomberg Billionaires Index.
        His fortune peaked at $340 billion on Nov. 4, 2021, and he remained the world's richest person until he was overtaken this month by Bernard Arnault, the French tycoon behind luxury-goods powerhouse LVMH.
        The round-number milestone reflects just how high Musk soared during the run-up in asset prices during the easy-money pandemic era.
        Tesla exceeded a $1 trillion market capitalization for the first time in October 2021, joining the likes of ubiquitous technology companies Apple Inc., Microsoft Corp., Amazon.com Inc. and Google parent Alphabet Inc., even though its electric vehicles represented only a sliver of the overall auto market."""  # noqa: E501

multi_article_content = [
    "The German Research Foundation (DFG) is a major research funding organization in Germany.",
    "In 2019, the DFG had a budget of €3.3 billion for research funding.",
]  # noqa: E501

unsupported_language_content = """
        Elon Musk was de tweede persoon ooit die een persoonlijk fortuin van meer dan 200 miljard dollar vergaarde en die drempel overschreed in januari 2021, maanden na Jeff Bezos.
        De CEO van Tesla Inc. heeft nu zijn eigen primeur bereikt: hij is de enige persoon in de geschiedenis die 200 miljard dollar van zijn nettovermogen heeft verloren.
        Musk, 51, heeft zijn vermogen zien dalen tot 137 miljard dollar nadat Tesla-aandelen de afgelopen weken kelderden, waaronder een daling van 11% op dinsdag, volgens de Bloomberg Billionaires Index.
        Zijn vermogen bereikte zijn hoogtepunt op 4 november 2021 met 340 miljard dollar, en hij bleef de rijkste persoon ter wereld tot hij deze maand werd ingehaald door Bernard Arnault, de Franse magnaat achter luxegoederengigant LVMH.
        Deze mijlpaal met ronde getallen weerspiegelt hoe hoog Musk steeg tijdens de stijging van de activaprijzen in de pandemieperiode van gemakkelijk geld.
        Tesla overschreed voor het eerst een marktkapitalisatie van 1 biljoen dollar in oktober 2021 en voegde zich bij bedrijven als technologie-reuzen Apple Inc., Microsoft Corp., Amazon.com Inc. en Google-moederbedrijf Alphabet Inc., hoewel zijn elektrische voertuigen slechts een klein deel van de totale automarkt uitmaakten."""  # noqa: E501


@pytest.mark.parametrize(
    "payload",
    [
        {
            "data": {
                "namespace": "summarization",
                "attributes": {"content": content},
                "parameters": {
                    "input_language": "en",
                    "output_language": "en",
                    "summary_type": "section",
                    "desired_length": 50,
                },
            }
        },
        {
            "data": {
                "namespace": "summarization",
                "attributes": {"content": content},
                "parameters": {
                    "input_language": "en",
                    "output_language": "fr",
                    "summary_type": "section",
                    "desired_length": 100,
                },
            }
        },
    ],
)
def test_integration_summarization_model(test_client, payload):
    """Integration test for SummarizationServedModel."""
    response = test_client.post("/summarization/v2/predict", json=payload)
    assert response.status_code == status.HTTP_200_OK
    assert len(response.json()["data"]["attributes"]["summary"]) > 0
    assert response.json()["data"]["attributes"]["title"] is None


@pytest.mark.parametrize(
    "payload",
    [
        {
            "data": {
                "namespace": "summarization",
                "attributes": {"content": multi_article_content},
                "parameters": {
                    "input_language": "en",
                    "output_language": "en",
                    "summary_type": "section",
                },
            }
        },
        {
            "data": {
                "namespace": "summarization",
                "attributes": {"content": multi_article_content},
                "parameters": {
                    "input_language": "en",
                    "output_language": "en",
                    "summary_type": "bespoke",
                    "custom_instructions": [
                        "You are a scientific researcher.",
                        "I want the summary to have a neutral sentiment.",
                        "The tone should be formal.",
                        "Please remove any quoted text.",
                        "Use UK English spelling.",
                        "Apply sentence case capitalization.",
                        "Use the 24-hour time format.",
                        "Hyphenate compound words.",
                        "Use metric units for any measurements.",
                    ],
                },
            }
        },
    ],
)
def test_multi_article(test_client, payload):
    """Test for multi-article summarization."""
    response = test_client.post("/summarization/v2/predict", json=payload)

    assert response.status_code == status.HTTP_200_OK
    assert len(response.json()["data"]["attributes"]["summary"]) > 0
    assert response.json()["data"]["attributes"]["title"] is None


@pytest.mark.parametrize(
    "payload",
    [
        {
            "data": {
                "namespace": "summarization",
                "attributes": {"content": multi_article_content},
                "parameters": {
                    "input_language": "en",
                    "output_language": "en",
                    "summary_type": "bespoke",
                    "title": True,
                    "custom_instructions": [
                        "You are a scientific researcher.",
                        "I want the summary to have a neutral sentiment.",
                        "The tone should be formal.",
                        "Please remove any quoted text.",
                        "Use UK English spelling.",
                        "Apply sentence case capitalization.",
                        "Use the 24-hour time format.",
                        "Hyphenate compound words.",
                        "Use metric units for any measurements.",
                    ],
                },
            }
        },
    ],
)
def test_multi_article_title(test_client, payload):
    """Test for multi-article summarization."""
    response = test_client.post("/summarization/v2/predict", json=payload)

    assert response.status_code == status.HTTP_200_OK
    assert len(response.json()["data"]["attributes"]["summary"]) > 0
    assert response.json()["data"]["attributes"]["title"] is not None
    assert len(response.json()["data"]["attributes"]["title"]) > 0


@pytest.mark.parametrize(
    "payload",
    [
        {
            "data": {
                "namespace": "summarization",
                "attributes": {"content": unsupported_language_content},
                "parameters": {
                    "input_language": "nl",
                    "output_language": "nl",
                    "summary_type": "section",
                    "desired_length": 50,
                },
            }
        },
    ],
)
def test_unsupported_language(test_client, payload):
    """Test for unsupported language Dutch."""
    response = test_client.post("/summarization/v2/predict", json=payload)

    assert response.status_code == status.HTTP_200_OK
    assert len(response.json()["data"]["attributes"]["summary"]) > 0
    assert response.json()["data"]["attributes"]["title"] is None


@pytest.mark.parametrize(
    "payload",
    [
        {
            "data": {
                "namespace": "summarization",
                "attributes": {"content": content},
                "parameters": {
                    "input_language": "xxx",
                    "output_language": "xxx",
                    "summary_type": "bespoke",
                },
            }
        },
        {
            "data": {
                "namespace": "summarization",
                "attributes": {"content": content},
                "parameters": {
                    "input_language": "xxx",
                    "output_language": "xxx",
                    "summary_type": "bespoke",
                    "desired_length": 100,
                },
            }
        },
    ],
)
def test_invalid_language(test_client, payload):
    """Test for invalid language xxx."""
    response = test_client.post("/summarization/v2/predict", json=payload)
    assert response.status_code == status.HTTP_500_INTERNAL_SERVER_ERROR
    assert (
        response.json()["detail"]
        == "unsupported operand type(s) for 'in': 'NoneType' and 'EnumMeta'"
    )


@pytest.mark.parametrize(
    "payload",
    [
        {
            "data": {
                "namespace": "summarization",
                "attributes": {"content": content},
                "parameters": {
                    "output_language": "en",
                    "summary_type": "section",
                    "desired_length": 50,
                },
            }
        },
        {
            "data": {
                "namespace": "summarization",
                "attributes": {"content": content},
                "parameters": {
                    "output_language": "fr",
                    "summary_type": "section",
                    "desired_length": 100,
                },
            }
        },
    ],
)
def test_no_input_language(test_client, payload):
    """Test when the input_language parameter is not provided."""
    response = test_client.post("/summarization/v2/predict", json=payload)
    assert response.status_code == status.HTTP_200_OK
    assert len(response.json()["data"]["attributes"]["summary"]) > 0
<<<<<<< HEAD


def test_prompt_evaluation(
    settings, test_client, test_df, test_df_path_enriched, metric
):
    """Test the prompt performance using LLM."""

    def enrich_row(row):
        content = row["content"]
        desired_length = len(content) // int(settings.SUMMARIZATION_COMPRESSION_RATIO)
        payload = {
            "data": {
                "namespace": "summarization",
                "attributes": {"content": content},
                "parameters": {
                    "output_language": "en",
                    "summary_type": "section",
                    "desired_length": desired_length,
                },
            }
        }
        response = test_client.post("/summarization/v2/predict", json=payload)
        return response.json()["data"]["attributes"]["summary"]

    test_df["summary"] = test_df.apply(enrich_row, axis=1)
    test_df.to_csv(test_df_path_enriched)

    dataset = EvaluationDataset()
    dataset.add_test_cases_from_csv_file(
        file_path=test_df_path_enriched,
        input_col_name="content",
        actual_output_col_name="summary",
    )

    result = dataset.evaluate([metric])
    percent_success = sum([r.success for r in result]) / len(result)
    assert percent_success > float(settings.PERCENT_SUCCESS)
=======
    assert response.json()["data"]["attributes"]["title"] is None
>>>>>>> 119d2cc3
<|MERGE_RESOLUTION|>--- conflicted
+++ resolved
@@ -246,7 +246,7 @@
     response = test_client.post("/summarization/v2/predict", json=payload)
     assert response.status_code == status.HTTP_200_OK
     assert len(response.json()["data"]["attributes"]["summary"]) > 0
-<<<<<<< HEAD
+    assert response.json()["data"]["attributes"]["title"] is None
 
 
 def test_prompt_evaluation(
@@ -283,7 +283,4 @@
 
     result = dataset.evaluate([metric])
     percent_success = sum([r.success for r in result]) / len(result)
-    assert percent_success > float(settings.PERCENT_SUCCESS)
-=======
-    assert response.json()["data"]["attributes"]["title"] is None
->>>>>>> 119d2cc3
+    assert percent_success > float(settings.PERCENT_SUCCESS)
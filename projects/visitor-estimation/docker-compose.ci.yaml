--- conflicted
+++ resolved
@@ -3,7 +3,6 @@
 services:
 
   # =============================================
-<<<<<<< HEAD
   # SERVE
   # =============================================
 
@@ -82,7 +81,6 @@
     depends_on:
       serve:
         condition: service_healthy
-=======
   # TRAIN
   # =============================================
 
@@ -159,7 +157,6 @@
     env_file: train/config/prod.env
     hostname: onclusive-ml
     networks: [onclusive-net]
->>>>>>> b2dc117c
 
 networks:
   onclusive-net:

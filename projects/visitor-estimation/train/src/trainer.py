--- conflicted
+++ resolved
@@ -132,12 +132,7 @@
             ),
             axis=1,
         )
-<<<<<<< HEAD
         df_ent["domain_id"] = df_dom["domain_id"]  # remove this data manipulation
-=======
-
-        df_ent['domain_id'] = df_dom['domain_id'] # remove this data manipulation
->>>>>>> 21c425f8
         df_crl["entity_id"] = df_ent["entity_id"]
         # Step 1: Join entity analytics with link metadata
         profileDF = joinEntityAnalyticsWithLinkMetadata(
@@ -404,10 +399,6 @@
             self.cleaned_data, test_size=0.2, random_state=42
         )
 
-<<<<<<< HEAD
-=======
-        # self.logger.info("Final training data:", self.train_data)
->>>>>>> 21c425f8
         # Initialize pipeline and train the model
         data_pipe = self.make_pipeline(
             index_features=self.index_features,

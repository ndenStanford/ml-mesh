--- conflicted
+++ resolved
@@ -43,7 +43,6 @@
     networks: [onclusive-net]
 
   # =============================================
-<<<<<<< HEAD
   # SERVE
   # =============================================
 
@@ -54,34 +53,11 @@
     build:
       context: ../../
       dockerfile: projects/topic/serve/Dockerfile
-=======
-  # TRAIN
-  # =============================================
-
-  train:
-    deploy:
-      resources:
-        reservations:
-          devices:
-            - driver: nvidia
-              # that's the closest analogue to --gpus; provide
-              # an integer amount of devices or 'all'
-              count: 1
-              # Devices are reserved using a list of capabilities, making
-              # capabilities the only required field. A device MUST
-              # satisfy all the requested capabilities for a successful
-              # reservation.
-              capabilities: [gpu]
-    build:
-      context: ../../
-      dockerfile: projects/topic/train/Dockerfile
->>>>>>> 136da9bc
       target: ${TARGET_BUILD_STAGE:-development}
       network: host
       args:
         AWS_ACCOUNT_ID: ${AWS_ACCOUNT_ID:-063759612765}
         PROJECT: topic
-<<<<<<< HEAD
         COMPONENT: serve
         BASE_IMAGE_TAG: ${BASE_IMAGE_TAG:-v23.11.2}
     image: ${AWS_ACCOUNT_ID:-063759612765}.dkr.ecr.us-east-1.amazonaws.com/topic-serve:${IMAGE_TAG}
@@ -168,29 +144,6 @@
     depends_on:
       serve:
         condition: service_healthy
-=======
-        COMPONENT: train
-        BASE_IMAGE_TAG: ${BASE_IMAGE_TAG:-v23.11.2}
-    image: ${AWS_ACCOUNT_ID:-063759612765}.dkr.ecr.us-east-1.amazonaws.com/topic-train:${IMAGE_TAG:-latest}
-    command: [python, -m, src.train_model]
-    profiles: [train]
-    environment:
-      NEPTUNE_API_TOKEN: ${NEPTUNE_API_TOKEN}
-      AWS_ACCESS_KEY_ID: ${AWS_ACCESS_KEY_ID}
-      AWS_SECRET_ACCESS_KEY: ${AWS_SECRET_ACCESS_KEY}
-    env_file: train/config/prod.env
-    hostname: onclusive-ml
-    networks: [onclusive-net]
-
-  train-unit:
-    image: ${AWS_ACCOUNT_ID:-063759612765}.dkr.ecr.us-east-1.amazonaws.com/topic-train:${IMAGE_TAG}
-    command: [pytest, tests/unit, -ra, -vv, --capture=no]
-    profiles: [train, unit]
-    environment:
-      NEPTUNE_API_TOKEN: ${NEPTUNE_API_TOKEN}
-    hostname: onclusive-ml
-    networks: [onclusive-net]
->>>>>>> 136da9bc
 
 
 networks:

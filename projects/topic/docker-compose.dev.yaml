---
version : '3.9'

services:
  # =============================================
  # REGISTER
  # =============================================

  register:
    build:
      context: ../../
      dockerfile: projects/topic/register/Dockerfile
      target: ${TARGET_BUILD_STAGE:-development}
      network: host
      args:
        AWS_ACCOUNT_ID: ${AWS_ACCOUNT_ID:-063759612765}
        PROJECT: topic
        COMPONENT: register
        BASE_IMAGE_TAG: ${BASE_IMAGE_TAG:-v23.11.3}
    volumes:
      - type: bind
        source: register/src
        target: /projects/topic/register/src
    image: ${AWS_ACCOUNT_ID:-063759612765}.dkr.ecr.us-east-1.amazonaws.com/topic-register:${IMAGE_TAG:-latest}
    command: [python, -m, src.register_features]
    profiles: [register]
    environment:
      AWS_ACCESS_KEY_ID: ${AWS_ACCESS_KEY_ID}
      AWS_SECRET_ACCESS_KEY: ${AWS_SECRET_ACCESS_KEY}
    env_file: register/config/dev.env
    hostname: onclusive-ml
    networks: [onclusive-net]

  register-unit:
    volumes:
      - type: bind
        source: register/
        target: /projects/topic/register/
    image: ${AWS_ACCOUNT_ID:-063759612765}.dkr.ecr.us-east-1.amazonaws.com/topic-register:${IMAGE_TAG}
    command: [pytest, tests/unit, -ra, -vv, --capture=no]
    profiles: [register, unit]
    hostname: onclusive-ml
    networks: [onclusive-net]

  # =============================================
<<<<<<< HEAD
  # SERVE
  # =============================================

  # serving image
  serve:
=======
  # TRAIN
  # =============================================

  train:
>>>>>>> 136da9bc
    deploy:
      resources:
        reservations:
          devices:
            - driver: nvidia
              # that's the closest analogue to --gpus; provide
              # an integer amount of devices or 'all'
              count: 1
              # Devices are reserved using a list of capabilities, making
              # capabilities the only required field. A device MUST
              # satisfy all the requested capabilities for a successful
              # reservation.
              capabilities: [gpu]
    volumes:
      - type: bind
<<<<<<< HEAD
        source: serve/
        target: /projects/topic/serve/
    build:
      context: ../../
      dockerfile: projects/topic/serve/Dockerfile
=======
        source: train/src
        target: /projects/topic/train/src
    build:
      context: ../../
      dockerfile: projects/topic/train/Dockerfile
>>>>>>> 136da9bc
      target: ${TARGET_BUILD_STAGE:-development}
      network: host
      args:
        AWS_ACCOUNT_ID: ${AWS_ACCOUNT_ID:-063759612765}
        PROJECT: topic
<<<<<<< HEAD
        COMPONENT: serve
        BASE_IMAGE_TAG: ${BASE_IMAGE_TAG:-v23.8.3}
    image: ${AWS_ACCOUNT_ID:-063759612765}.dkr.ecr.us-east-1.amazonaws.com/topic-serve:${IMAGE_TAG}
    command: [python, -m, src.serve.__main__]
    environment:
      ONCLUSIVEML_SERVING_LOGCONFIG_SERVICE: topic-serve
      ONCLUSIVEML_SERVING_LOGCONFIG_LEVEL: 10
      ONCLUSIVEML_SERVING_LOGCONFIG_JSON_FORMAT: yes
      ONCLUSIVEML_SERVING_MODEL_DIRECTORY: models/TOPIC-TRAINED-43
      ONCLUSIVEML_SERVING_UVICORN_APP: src.serve.__main__:model_server
      ONCLUSIVEML_SERVING_UVICORN_RELOAD: true
      ONCLUSIVEML_SERVING_UVICORN_RELOAD_DIRS: src/serve/
      ONCLUSIVEML_SERVING_UVICORN_PORT: 8000
      ONCLUSIVEML_SERVING_API_VERSION: v1
      ONCLUSIVEML_TRACKING_LOGGER_LEVEL: 20 # 10=DEBUG
      NEPTUNE_PROJECT: onclusive/topic
      NEPTUNE_MODEL_ID: TOPIC-TRAINED
    profiles: [serve, functional, load]
    ports:
      - 8000:8000
    hostname: onclusiveml
    networks:
      - onclusive-net
    healthcheck:
      test: [CMD, curl, -f, http://serve:8000/topic/v1/ready]
      interval: 10s
      retries: 5
      start_period: 5s
      timeout: 10s

  # utility service: downloading the compiled model artifact that will be served
  serve-download-model:
    volumes:
      - type: bind
        source: serve/
        target: /projects/topic/serve/
    image: ${AWS_ACCOUNT_ID:-063759612765}.dkr.ecr.us-east-1.amazonaws.com/topic-serve:${IMAGE_TAG}
    command: [python, -m, src.download]
    profiles: [serve, integration, functional, load]
    environment:
      AWS_ACCESS_KEY_ID: ${AWS_ACCESS_KEY_ID}
      AWS_SECRET_ACCESS_KEY: ${AWS_SECRET_ACCESS_KEY}
      NEPTUNE_API_TOKEN: ${NEPTUNE_API_TOKEN}
      NEPTUNE_CLIENT_MODE: read-only
      NEPTUNE_PROJECT: onclusive/topic
      NEPTUNE_MODEL_ID: TRAINED-TOPIC
      NEPTUNE_MODEL_VERSION_ID: TOPIC-TRAINED-43
      ONCLUSIVEML_SERVING_MODEL_DIRECTORY: models/TOPIC-TRAINED-43
    hostname: onclusiveml
    networks: [onclusive-net]

  # unit tests
  # - do NOT include model artifact
  # - do NOT include REST model server process
  serve-unit:
    volumes:
      - type: bind
        source: ${HOME}/data
        target: /projects/topic/serve/models
      - type: bind
        source: serve/src
        target: /projects/topic/serve/src
      - type: bind
        source: serve/tests
        target: /projects/topic/serve/tests
    image: ${AWS_ACCOUNT_ID:-063759612765}.dkr.ecr.us-east-1.amazonaws.com/topic-serve:${IMAGE_TAG}
    environment:
      ONCLUSIVEML_SERVING_MODEL_DIRECTORY: models/TOPIC-TRAINED-43
      ONCLUSIVEML_SERVING_UVICORN_HTTP_PORT: 8000
      ONCLUSIVEML_SERVING_API_VERSION: v1
      ONCLUSIVEML_TRACKING_LOGGER_LEVEL: 20 # 10=DEBUG
      NEPTUNE_PROJECT: onclusive/topic
      NEPTUNE_MODEL_ID: TOPIC-TRAINED
    command: [pytest, tests/unit, -ra, -vv, --capture=no]
    profiles: [unit]
    hostname: onclusiveml
    networks:
      - onclusive-net

  # functional tests
  # - include model artifact
  # - include REST model server process
  serve-functional:
    deploy:
      resources:
        reservations:
          devices:
            - driver: nvidia
              # that's the closest analogue to --gpus; provide
              # an integer amount of devices or 'all'
              count: 1
              # Devices are reserved using a list of capabilities, making
              # capabilities the only required field. A device MUST
              # satisfy all the requested capabilities for a successful
              # reservation.
              capabilities: [gpu]
    volumes:
      - type: bind
        source: ${HOME}/data
        target: /projects/topic/serve/models
      - type: bind
        source: serve/src
        target: /projects/topic/serve/src
      - type: bind
        source: serve/tests
        target: /projects/topic/serve/tests
    image: ${AWS_ACCOUNT_ID:-063759612765}.dkr.ecr.us-east-1.amazonaws.com/topic-serve:${IMAGE_TAG}
    command: [pytest, tests/functional, -ra, -vv, --capture=no]
    environment:
      NEPTUNE_PROJECT: onclusive/topic
      NEPTUNE_MODEL_ID: TOPIC-TRAINED
      ONCLUSIVEML_SERVING_MODEL_DIRECTORY: models/TOPIC-TRAINED
      ONCLUSIVEML_SERVING_UVICORN_PORT: 8000
      ONCLUSIVEML_SERVING_API_VERSION: v1
    profiles: [functional]
    hostname: onclusiveml
    networks:
      - onclusive-net
    depends_on:
      serve:
        condition: service_healthy
=======
        COMPONENT: train
        BASE_IMAGE_TAG: ${BASE_IMAGE_TAG:-v23.11.2}
    image: ${AWS_ACCOUNT_ID:-063759612765}.dkr.ecr.us-east-1.amazonaws.com/topic-train:${IMAGE_TAG:-latest}
    command: [python, -m, src.train_model]
    profiles: [train]
    environment:
      NEPTUNE_API_TOKEN: ${NEPTUNE_API_TOKEN}
      AWS_ACCESS_KEY_ID: ${AWS_ACCESS_KEY_ID}
      AWS_SECRET_ACCESS_KEY: ${AWS_SECRET_ACCESS_KEY}
    env_file: train/config/dev.env
    hostname: onclusive-ml
    networks: [onclusive-net]

  train-unit:
    volumes:
      - type: bind
        source: train/
        target: /projects/topic/train/
    image: ${AWS_ACCOUNT_ID:-063759612765}.dkr.ecr.us-east-1.amazonaws.com/topic-train:${IMAGE_TAG}
    command: [pytest, tests/unit, -ra, -vv, --capture=no]
    profiles: [train, unit]
    environment:
      NEPTUNE_API_TOKEN: ${NEPTUNE_API_TOKEN}
    hostname: onclusive-ml
    networks: [onclusive-net]

>>>>>>> 136da9bc

networks:
  onclusive-net:<|MERGE_RESOLUTION|>--- conflicted
+++ resolved
@@ -43,18 +43,11 @@
     networks: [onclusive-net]
 
   # =============================================
-<<<<<<< HEAD
   # SERVE
   # =============================================
 
   # serving image
   serve:
-=======
-  # TRAIN
-  # =============================================
-
-  train:
->>>>>>> 136da9bc
     deploy:
       resources:
         reservations:
@@ -70,25 +63,16 @@
               capabilities: [gpu]
     volumes:
       - type: bind
-<<<<<<< HEAD
         source: serve/
         target: /projects/topic/serve/
     build:
       context: ../../
       dockerfile: projects/topic/serve/Dockerfile
-=======
-        source: train/src
-        target: /projects/topic/train/src
-    build:
-      context: ../../
-      dockerfile: projects/topic/train/Dockerfile
->>>>>>> 136da9bc
       target: ${TARGET_BUILD_STAGE:-development}
       network: host
       args:
         AWS_ACCOUNT_ID: ${AWS_ACCOUNT_ID:-063759612765}
         PROJECT: topic
-<<<<<<< HEAD
         COMPONENT: serve
         BASE_IMAGE_TAG: ${BASE_IMAGE_TAG:-v23.8.3}
     image: ${AWS_ACCOUNT_ID:-063759612765}.dkr.ecr.us-east-1.amazonaws.com/topic-serve:${IMAGE_TAG}
@@ -210,34 +194,6 @@
     depends_on:
       serve:
         condition: service_healthy
-=======
-        COMPONENT: train
-        BASE_IMAGE_TAG: ${BASE_IMAGE_TAG:-v23.11.2}
-    image: ${AWS_ACCOUNT_ID:-063759612765}.dkr.ecr.us-east-1.amazonaws.com/topic-train:${IMAGE_TAG:-latest}
-    command: [python, -m, src.train_model]
-    profiles: [train]
-    environment:
-      NEPTUNE_API_TOKEN: ${NEPTUNE_API_TOKEN}
-      AWS_ACCESS_KEY_ID: ${AWS_ACCESS_KEY_ID}
-      AWS_SECRET_ACCESS_KEY: ${AWS_SECRET_ACCESS_KEY}
-    env_file: train/config/dev.env
-    hostname: onclusive-ml
-    networks: [onclusive-net]
-
-  train-unit:
-    volumes:
-      - type: bind
-        source: train/
-        target: /projects/topic/train/
-    image: ${AWS_ACCOUNT_ID:-063759612765}.dkr.ecr.us-east-1.amazonaws.com/topic-train:${IMAGE_TAG}
-    command: [pytest, tests/unit, -ra, -vv, --capture=no]
-    profiles: [train, unit]
-    environment:
-      NEPTUNE_API_TOKEN: ${NEPTUNE_API_TOKEN}
-    hostname: onclusive-ml
-    networks: [onclusive-net]
-
->>>>>>> 136da9bc
 
 networks:
   onclusive-net:
--- conflicted
+++ resolved
@@ -270,13 +270,8 @@
       ONCLUSIVEML_SERVING_RESET_STATS: No
       ONCLUSIVEML_SERVING_RUN_TIME: 45s
       ONCLUSIVEML_SERVING_LOGLEVEL: INFO
-<<<<<<< HEAD
-    env_file: serve/config/dev.env
-=======
-      NEPTUNE_PROJECT: onclusive/gch-summarization
-      NEPTUNE_MODEL_ID: SUM-TRAINED
+    env_file: serve/config/dev.env
     profiles: [load]
->>>>>>> ed25c406
     hostname: onclusiveml
     networks:
       - onclusive-net

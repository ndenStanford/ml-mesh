---
version : '3.9'

services:
  # =============================================
  # TRAIN
  # =============================================

  train:
    build:
      context: ../../
      dockerfile: projects/gch-summarization/train/Dockerfile
      target: ${TARGET_BUILD_STAGE:-development}
      network: host
      args:
        AWS_ACCOUNT_ID: ${AWS_ACCOUNT_ID:-690763002009}
        PROJECT: gch-summarization
        COMPONENT: train
        BASE_IMAGE_TAG: ${BASE_IMAGE_TAG:-v23.11.3}
    volumes:
      - type: bind
        source: train/src
        target: /projects/gch-summarization/train/src
    image: ${AWS_ACCOUNT_ID:-690763002009}.dkr.ecr.us-east-1.amazonaws.com/gch-summarization-train:${IMAGE_TAG:-latest}
    command: [python, -m, src.train_model]
    profiles: [train]
    environment:
      NEPTUNE_API_TOKEN: ${NEPTUNE_API_TOKEN}
      AWS_ACCESS_KEY_ID: ${AWS_ACCESS_KEY_ID}
      AWS_SECRET_ACCESS_KEY: ${AWS_SECRET_ACCESS_KEY}
    env_file: train/config/dev.env
    hostname: onclusive-ml
    networks: [onclusive-net]

  train-debug:
    build:
      context: ../../
      dockerfile: projects/gch-summarization/train/Dockerfile
      target: ${TARGET_BUILD_STAGE:-development}
      network: host
      args:
        AWS_ACCOUNT_ID: ${AWS_ACCOUNT_ID:-690763002009}
        PROJECT: gch-summarization
        COMPONENT: train
        BASE_IMAGE_TAG: ${BASE_IMAGE_TAG:-v23.11.3}
    image: ${AWS_ACCOUNT_ID:-690763002009}.dkr.ecr.us-east-1.amazonaws.com/gch-summarization-train:${IMAGE_TAG:-latest}
    command: [python, -m, debugpy, --listen, 0.0.0.0:5678, --wait-for-client, -m, src.train_model]
    ports:
      - 5678:5678
    profiles: [debug]
    environment:
      NEPTUNE_API_TOKEN: ${NEPTUNE_API_TOKEN}
      AWS_ACCESS_KEY_ID: ${AWS_ACCESS_KEY_ID}
      AWS_SECRET_ACCESS_KEY: ${AWS_SECRET_ACCESS_KEY}
    env_file: train/config/dev.env
    hostname: onclusive-ml
    networks: [onclusive-net]

  train-unit:
    volumes:
      - type: bind
        source: train/
        target: /projects/gch-summarization/train
    image: ${AWS_ACCOUNT_ID:-690763002009}.dkr.ecr.us-east-1.amazonaws.com/gch-summarization-train:${IMAGE_TAG:-latest}
    command: [pytest, tests/unit, -ra, -vv, --capture=no]
    profiles: [train, unit]
    environment:
      NEPTUNE_API_TOKEN: ${NEPTUNE_API_TOKEN}
    hostname: onclusive-ml
    networks: [onclusive-net]

  # =============================================
  # SERVE
  # =============================================

  # serving image
  serve:
    build:
      context: ../../
      dockerfile: projects/gch-summarization/serve/Dockerfile
      target: ${TARGET_BUILD_STAGE:-development}
      network: host
      args:
        AWS_ACCOUNT_ID: ${AWS_ACCOUNT_ID:-690763002009}
        PROJECT: gch-summarization
        COMPONENT: serve
        BASE_IMAGE_TAG: ${BASE_IMAGE_TAG:-v23.11.3}
    image: ${AWS_ACCOUNT_ID:-690763002009}.dkr.ecr.us-east-1.amazonaws.com/gch-summarization-serve:${IMAGE_TAG}
    command: [python, -m, src.serve.__main__]
    deploy:
      resources:
        reservations:
          devices:
            - driver: nvidia
              count: 1
              capabilities: [gpu]
    env_file: serve/config/dev.env
    profiles: [serve, functional, load]
    ports:
      - 8000:8000
    volumes:
      - type: bind
        source: ${HOME}/data
        target: /projects/gch-summarization/serve/models
      - type: bind
        source: serve/src
        target: /projects/gch-summarization/serve/src
    hostname: onclusiveml
    networks:
      - onclusive-net
    healthcheck:
      test: [CMD, curl, -f, http://serve:8000/gch-summarization/v1/ready]
      interval: 10s
      retries: 5
      start_period: 5s
      timeout: 15s

  serve-debug:
    build:
      context: ../../
      dockerfile: projects/gch-summarization/serve/Dockerfile
      target: ${TARGET_BUILD_STAGE:-debugger}
      network: host
      args:
        AWS_ACCOUNT_ID: ${AWS_ACCOUNT_ID:-690763002009}
        PROJECT: gch-summarization
        COMPONENT: serve
        BASE_IMAGE_TAG: ${BASE_IMAGE_TAG:-v23.11.3}
    image: ${AWS_ACCOUNT_ID:-690763002009}.dkr.ecr.us-east-1.amazonaws.com/gch-summarization-serve:${IMAGE_TAG}
<<<<<<< HEAD
    environment:
      ONCLUSIVEML_SERVING_LOGCONFIG_SERVICE: gch-summarization-serve
      ONCLUSIVEML_SERVING_LOGCONFIG_LEVEL: 10
      ONCLUSIVEML_SERVING_LOGCONFIG_JSON_FORMAT: false
      ONCLUSIVEML_SERVING_MODEL_DIRECTORY: models/SUM-TRAINED-87
      ONCLUSIVEML_SERVING_UVICORN_APP: src.serve.__main__:model_server
      ONCLUSIVEML_SERVING_UVICORN_RELOAD: true
      ONCLUSIVEML_SERVING_UVICORN_RELOAD_DIRS: src/serve/
      ONCLUSIVEML_SERVING_UVICORN_WORKERS: 1
      ONCLUSIVEML_SERVING_UVICORN_PORT: 8000
      ONCLUSIVEML_SERVING_API_VERSION: v1
      ONCLUSIVEML_SERVING_READINESS_SAMPLE_INFERENCE: false
      ONCLUSIVEML_SERVING_LIVENESS_SAMPLE_INFERENCE: false
      ONCLUSIVEML_TRACKING_LOGGER_LEVEL: 20 # 10=DEBUG
      NEPTUNE_PROJECT: onclusive/gch-summarization
      NEPTUNE_MODEL_ID: SUM-TRAINED
      NEPTUNE_API_TOKEN: ${NEPTUNE_API_TOKEN}
      AWS_ACCESS_KEY_ID: ${AWS_ACCESS_KEY_ID}
      AWS_SECRET_ACCESS_KEY: ${AWS_SECRET_ACCESS_KEY}
=======
    env_file: serve/config/dev.env
>>>>>>> f2ff0a92
    profiles: [debug]
    command:
      - /bin/sh
      - -c
      - |
        python -m src.download
        python -m debugpy --listen 0.0.0.0:5678 --wait-for-client -m src.serve.__main__
    ports:
      - 5678:5678
      - 8000:8000
    hostname: onclusiveml
    networks:
      - onclusive-net

  # utility service: downloading the compiled model artifact that will be served
  serve-download-model:
    volumes:
      - type: bind
        source: ${HOME}/data
        target: /projects/gch-summarization/serve/models
      - type: bind
        source: serve/src
        target: /projects/gch-summarization/serve/src
    image: ${AWS_ACCOUNT_ID:-690763002009}.dkr.ecr.us-east-1.amazonaws.com/gch-summarization-serve:${IMAGE_TAG}
    command: [python, -m, src.download]
    profiles: [serve, integration, functional, load]
    environment:
      AWS_ACCESS_KEY_ID: ${AWS_ACCESS_KEY_ID}
      AWS_SECRET_ACCESS_KEY: ${AWS_SECRET_ACCESS_KEY}
      NEPTUNE_API_TOKEN: ${NEPTUNE_API_TOKEN}
      NEPTUNE_CLIENT_MODE: read-only
    env_file: serve/config/dev.env
    hostname: onclusiveml
    networks: [onclusive-net]

  # unit tests
  # - do NOT include model artifact
  # - do NOT include REST model server process
  serve-unit:
    volumes:
      - type: bind
        source: ${HOME}/data
        target: /projects/gch-summarization/serve/models
      - type: bind
        source: serve/src
        target: /projects/gch-summarization/serve/src
      - type: bind
        source: serve/tests
        target: /projects/gch-summarization/serve/tests
    image: ${AWS_ACCOUNT_ID:-690763002009}.dkr.ecr.us-east-1.amazonaws.com/gch-summarization-serve:${IMAGE_TAG}
    env_file: serve/config/dev.env
    command: [pytest, tests/unit, -ra, -vv, --capture=no]
    profiles: [unit]
    hostname: onclusiveml
    networks:
      - onclusive-net

  # integration tests
  # - include model artifact
  # - do NOT include REST model server process
  serve-integration:
    volumes:
      - type: bind
        source: ${HOME}/data
        target: /projects/gch-summarization/serve/models
      - type: bind
        source: serve/src
        target: /projects/gch-summarization/serve/src
      - type: bind
        source: serve/tests
        target: /projects/gch-summarization/serve/tests
    image: ${AWS_ACCOUNT_ID:-690763002009}.dkr.ecr.us-east-1.amazonaws.com/gch-summarization-serve:${IMAGE_TAG}
    command: [pytest, tests/integration, -ra, -vv, --capture=no, -s]
    env_file: serve/config/dev.env
    profiles: [integration]
    hostname: onclusiveml
    networks:
      - onclusive-net

  # functional tests
  # - include model artifact
  # - include REST model server process
  serve-functional:
    volumes:
      - type: bind
        source: ${HOME}/data
        target: /projects/gch-summarization/serve/models
      - type: bind
        source: serve/src
        target: /projects/gch-summarization/serve/src
      - type: bind
        source: serve/tests
        target: /projects/gch-summarization/serve/tests
    image: ${AWS_ACCOUNT_ID:-690763002009}.dkr.ecr.us-east-1.amazonaws.com/gch-summarization-serve:${IMAGE_TAG}
    command: [pytest, tests/functional, -ra, -vv, --capture=no]
    deploy:
      resources:
        reservations:
          devices:
            - driver: nvidia
              count: 1
              capabilities: [gpu]
    env_file: serve/config/dev.env
    profiles: [functional]
    hostname: onclusiveml
    networks:
      - onclusive-net
    depends_on:
      serve:
        condition: service_healthy

  # load tests
  # - include model artifact
  # - include REST model server process
  serve-load:
    volumes:
      - type: bind
        source: ${HOME}/data
        target: /projects/gch-summarization/serve/models
      - type: bind
        source: serve/src
        target: /projects/gch-summarization/serve/src
      - type: bind
        source: serve/tests
        target: /projects/gch-summarization/serve/tests
    image: ${AWS_ACCOUNT_ID:-690763002009}.dkr.ecr.us-east-1.amazonaws.com/gch-summarization-serve:${IMAGE_TAG}
    command: [pytest, tests/load, -ra, -vv, --capture=no]
    deploy:
      resources:
        reservations:
          devices:
            - driver: nvidia
              count: 1
              capabilities: [gpu]
    environment:
      # load test params
      ONCLUSIVEML_SERVING_NUM_USERS: 2 # numbers of users in load test
      ONCLUSIVEML_SERVING_SPAWN_RATE: 2 # per second spawn rate of clients until `num_users` is reached
      ONCLUSIVEML_SERVING_HOST: http://serve:8000 # base url of the host
      ONCLUSIVEML_SERVING_RESET_STATS: No
      ONCLUSIVEML_SERVING_RUN_TIME: 45s
      ONCLUSIVEML_SERVING_LOGLEVEL: INFO
    env_file: serve/config/dev.env
    profiles: [load]
    hostname: onclusiveml
    networks:
      - onclusive-net
    depends_on:
      serve:
        condition: service_healthy

  # utility service: uploading the relevant test results to the model registry
  serve-upload-results:
    volumes:
      - type: bind
        source: ${HOME}/data
        target: /projects/gch-summarization/serve/models
      - type: bind
        source: serve/src
        target: /projects/gch-summarization/serve/src
    image: ${AWS_ACCOUNT_ID:-690763002009}.dkr.ecr.us-east-1.amazonaws.com/gch-summarization-serve:${IMAGE_TAG}
    command: [python, -m, src.upload]
    profiles: [serve]
    environment:
      AWS_ACCESS_KEY_ID: ${AWS_ACCESS_KEY_ID}
      AWS_SECRET_ACCESS_KEY: ${AWS_SECRET_ACCESS_KEY}
      NEPTUNE_API_TOKEN: ${NEPTUNE_API_TOKEN}
      NEPTUNE_CLIENT_MODE: async
      DOCKER_IMAGE_NAME: ${AWS_ACCOUNT_ID:-690763002009}.dkr.ecr.us-east-1.amazonaws.com/gch-summarization-serve
      DOCKER_IMAGE_TAG: ${IMAGE_TAG}
      DOCKER_COMPOSE_ENVIRONMENT: ${ENVIRONMENT}
      GITHUB_REPOSITORY: development-repository
      GITHUB_ACTOR: development-actor
      GITHUB_ENV: development-env
      GITHUB_WORKFLOW: development-workflow
      GITHUB_JOB: development-job
      GITHUB_REF: development-ref
      GITHUB_BASE_REF: development-base-ref
      GITHUB_HEAD_REF: development-head-ref
      GITHUB_SHA: development-sha
      GITHUB_EVENT_NAME: development-event-name
      GITHUB_RUN_ID: development-run-id
      GITHUB_RUN_NUMBER: development-run-number
      RUNNER_ARCH: development-arch
      RUNNER_NAME: development-name
      RUNNER_OS: development-os
    env_file: serve/config/dev.env
    hostname: onclusive-ml
    networks: [onclusive-net]

  # =============================================
  # BACKFILL
  # =============================================

  backfill:
    build:
      context: ../../
      dockerfile: projects/gch-summarization/backfill/Dockerfile
      target: ${TARGET_BUILD_STAGE:-development}
      network: host
      args:
        AWS_ACCOUNT_ID: ${AWS_ACCOUNT_ID:-690763002009}
        PROJECT: gch-summarization
        COMPONENT: backfill
        BASE_IMAGE_TAG: ${BASE_IMAGE_TAG:-v24.1.6}
    volumes:
      - type: bind
        source: backfill/src
        target: /projects/gch-summarization/backfill/src
    image: ${AWS_ACCOUNT_ID:-690763002009}.dkr.ecr.us-east-1.amazonaws.com/gch-summarization-backfill:${IMAGE_TAG}
    entrypoint: [python, -m, src.backfill.__main__]
    profiles: [backfill]
    network_mode: service:taskmanager
    environment:
      HOST: internal.api.ml.stage.onclusive.com
      NAMESPACE: gch-summarization
      VERSION: 1
      API_KEY: ${INTERNAL_ML_ENDPOINT_API_KEY}
      SECURE: true
      JOB_NAME: gch-summarization-backfill
      RUNNER: PortableRunner
      STREAMING: true
      ARTIFACT_ENDPOINT: jobserver:8098
      JOB_ENDPOINT: jobserver:8099
      ENVIRONMENT_TYPE: LOOPBACK
      SOURCE_TOPIC: beam-input
      TARGET_TOPIC: beam-output
      BOOTSTRAP_SERVERS: kafka:9092
      GROUP_ID: notification_consumer_group
      AUTO_OFFSET_RESET: earliest
    depends_on:
      - jobserver
      - kafka
      - zookeeper

  backfill-debug:
    build:
      context: ../../
      dockerfile: projects/gch-summarization/backfill/Dockerfile
      target: ${TARGET_BUILD_STAGE:-debugger}
      network: host
      args:
        AWS_ACCOUNT_ID: ${AWS_ACCOUNT_ID:-690763002009}
        PROJECT: gch-summarization
        COMPONENT: backfill
        BASE_IMAGE_TAG: ${BASE_IMAGE_TAG:-v24.1.6}
    image: ${AWS_ACCOUNT_ID:-690763002009}.dkr.ecr.us-east-1.amazonaws.com/gch-summarization-backfill:${IMAGE_TAG}
    entrypoint: [python, -m, debugpy, --listen, 0.0.0.0:5678, --wait-for-client, -m, src.backfill.__main__]
    profiles: [debug]
    ports:
      - 5678:5678
    environment:
      HOST: internal.api.ml.stage.onclusive.com
      NAMESPACE: gch-summarization
      VERSION: 1
      API_KEY: ${INTERNAL_ML_ENDPOINT_API_KEY}
      SECURE: true
      JOB_NAME: gch-summarization-backfill
      RUNNER: PortableRunner
      STREAMING: true
      ARTIFACT_ENDPOINT: jobserver:8098
      JOB_ENDPOINT: jobserver:8099
      ENVIRONMENT_TYPE: LOOPBACK
      SOURCE_TOPIC: beam-input
      TARGET_TOPIC: beam-output
      BOOTSTRAP_SERVERS: kafka:9092
      GROUP_ID: notification_consumer_group
      AUTO_OFFSET_RESET: earliest
    depends_on:
      - jobserver
      - kafka
      - zookeeper

  backfill-unit:
    volumes:
      - type: bind
        source: backfill
        target: /projects/gch-summarization/backfill
    image: ${AWS_ACCOUNT_ID:-690763002009}.dkr.ecr.us-east-1.amazonaws.com/gch-summarization-backfill:${IMAGE_TAG}
    command: [pytest, tests/unit, -ra, -vv, --capture=no, -s]
    profiles: [unit]
    environment:
      HOST: test.onclusive.com
      NAMESPACE: gch-summarization
      VERSION: 1
      API_KEY: test
      SECURE: true
      JOB_NAME: gch-summarization-backfill
      RUNNER: PortableRunner
      STREAMING: true
      ARTIFACT_ENDPOINT: jobserver:8098
      JOB_ENDPOINT: jobserver:8099
      ENVIRONMENT_TYPE: LOOPBACK
      SOURCE_TOPIC: test-input
      TARGET_TOPIC: test-output
      BOOTSTRAP_SERVERS: kafka:9092
      GROUP_ID: notification_consumer_group
      AUTO_OFFSET_RESET: earliest
    hostname: onclusive-ml
    networks: [onclusive-net]

  jobmanager:
    image: apache/flink:1.16-scala_2.12-java11
    command: [jobmanager]
    ports:
      - 8081:8081
    profiles: [backfill, debug]
    networks: [onclusive-net]
    environment:
      FLINK_PROPERTIES: |
        jobmanager.rpc.address: jobmanager
        parallelism.default: 1

  taskmanager:
    image: apache/flink:1.16-scala_2.12-java11
    scale: 1
    depends_on:
      - jobmanager
    command: [taskmanager]
    ports:
      - 8100-8200:8100-8200
    profiles: [backfill, debug]
    networks: [onclusive-net]
    environment:
      FLINK_PROPERTIES: |
        jobmanager.rpc.address: jobmanager
        taskmanager.numberOfTaskSlots: 2
        parallelism.default: 1
    volumes:
      - backfill-vol:/tmp/beam-artifact-staging

  jobserver:
    image: apache/beam_flink1.16_job_server:2.49.0
    command:
      - --flink-master=jobmanager:8081
    ports:
      - 8097:8097
      - 8098:8098
      - 8099:8099
    depends_on:
      - jobmanager
    profiles: [backfill, debug]
    networks: [onclusive-net]
    volumes:
      - backfill-vol:/tmp/beam-artifact-staging

  zookeeper:
    image: confluentinc/cp-zookeeper
    profiles: [backfill, debug]
    networks: [onclusive-net]
    ports:
      - 2181:2181
    environment:
      ZOOKEEPER_CLIENT_PORT: 2181
      ZOOKEEPER_TICK_TIME: 2000
      ZOOKEEPER_SYNC_LIMIT: 2

  kafka:
    image: confluentinc/cp-kafka:6.1.13
    profiles: [backfill, debug]
    networks: [onclusive-net]
    ports:
      - 9092:9092
      - 9094:9094
    depends_on:
      - zookeeper
    environment:
      KAFKA_ZOOKEEPER_CONNECT: zookeeper:2181
      KAFKA_LISTENERS: INTERNAL://0.0.0.0:9092,OUTSIDE://0.0.0.0:9094
      KAFKA_ADVERTISED_LISTENERS: INTERNAL://kafka:9092,OUTSIDE://localhost:9094
      LAFKA_ADVERTISED_LISTENERS: INTERNAL://kafka:9092,OUTSIDE://localhost:9094
      KAFKA_LISTENER_SECURITY_PROTOCOL_MAP: INTERNAL:PLAINTEXT,OUTSIDE:PLAINTEXT
      KAFKA_INTER_BROKER_LISTENER_NAME: INTERNAL
      KAFKA_OFFSETS_TOPIC_REPLICATION_FACTOR: 1
      KAFKA_GROUP_INITIAL_REBALANCE_DELAY_MS: 0
      KAFKA_CREATE_TOPICS: beam-output:1:1,beam-input:1:1
      KAFKA_AUTO_CREATE_TOPICS_ENABLE: true
      TOPIC_AUTO_CREATE: true

  kafka-ui:
    image: provectuslabs/kafka-ui
    ports:
      - 9000:9000
    environment:
      - KAFKA_CLUSTERS_0_NAME=local
      - KAFKA_CLUSTERS_0_BOOTSTRAPSERVERS=kafka:9092
    profiles: [backfill]
    depends_on:
      - kafka

networks:
  onclusive-net:

volumes :
  backfill-vol:<|MERGE_RESOLUTION|>--- conflicted
+++ resolved
@@ -127,29 +127,7 @@
         COMPONENT: serve
         BASE_IMAGE_TAG: ${BASE_IMAGE_TAG:-v23.11.3}
     image: ${AWS_ACCOUNT_ID:-690763002009}.dkr.ecr.us-east-1.amazonaws.com/gch-summarization-serve:${IMAGE_TAG}
-<<<<<<< HEAD
-    environment:
-      ONCLUSIVEML_SERVING_LOGCONFIG_SERVICE: gch-summarization-serve
-      ONCLUSIVEML_SERVING_LOGCONFIG_LEVEL: 10
-      ONCLUSIVEML_SERVING_LOGCONFIG_JSON_FORMAT: false
-      ONCLUSIVEML_SERVING_MODEL_DIRECTORY: models/SUM-TRAINED-87
-      ONCLUSIVEML_SERVING_UVICORN_APP: src.serve.__main__:model_server
-      ONCLUSIVEML_SERVING_UVICORN_RELOAD: true
-      ONCLUSIVEML_SERVING_UVICORN_RELOAD_DIRS: src/serve/
-      ONCLUSIVEML_SERVING_UVICORN_WORKERS: 1
-      ONCLUSIVEML_SERVING_UVICORN_PORT: 8000
-      ONCLUSIVEML_SERVING_API_VERSION: v1
-      ONCLUSIVEML_SERVING_READINESS_SAMPLE_INFERENCE: false
-      ONCLUSIVEML_SERVING_LIVENESS_SAMPLE_INFERENCE: false
-      ONCLUSIVEML_TRACKING_LOGGER_LEVEL: 20 # 10=DEBUG
-      NEPTUNE_PROJECT: onclusive/gch-summarization
-      NEPTUNE_MODEL_ID: SUM-TRAINED
-      NEPTUNE_API_TOKEN: ${NEPTUNE_API_TOKEN}
-      AWS_ACCESS_KEY_ID: ${AWS_ACCESS_KEY_ID}
-      AWS_SECRET_ACCESS_KEY: ${AWS_SECRET_ACCESS_KEY}
-=======
-    env_file: serve/config/dev.env
->>>>>>> f2ff0a92
+    env_file: serve/config/dev.env
     profiles: [debug]
     command:
       - /bin/sh

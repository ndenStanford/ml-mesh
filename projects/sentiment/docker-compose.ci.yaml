--- conflicted
+++ resolved
@@ -225,13 +225,10 @@
     command: [pytest, tests/integration, -ra, -vv, --capture=no]
     environment:
       ONCLUSIVEML_SERVING_MODEL_DIRECTORY: models/SEN-COMPILED-31
-<<<<<<< HEAD
-      NEPTUNE_PROJECT: onclusive/sentiment
-      NEPTUNE_MODEL_ID: SEN-COMPILED
-=======
+      NEPTUNE_PROJECT: onclusive/sentiment
+      NEPTUNE_MODEL_ID: SEN-COMPILED
       ONCLUSIVEML_SERVING_UVICORN_PORT: 8000
       ONCLUSIVEML_SERVING_API_VERSION: v1
->>>>>>> fa11b6c5
     profiles: [integration]
     hostname: onclusiveml
     networks:

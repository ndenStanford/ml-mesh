---
version : '3.9'

services:
  # =============================================
  # TRAIN
  # =============================================

  train:
    build:
      context: ../../
      dockerfile: projects/sentiment/train/Dockerfile
      target: ${TARGET_BUILD_STAGE:-development}
      network: host
      args:
        AWS_ACCOUNT_ID: ${AWS_ACCOUNT_ID:-063759612765}
        PROJECT: sentiment
        COMPONENT: train
        BASE_IMAGE_TAG: ${BASE_IMAGE_TAG:-2023.5.1}
    image: ${AWS_ACCOUNT_ID:-063759612765}.dkr.ecr.us-east-1.amazonaws.com/sentiment-train:${IMAGE_TAG}
    command: [python, -m, src.register_trained_model]
    profiles: [train]
    environment:
      NEPTUNE_API_TOKEN: ${NEPTUNE_API_TOKEN}
      AWS_ACCESS_KEY_ID: ${AWS_ACCESS_KEY_ID}
      AWS_SECRET_ACCESS_KEY: ${AWS_SECRET_ACCESS_KEY}
    env_file: train/config/prod.env
    hostname: onclusive-ml
    networks: [onclusive-net]

  train-unit:
    image: ${AWS_ACCOUNT_ID:-063759612765}.dkr.ecr.us-east-1.amazonaws.com/sentiment-train:${IMAGE_TAG}
    command: [pytest, tests/unit, -ra, -vv, --capture=no]
    profiles: [unit]
    environment:
      NEPTUNE_API_TOKEN: ${NEPTUNE_API_TOKEN}
      AWS_ACCESS_KEY_ID: ${AWS_ACCESS_KEY_ID}
      AWS_SECRET_ACCESS_KEY: ${AWS_SECRET_ACCESS_KEY}
    hostname: onclusive-ml
    networks: [onclusive-net]

<<<<<<< HEAD
  # =============================================
  # COMPILE
  # =============================================

=======
>>>>>>> beea3e2f
  compile:
    build:
      context: ../../
      dockerfile: projects/sentiment/compile/Dockerfile
      target: ${TARGET_BUILD_STAGE:-development}
      args:
        AWS_ACCOUNT_ID: ${AWS_ACCOUNT_ID:-063759612765}
        PROJECT: sentiment
        COMPONENT: compile
<<<<<<< HEAD
        BASE_IMAGE_TAG: ${BASE_IMAGE_TAG:-v23.6.14}
=======
        BASE_IMAGE_TAG: ${BASE_IMAGE_TAG:-23.8.4} #should have been v23.8.4?
>>>>>>> beea3e2f
    image: ${AWS_ACCOUNT_ID:-063759612765}.dkr.ecr.us-east-1.amazonaws.com/sentiment-compile:${IMAGE_TAG}
    profiles: [compile, unit, integration, pipeline]
    environment:
      NEPTUNE_API_TOKEN: ${NEPTUNE_API_TOKEN}
    hostname: onclusive-ml
    networks: [onclusive-net]

  compile-unit:
    image: ${AWS_ACCOUNT_ID:-063759612765}.dkr.ecr.us-east-1.amazonaws.com/sentiment-compile:${IMAGE_TAG}
    command: [pytest, tests/unit, -ra, -vv, --capture=no]
    profiles: [unit]
    hostname: onclusive-ml
    networks: [onclusive-net]
<<<<<<< HEAD
    depends_on:
      - compile
=======
>>>>>>> beea3e2f

  compile-download-model:
    image: ${AWS_ACCOUNT_ID:-063759612765}.dkr.ecr.us-east-1.amazonaws.com/sentiment-compile:${IMAGE_TAG}
    command: [python, -m, src.download_uncompiled_model]
    profiles: [pipeline]
    environment:
      NEPTUNE_API_TOKEN: ${NEPTUNE_API_TOKEN}
      IO_OUTPATH: /projects/sentiment/compile/outputs
      ONCLUSIVEML_TRACKING_LOGGER_LEVEL: 20
      AWS_ACCESS_KEY_ID: ${AWS_ACCESS_KEY_ID}
      AWS_SECRET_ACCESS_KEY: ${AWS_SECRET_ACCESS_KEY}
    env_file: compile/config/prod.env
    volumes:
      - compile-pipeline-vol:/projects/sentiment/compile/outputs # must be same as `IO_OUTPATH` env var
    hostname: onclusive-ml
    networks: [onclusive-net]
<<<<<<< HEAD
    depends_on:
      - compile
=======
>>>>>>> beea3e2f

  compile-compile-model:
    devices:
      - /dev/neuron0:/dev/neuron0
    image: ${AWS_ACCOUNT_ID:-063759612765}.dkr.ecr.us-east-1.amazonaws.com/sentiment-compile:${IMAGE_TAG}
    command: [python, -m, src.compile_model]
    profiles: [pipeline]
    environment:
      NEPTUNE_API_TOKEN: ${NEPTUNE_API_TOKEN}
      IO_OUTPATH: /projects/sentiment/compile/outputs
      ONCLUSIVEML_TRACKING_LOGGER_LEVEL: 20
    env_file: compile/config/prod.env
    volumes:
      - compile-pipeline-vol:/projects/sentiment/compile/outputs # must be same as `IO_OUTPATH` env var
    hostname: onclusive-ml
    networks: [onclusive-net]
<<<<<<< HEAD
    depends_on:
      - compile
=======
>>>>>>> beea3e2f

  compile-validate-model:
    devices:
      - /dev/neuron0:/dev/neuron0
    image: ${AWS_ACCOUNT_ID:-063759612765}.dkr.ecr.us-east-1.amazonaws.com/sentiment-compile:${IMAGE_TAG}
    command: [python, -m, pytest, src/test_compiled_model, -ra, -vvv, --full-trace, --tb=long, --capture=no]
    profiles: [pipeline]
    environment:
      NEPTUNE_API_TOKEN: ${NEPTUNE_API_TOKEN}
      IO_OUTPATH: /projects/sentiment/compile/outputs
      ONCLUSIVEML_TRACKING_LOGGER_LEVEL: 20
    env_file: compile/config/prod.env
    volumes:
      - compile-pipeline-vol:/projects/sentiment/compile/outputs # must be same as `IO_OUTPATH` env var
    hostname: onclusive-ml
    networks: [onclusive-net]
<<<<<<< HEAD
    depends_on:
      - compile
=======
>>>>>>> beea3e2f

  compile-upload-model:
    image: ${AWS_ACCOUNT_ID:-063759612765}.dkr.ecr.us-east-1.amazonaws.com/sentiment-compile:${IMAGE_TAG}
    command: [python, -m, src.upload_compiled_model]
    profiles: [pipeline]
    environment:
      NEPTUNE_API_TOKEN: ${NEPTUNE_API_TOKEN}
      IO_OUTPATH: /projects/sentiment/compile/outputs
      GITHUB_REPOSITORY: ${GITHUB_REPOSITORY}
      GITHUB_ACTOR: ${GITHUB_ACTOR}
      GITHUB_ENV: ${GITHUB_ENV}
      GITHUB_WORKFLOW: ${GITHUB_WORKFLOW}
      GITHUB_JOB: ${GITHUB_JOB}
      GITHUB_REF: ${GITHUB_REF}
      GITHUB_BASE_REF: ${GITHUB_BASE_REF}
      GITHUB_HEAD_REF: ${GITHUB_HEAD_REF}
      GITHUB_SHA: ${GITHUB_SHA}
      GITHUB_EVENT_NAME: ${GITHUB_EVENT_NAME}
      GITHUB_RUN_ID: ${GITHUB_RUN_ID}
      GITHUB_RUN_NUMBER: ${GITHUB_RUN_NUMBER}
      RUNNER_ARCH: ${RUNNER_ARCH}
      RUNNER_NAME: ${RUNNER_NAME}
      RUNNER_OS: ${RUNNER_OS}
<<<<<<< HEAD
      ONCLUSIVEML_TRACKING_BACKEND_USE_S3_BACKEND: yes
=======
      ONCLUSIVEML_TRACKING_BACKEND_USE_S3_BACKEND: no
>>>>>>> beea3e2f
      ONCLUSIVEML_TRACKING_BACKEND_S3_BACKEND_BUCKET: onclusive-model-store-stage
      ONCLUSIVEML_TRACKING_LOGGER_LEVEL: 20
      AWS_ACCESS_KEY_ID: ${AWS_ACCESS_KEY_ID}
      AWS_SECRET_ACCESS_KEY: ${AWS_SECRET_ACCESS_KEY}
    env_file: compile/config/prod.env
    volumes:
      - compile-pipeline-vol:/projects/sentiment/compile/outputs # must be same as `IO_OUTPATH` env var
    hostname: onclusive-ml
    networks: [onclusive-net]
<<<<<<< HEAD
    depends_on:
      - compile

  # =============================================
  # SERVE
  # =============================================

  # serving image
  serve:
    devices:
      - /dev/neuron0:/dev/neuron0
    volumes:
      - serve-vol:/projects/sentiment/serve/models
    build:
      context: ../../
      dockerfile: projects/sentiment/serve/Dockerfile
      target: ${TARGET_BUILD_STAGE:-development}
      network: host
      args:
        AWS_ACCOUNT_ID: ${AWS_ACCOUNT_ID:-063759612765}
        PROJECT: sentiment
        COMPONENT: serve
        BASE_IMAGE_TAG: ${BASE_IMAGE_TAG:-v23.8.3}
    image: ${AWS_ACCOUNT_ID:-063759612765}.dkr.ecr.us-east-1.amazonaws.com/sentiment-serve:${IMAGE_TAG}
    command: [python, -m, src.serve.model_server]
    environment:
      ONCLUSIVEML_SERVING_MODEL_DIRECTORY: models/SEN-COMPILED-12
      ONCLUSIVEML_SERVING_UVICORN_SETTINGS_PORT: 8000
      ONCLUSIVEML_SERVING_API_VERSION: v1
    profiles: [serve, functional, load]
    ports:
      - 8000:8000
    hostname: onclusiveml
    networks:
      - onclusive-net
    healthcheck:
      test: [CMD, curl, -f, http://serve:8000/v1/ready]
      interval: 10s
      retries: 5
      start_period: 5s
      timeout: 10s

  # utility service: downloading the compiled model artifact that will be served
  serve-download-model:
    volumes:
      - serve-vol:/projects/sentiment/serve/models
    image: ${AWS_ACCOUNT_ID:-063759612765}.dkr.ecr.us-east-1.amazonaws.com/sentiment-serve:${IMAGE_TAG}
    command: [python, -m, src.util.download_compiled_model]
    profiles: [serve, integration, functional, load]
    environment:
      AWS_ACCESS_KEY_ID: ${AWS_ACCESS_KEY_ID}
      AWS_SECRET_ACCESS_KEY: ${AWS_SECRET_ACCESS_KEY}
      NEPTUNE_API_TOKEN: ${NEPTUNE_API_TOKEN}
      NEPTUNE_CLIENT_MODE: read-only
      NEPTUNE_PROJECT: onclusive/sentiment
      NEPTUNE_MODEL_ID: SEN-COMPILED
      NEPTUNE_MODEL_VERSION_ID: SEN-COMPILED-12
      ONCLUSIVEML_TRACKING_BACKEND_USE_S3_BACKEND: yes
      ONCLUSIVEML_TRACKING_BACKEND_S3_BACKEND_BUCKET: onclusive-model-store-stage
      ONCLUSIVEML_TRACKING_LOGGER_LEVEL: 20
      ONCLUSIVEML_SERVING_MODEL_DIRECTORY: models/SEN-COMPILED-12
    hostname: onclusiveml
    networks: [onclusive-net]

  # unit tests
  # - do NOT include model artifact
  # - do NOT include REST model server process
  serve-unit:
    image: ${AWS_ACCOUNT_ID:-063759612765}.dkr.ecr.us-east-1.amazonaws.com/sentiment-serve:${IMAGE_TAG}
    command: [pytest, tests/unit, -ra, -vv, --capture=no]
    profiles: [unit]
    hostname: onclusiveml
    networks:
      - onclusive-net

  # integration tests
  # - include model artifact
  # - do NOT include REST model server process
  serve-integration:
    devices:
      - /dev/neuron0:/dev/neuron0
    volumes:
      - serve-vol:/projects/sentiment/serve/models
    image: ${AWS_ACCOUNT_ID:-063759612765}.dkr.ecr.us-east-1.amazonaws.com/sentiment-serve:${IMAGE_TAG}
    command: [pytest, tests/integration, -ra, -vv, --capture=no]
    environment:
      ONCLUSIVEML_SERVING_MODEL_DIRECTORY: models/SEN-COMPILED-12
    profiles: [integration]
    hostname: onclusiveml
    networks:
      - onclusive-net

  # functional tests
  # - include model artifact
  # - include REST model server process
  serve-functional:
    volumes:
      - serve-vol:/projects/sentiment/serve/models
    image: ${AWS_ACCOUNT_ID:-063759612765}.dkr.ecr.us-east-1.amazonaws.com/sentiment-serve:${IMAGE_TAG}
    command: [pytest, tests/functional, -ra, -vv, --capture=no]
    environment:
      ONCLUSIVEML_SERVING_MODEL_DIRECTORY: models/SEN-COMPILED-12
    profiles: [functional]
    hostname: onclusiveml
    networks:
      - onclusive-net
    depends_on:
      serve:
        condition: service_healthy

  # load tests
  # - include model artifact
  # - include REST model server process
  serve-load:
    volumes:
      - serve-vol:/projects/sentiment/serve/models
    image: ${AWS_ACCOUNT_ID:-063759612765}.dkr.ecr.us-east-1.amazonaws.com/sentiment-serve:${IMAGE_TAG}
    command: [pytest, tests/load, -ra, -vv, --capture=no]
    environment:
      ONCLUSIVEML_SERVING_MODEL_DIRECTORY: models/SEN-COMPILED-12
      # load test params
      ONCLUSIVEML_SERVING_NUM_USERS: 2 # numbers of users in load test
      ONCLUSIVEML_SERVING_SPAWN_RATE: 2 # per second spawn rate of clients until `num_users` is reached
      ONCLUSIVEML_SERVING_HOST: http://serve:8000 # base url of the host
      ONCLUSIVEML_SERVING_RESET_STATS: No
      ONCLUSIVEML_SERVING_RUN_TIME: 45
      ONCLUSIVEML_SERVING_LOGLEVEL: INFO
    profiles: [load]
    hostname: onclusiveml
    networks:
      - onclusive-net
    depends_on:
      serve:
        condition: service_healthy

  # utility service: uploading the relevant test results to the model registry
  serve-upload-results:
    volumes:
      - serve-vol:/projects/sentiment/serve/models
    image: ${AWS_ACCOUNT_ID:-063759612765}.dkr.ecr.us-east-1.amazonaws.com/sentiment-serve:${IMAGE_TAG}
    command: [python, -m, src.util.upload_test_results]
    profiles: [serve]
    environment:
      AWS_ACCESS_KEY_ID: ${AWS_ACCESS_KEY_ID}
      AWS_SECRET_ACCESS_KEY: ${AWS_SECRET_ACCESS_KEY}
      NEPTUNE_API_TOKEN: ${NEPTUNE_API_TOKEN}
      NEPTUNE_CLIENT_MODE: async
      NEPTUNE_PROJECT: onclusive/sentiment
      NEPTUNE_MODEL_ID: SEN-COMPILED
      NEPTUNE_MODEL_VERSION_ID: SEN-COMPILED-12
      ONCLUSIVEML_TRACKING_BACKEND_USE_S3_BACKEND: yes
      ONCLUSIVEML_TRACKING_BACKEND_S3_BACKEND_BUCKET: onclusive-model-store-stage
      ONCLUSIVEML_TRACKING_LOGGER_LEVEL: 20
      ONCLUSIVEML_SERVING_MODEL_DIRECTORY: models/SEN-COMPILED-12
      DOCKER_IMAGE_NAME: ${AWS_ACCOUNT_ID:-063759612765}.dkr.ecr.us-east-1.amazonaws.com/sentiment-serve
      DOCKER_IMAGE_TAG: ${IMAGE_TAG}
      DOCKER_COMPOSE_ENVIRONMENT: ${ENVIRONMENT}
      GITHUB_REPOSITORY: ${GITHUB_REPOSITORY}
      GITHUB_ACTOR: ${GITHUB_ACTOR}
      GITHUB_ENV: ${GITHUB_ENV}
      GITHUB_WORKFLOW: ${GITHUB_WORKFLOW}
      GITHUB_JOB: ${GITHUB_JOB}
      GITHUB_REF: ${GITHUB_REF}
      GITHUB_BASE_REF: ${GITHUB_BASE_REF}
      GITHUB_HEAD_REF: ${GITHUB_HEAD_REF}
      GITHUB_SHA: ${GITHUB_SHA}
      GITHUB_EVENT_NAME: ${GITHUB_EVENT_NAME}
      GITHUB_RUN_ID: ${GITHUB_RUN_ID}
      GITHUB_RUN_NUMBER: ${GITHUB_RUN_NUMBER}
      RUNNER_ARCH: ${RUNNER_ARCH}
      RUNNER_NAME: ${RUNNER_NAME}
      RUNNER_OS: ${RUNNER_OS}
    hostname: onclusive-ml
    networks: [onclusive-net]
=======
>>>>>>> beea3e2f

networks:
  onclusive-net:

volumes :
  compile-pipeline-vol:<|MERGE_RESOLUTION|>--- conflicted
+++ resolved
@@ -39,13 +39,10 @@
     hostname: onclusive-ml
     networks: [onclusive-net]
 
-<<<<<<< HEAD
   # =============================================
   # COMPILE
   # =============================================
 
-=======
->>>>>>> beea3e2f
   compile:
     build:
       context: ../../
@@ -55,11 +52,7 @@
         AWS_ACCOUNT_ID: ${AWS_ACCOUNT_ID:-063759612765}
         PROJECT: sentiment
         COMPONENT: compile
-<<<<<<< HEAD
-        BASE_IMAGE_TAG: ${BASE_IMAGE_TAG:-v23.6.14}
-=======
         BASE_IMAGE_TAG: ${BASE_IMAGE_TAG:-23.8.4} #should have been v23.8.4?
->>>>>>> beea3e2f
     image: ${AWS_ACCOUNT_ID:-063759612765}.dkr.ecr.us-east-1.amazonaws.com/sentiment-compile:${IMAGE_TAG}
     profiles: [compile, unit, integration, pipeline]
     environment:
@@ -73,11 +66,6 @@
     profiles: [unit]
     hostname: onclusive-ml
     networks: [onclusive-net]
-<<<<<<< HEAD
-    depends_on:
-      - compile
-=======
->>>>>>> beea3e2f
 
   compile-download-model:
     image: ${AWS_ACCOUNT_ID:-063759612765}.dkr.ecr.us-east-1.amazonaws.com/sentiment-compile:${IMAGE_TAG}
@@ -94,11 +82,6 @@
       - compile-pipeline-vol:/projects/sentiment/compile/outputs # must be same as `IO_OUTPATH` env var
     hostname: onclusive-ml
     networks: [onclusive-net]
-<<<<<<< HEAD
-    depends_on:
-      - compile
-=======
->>>>>>> beea3e2f
 
   compile-compile-model:
     devices:
@@ -115,11 +98,6 @@
       - compile-pipeline-vol:/projects/sentiment/compile/outputs # must be same as `IO_OUTPATH` env var
     hostname: onclusive-ml
     networks: [onclusive-net]
-<<<<<<< HEAD
-    depends_on:
-      - compile
-=======
->>>>>>> beea3e2f
 
   compile-validate-model:
     devices:
@@ -136,11 +114,6 @@
       - compile-pipeline-vol:/projects/sentiment/compile/outputs # must be same as `IO_OUTPATH` env var
     hostname: onclusive-ml
     networks: [onclusive-net]
-<<<<<<< HEAD
-    depends_on:
-      - compile
-=======
->>>>>>> beea3e2f
 
   compile-upload-model:
     image: ${AWS_ACCOUNT_ID:-063759612765}.dkr.ecr.us-east-1.amazonaws.com/sentiment-compile:${IMAGE_TAG}
@@ -164,11 +137,7 @@
       RUNNER_ARCH: ${RUNNER_ARCH}
       RUNNER_NAME: ${RUNNER_NAME}
       RUNNER_OS: ${RUNNER_OS}
-<<<<<<< HEAD
-      ONCLUSIVEML_TRACKING_BACKEND_USE_S3_BACKEND: yes
-=======
       ONCLUSIVEML_TRACKING_BACKEND_USE_S3_BACKEND: no
->>>>>>> beea3e2f
       ONCLUSIVEML_TRACKING_BACKEND_S3_BACKEND_BUCKET: onclusive-model-store-stage
       ONCLUSIVEML_TRACKING_LOGGER_LEVEL: 20
       AWS_ACCESS_KEY_ID: ${AWS_ACCESS_KEY_ID}
@@ -178,9 +147,6 @@
       - compile-pipeline-vol:/projects/sentiment/compile/outputs # must be same as `IO_OUTPATH` env var
     hostname: onclusive-ml
     networks: [onclusive-net]
-<<<<<<< HEAD
-    depends_on:
-      - compile
 
   # =============================================
   # SERVE
@@ -353,8 +319,6 @@
       RUNNER_OS: ${RUNNER_OS}
     hostname: onclusive-ml
     networks: [onclusive-net]
-=======
->>>>>>> beea3e2f
 
 networks:
   onclusive-net:

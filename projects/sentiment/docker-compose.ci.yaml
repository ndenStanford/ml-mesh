--- conflicted
+++ resolved
@@ -300,17 +300,10 @@
       NEPTUNE_MODEL_VERSION_ID: SEN-COMPILED-46
       ONCLUSIVEML_TRACKING_BACKEND_USE_S3_BACKEND: yes
       ONCLUSIVEML_TRACKING_BACKEND_S3_BACKEND_BUCKET: onclusive-model-store-stage
-<<<<<<< HEAD
-      ONCLUSIVEML_TRACKING_LOGGER_LEVEL: 20
-      ONCLUSIVEML_SERVING_MODEL_DIRECTORY: models/SEN-COMPILED-46
-      DOCKER_IMAGE_NAME: ${AWS_ACCOUNT_ID:-063759612765}.dkr.ecr.us-east-1.amazonaws.com/sentiment-serve
-      DOCKER_IMAGE_TAG: ${IMAGE_TAG}
-=======
       ONCLUSIVEML_TRACKING_LOGGER_LEVEL: 10
-      ONCLUSIVEML_SERVING_MODEL_DIRECTORY: models/SEN-COMPILED-31
+      ONCLUSIVEML_SERVING_MODEL_DIRECTORY: models/SEN-COMPILED-46
       ONCLUSIVEML_SERVING_DOCKER_IMAGE_NAME: ${AWS_ACCOUNT_ID:-063759612765}.dkr.ecr.us-east-1.amazonaws.com/sentiment-serve
       ONCLUSIVEML_SERVING_DOCKER_IMAGE_TAG: ${IMAGE_TAG}
->>>>>>> e070ec3a
       DOCKER_COMPOSE_ENVIRONMENT: ${ENVIRONMENT}
       ONCLUSIVEML_SERVING_GITHUB_REPOSITORY: ${GITHUB_REPOSITORY}
       ONCLUSIVEML_SERVING_GITHUB_ACTOR: ${GITHUB_ACTOR}

--- conflicted
+++ resolved
@@ -216,23 +216,7 @@
         BASE_IMAGE_TAG: ${BASE_IMAGE_TAG:-v23.11.3}
     image: ${AWS_ACCOUNT_ID:-690763002009}.dkr.ecr.us-east-1.amazonaws.com/sentiment-serve:${IMAGE_TAG}
     command: [python, -m, src.serve.__main__]
-<<<<<<< HEAD
-    env_file: serve/config/dev.env
-=======
-    environment:
-      ONCLUSIVEML_SERVING_LOGCONFIG_SERVICE: sentiment-serve
-      ONCLUSIVEML_SERVING_LOGCONFIG_LEVEL: 10
-      ONCLUSIVEML_SERVING_LOGCONFIG_JSON_FORMAT: false
-      ONCLUSIVEML_SERVING_MODEL_DIRECTORY: models/SEN-COMPILED-46
-      ONCLUSIVEML_SERVING_UVICORN_APP: src.serve.__main__:model_server
-      ONCLUSIVEML_SERVING_UVICORN_RELOAD: true
-      ONCLUSIVEML_SERVING_UVICORN_RELOAD_DIRS: src/serve/
-      ONCLUSIVEML_SERVING_UVICORN_PORT: 8000
-      ONCLUSIVEML_SERVING_API_VERSION: v2
-      ONCLUSIVEML_TRACKING_LOGGER_LEVEL: 20 # 10=DEBUG
-      NEPTUNE_PROJECT: onclusive/sentiment
-      NEPTUNE_MODEL_ID: SEN-COMPILED
->>>>>>> d37bfc8e
+    env_file: serve/config/dev.env
     profiles: [serve, functional, load]
     ports:
       - 8000:8000
@@ -283,23 +267,7 @@
       AWS_SECRET_ACCESS_KEY: ${AWS_SECRET_ACCESS_KEY}
       NEPTUNE_API_TOKEN: ${NEPTUNE_API_TOKEN}
       NEPTUNE_CLIENT_MODE: read-only
-<<<<<<< HEAD
-    env_file: serve/config/dev.env
-=======
-      NEPTUNE_PROJECT: onclusive/sentiment
-      NEPTUNE_MODEL_ID: SEN-COMPILED
-      NEPTUNE_MODEL_VERSION_ID: SEN-COMPILED-46
-      ONCLUSIVEML_SERVING_LOGCONFIG_SERVICE: sentiment-serve
-      ONCLUSIVEML_SERVING_LOGCONFIG_LEVEL: 10
-      ONCLUSIVEML_SERVING_LOGCONFIG_JSON_FORMAT: false
-      ONCLUSIVEML_SERVING_MODEL_DIRECTORY: models/SEN-COMPILED-46
-      ONCLUSIVEML_SERVING_UVICORN_APP: src.serve.__main__:model_server
-      ONCLUSIVEML_SERVING_UVICORN_RELOAD: true
-      ONCLUSIVEML_SERVING_UVICORN_RELOAD_DIRS: src/serve/
-      ONCLUSIVEML_SERVING_UVICORN_PORT: 8000
-      ONCLUSIVEML_SERVING_API_VERSION: v2
-      ONCLUSIVEML_TRACKING_LOGGER_LEVEL: 20 # 10=DEBUG
->>>>>>> d37bfc8e
+    env_file: serve/config/dev.env
     profiles: [debug]
     command:
       - /bin/sh
@@ -329,17 +297,7 @@
         source: serve/tests
         target: /projects/sentiment/serve/tests
     image: ${AWS_ACCOUNT_ID:-690763002009}.dkr.ecr.us-east-1.amazonaws.com/sentiment-serve:${IMAGE_TAG}
-<<<<<<< HEAD
-    env_file: serve/config/dev.env
-=======
-    environment:
-      ONCLUSIVEML_SERVING_MODEL_DIRECTORY: models/SEN-COMPILED-46
-      ONCLUSIVEML_SERVING_UVICORN_HTTP_PORT: 8000
-      ONCLUSIVEML_SERVING_API_VERSION: v2
-      ONCLUSIVEML_TRACKING_LOGGER_LEVEL: 20 # 10=DEBUG
-      NEPTUNE_PROJECT: onclusive/sentiment
-      NEPTUNE_MODEL_ID: SEN-COMPILED
->>>>>>> d37bfc8e
+    env_file: serve/config/dev.env
     command: [pytest, tests/unit, -ra, -vv, --capture=no]
     profiles: [unit]
     hostname: onclusiveml
@@ -358,16 +316,7 @@
         target: /projects/sentiment/serve/
     image: ${AWS_ACCOUNT_ID:-690763002009}.dkr.ecr.us-east-1.amazonaws.com/sentiment-serve:${IMAGE_TAG}
     command: [pytest, tests/integration, -ra, -vv, --capture=no]
-<<<<<<< HEAD
-    env_file: serve/config/dev.env
-=======
-    environment:
-      ONCLUSIVEML_SERVING_MODEL_DIRECTORY: models/SEN-COMPILED-46
-      NEPTUNE_PROJECT: onclusive/sentiment
-      NEPTUNE_MODEL_ID: SEN-COMPILED
-      ONCLUSIVEML_SERVING_UVICORN_PORT: 8000
-      ONCLUSIVEML_SERVING_API_VERSION: v2
->>>>>>> d37bfc8e
+    env_file: serve/config/dev.env
     profiles: [integration]
     hostname: onclusiveml
     networks:
@@ -389,16 +338,7 @@
         target: /projects/sentiment/serve/tests
     image: ${AWS_ACCOUNT_ID:-690763002009}.dkr.ecr.us-east-1.amazonaws.com/sentiment-serve:${IMAGE_TAG}
     command: [pytest, tests/functional, -ra, -vv, --capture=no]
-<<<<<<< HEAD
-    env_file: serve/config/dev.env
-=======
-    environment:
-      NEPTUNE_PROJECT: onclusive/sentiment
-      NEPTUNE_MODEL_ID: SEN-COMPILED
-      ONCLUSIVEML_SERVING_MODEL_DIRECTORY: models/SEN-COMPILED-46
-      ONCLUSIVEML_SERVING_UVICORN_PORT: 8000
-      ONCLUSIVEML_SERVING_API_VERSION: v2
->>>>>>> d37bfc8e
+    env_file: serve/config/dev.env
     profiles: [functional]
     hostname: onclusiveml
     networks:
@@ -418,13 +358,6 @@
     image: ${AWS_ACCOUNT_ID:-690763002009}.dkr.ecr.us-east-1.amazonaws.com/sentiment-serve:${IMAGE_TAG}
     command: [pytest, tests/load, -ra, -vv, --capture=no]
     environment:
-<<<<<<< HEAD
-=======
-      # serving params
-      ONCLUSIVEML_SERVING_MODEL_DIRECTORY: models/SEN-COMPILED-46
-      ONCLUSIVEML_SERVING_UVICORN_PORT: 8000
-      ONCLUSIVEML_SERVING_API_VERSION: v2
->>>>>>> d37bfc8e
       # load test params
       ONCLUSIVEML_SERVING_NUM_USERS: 2 # numbers of users in load test
       ONCLUSIVEML_SERVING_SPAWN_RATE: 2 # per second spawn rate of clients until `num_users` is reached

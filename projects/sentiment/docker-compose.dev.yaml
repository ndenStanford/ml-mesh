--- conflicted
+++ resolved
@@ -250,13 +250,10 @@
     command: [pytest, tests/integration, -ra, -vv, --capture=no]
     environment:
       ONCLUSIVEML_SERVING_MODEL_DIRECTORY: models/SEN-COMPILED-31
-<<<<<<< HEAD
-      NEPTUNE_PROJECT: onclusive/sentiment
-      NEPTUNE_MODEL_ID: SEN-COMPILED
-=======
+      NEPTUNE_PROJECT: onclusive/sentiment
+      NEPTUNE_MODEL_ID: SEN-COMPILED
       ONCLUSIVEML_SERVING_UVICORN_PORT: 8000
       ONCLUSIVEML_SERVING_API_VERSION: v1
->>>>>>> fa11b6c5
     profiles: [integration]
     hostname: onclusiveml
     networks:
@@ -279,14 +276,11 @@
     image: ${AWS_ACCOUNT_ID:-063759612765}.dkr.ecr.us-east-1.amazonaws.com/sentiment-serve:${IMAGE_TAG}
     command: [pytest, tests/functional, -ra, -vv, --capture=no]
     environment:
-<<<<<<< HEAD
-      NEPTUNE_PROJECT: onclusive/sentiment
-      NEPTUNE_MODEL_ID: SEN-COMPILED
-=======
+      NEPTUNE_PROJECT: onclusive/sentiment
+      NEPTUNE_MODEL_ID: SEN-COMPILED
       ONCLUSIVEML_SERVING_MODEL_DIRECTORY: models/SEN-COMPILED-31
       ONCLUSIVEML_SERVING_UVICORN_PORT: 8000
       ONCLUSIVEML_SERVING_API_VERSION: v1
->>>>>>> fa11b6c5
     profiles: [functional]
     hostname: onclusiveml
     networks:

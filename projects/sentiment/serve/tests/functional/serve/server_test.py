--- conflicted
+++ resolved
@@ -1,273 +1,261 @@
-"""Server functional tests."""
-
-# 3rd party libraries
-import pytest
-import requests
-
-# Internal libraries
-from onclusiveml.serving.rest.serve import (
-    LivenessProbeResponse,
-    ReadinessProbeResponse,
-)
-
-
-def test_model_server_liveness():
-    """Tests the liveness endpoint of a ModelServer (not running) instance."""
-    liveness_response = requests.get("http://serve:8000/sentiment/v2/live")
-
-    assert liveness_response.status_code == 200
-    assert liveness_response.json() == LivenessProbeResponse().model_dump()
-
-
-def test_model_server_readiness():
-    """Tests the readiness endpoint of a ModelServer (not running) instance."""
-    readiness_response = requests.get("http://serve:8000/sentiment/v2/ready")
-
-    assert readiness_response.status_code == 200
-    assert readiness_response.json() == ReadinessProbeResponse().model_dump()
-
-
-def test_model_server_bio():
-    """Tests the readiness endpoint of a ModelServer (not running) instance."""
-    readiness_response = requests.get("http://serve:8000/sentiment/v2/bio")
-
-    assert readiness_response.status_code == 200
-    assert readiness_response.json()["data"]["attributes"].get("model_card") is not None
-
-
-@pytest.mark.parametrize(
-    "payload, expected_response",
-    [
-        (
-            {
-                "data": {
-                    "namespace": "sentiment",
-                    "attributes": {
-                        "content": "London is a wonderful city. John is a terrible man.",
-                        "entities": [
-                            {
-                                "entity_type": "LOC",
-                                "entity_text": "London",
-                                "score": "0.99966383",
-                                "sentence_index": 0,
-                                "start": 0,
-                                "end": 6,
-                            },
-                            {
-                                "entity_type": "PER",
-                                "entity_text": "John",
-                                "score": "0.9991505",
-                                "sentence_index": 1,
-                                "start": 0,
-                                "end": 4,
-                            },
-                        ],
-                    },
-                    "parameters": {
-                        "language": "en",
-                    },
-                }
-            },
-            {
-                "version": 2,
-                "data": {
-                    "identifier": None,
-                    "namespace": "sentiment",
-                    "attributes": {
-                        "label": "negative",
-                        "negative_prob": 0.9142,
-<<<<<<< HEAD
-                        "neutral_prob": 0.0578,
-=======
->>>>>>> 5bdff2f7
-                        "positive_prob": 0.0280,
-                        "entities": [
-                            {
-                                "entity_type": "LOC",
-                                "entity_text": "London",
-                                "score": 0.99966383,
-                                "sentence_index": 0,
-                                "start": 0,
-                                "end": 6,
-                                "sentiment": "positive",
-                            },
-                            {
-                                "entity_type": "PER",
-                                "entity_text": "John",
-                                "score": 0.9991505,
-                                "sentence_index": 1,
-                                "start": 0,
-                                "end": 4,
-                                "sentiment": "negative",
-                            },
-                        ],
-                    },
-                },
-            },
-        )
-    ],
-)
-def test_model_server_prediction(payload, expected_response):
-    """Tests the readiness endpoint of a ModelServer (not running) instance."""
-    response = requests.post(
-        "http://serve:8000/sentiment/v2/predict",
-        json=payload,
-    )
-
-    assert response.status_code == 200
-    # TODO: assert score close to expected
-    assert response.json() == expected_response
-
-
-@pytest.mark.parametrize(
-    "payload, expected_response",
-    [
-        (
-            {
-                "data": {
-                    "namespace": "sentiment",
-                    "attributes": {
-                        "content": "London is a wonderful city. John is a terrible man."
-                    },
-                    "parameters": {"language": "en"},
-                }
-            },
-            {
-                "version": 2,
-                "data": {
-                    "identifier": None,
-                    "namespace": "sentiment",
-                    "attributes": {
-                        "label": "negative",
-                        "negative_prob": 0.9142,
-<<<<<<< HEAD
-                        "neutral_prob": 0.0578,
-=======
->>>>>>> 5bdff2f7
-                        "positive_prob": 0.0280,
-                        "entities": None,
-                    },
-                },
-            },
-        )
-    ],
-)
-def test_model_server_prediction_no_entities(payload, expected_response):
-    """Tests the readiness endpoint of a ModelServer (not running) instance."""
-    response = requests.post(
-        "http://serve:8000/sentiment/v2/predict",
-        json=payload,
-    )
-
-    assert response.status_code == 200
-    # TODO: assert score close to expected
-    assert response.json() == expected_response
-
-
-@pytest.mark.parametrize(
-    "payload, expected_response",
-    [
-        # Test case for an unsupported language (invalid language code)
-        (
-            {
-                "data": {
-                    "namespace": "sentiment",
-                    "attributes": {
-                        "content": "Esta es una prueba con un idioma no soportado.",
-                        "entities": [],
-                    },
-                    "parameters": {
-                        "language": "xyz",
-                    },
-                }
-            },
-            {
-                "status": 204,
-                "detail": "The language reference 'xyz' could not be mapped",
-            },
-        ),
-        # Test case for a correct but unsupported language code
-        (
-            {
-                "data": {
-                    "namespace": "sentiment",
-                    "attributes": {
-                        "content": "Dit is 'n toets in 'n nie-ondersteunde taal.",
-                        "entities": [],
-                    },
-                    "parameters": {
-                        "language": "af",
-                    },
-                }
-            },
-            {
-                "status": 204,
-                "detail": "The language 'LanguageIso.AF' that was looked up from 'af'",
-            },
-        ),
-        # Test case for Chinese
-        (
-            {
-                "data": {
-                    "namespace": "sentiment",
-                    "attributes": {
-                        "content": "北京是中国的首都。我很想去那里度假。",
-                        "entities": [
-                            {
-                                "entity_type": "LOC",
-                                "entity_text": "北京",
-                                "score": "0.9999",
-                                "sentence_index": 0,
-                                "start": 0,
-                                "end": 2,
-                            },
-                        ],
-                    },
-                    "parameters": {
-                        "language": "zh",
-                    },
-                }
-            },
-            {
-                "version": 2,
-                "data": {
-                    "identifier": None,
-                    "attributes": {
-                        "entities": [
-                            {
-                                "end": 2,
-                                "entity_text": "北京",
-                                "entity_type": "LOC",
-                                "score": 0.9999,
-                                "sentence_index": 0,
-                                "sentiment": "positive",
-                                "start": 0,
-                            }
-                        ],
-                        "label": "neutral",
-                        "negative_prob": 0.0281,
-<<<<<<< HEAD
-                        "neutral_prob": 0.4890,
-=======
->>>>>>> 5bdff2f7
-                        "positive_prob": 0.4829,
-                    },
-                    "namespace": "sentiment",
-                },
-            },
-        ),
-    ],
-)
-def test_new_language_cases(payload, expected_response):
-    """Tests the sentiment prediction endpoint for new language scenarios."""
-    response = requests.post(
-        "http://serve:8000/sentiment/v2/predict",
-        json=payload,
-    )
-
-    if response.status_code != 200:
-        assert response.status_code == expected_response.get("status", 500)
-        assert response.text == ""
-    else:
-        assert response.status_code == 200
-        assert response.json() == expected_response
+"""Server functional tests."""
+
+# 3rd party libraries
+import pytest
+import requests
+
+# Internal libraries
+from onclusiveml.serving.rest.serve import (
+    LivenessProbeResponse,
+    ReadinessProbeResponse,
+)
+
+
+def test_model_server_liveness():
+    """Tests the liveness endpoint of a ModelServer (not running) instance."""
+    liveness_response = requests.get("http://serve:8000/sentiment/v2/live")
+
+    assert liveness_response.status_code == 200
+    assert liveness_response.json() == LivenessProbeResponse().model_dump()
+
+
+def test_model_server_readiness():
+    """Tests the readiness endpoint of a ModelServer (not running) instance."""
+    readiness_response = requests.get("http://serve:8000/sentiment/v2/ready")
+
+    assert readiness_response.status_code == 200
+    assert readiness_response.json() == ReadinessProbeResponse().model_dump()
+
+
+def test_model_server_bio():
+    """Tests the readiness endpoint of a ModelServer (not running) instance."""
+    readiness_response = requests.get("http://serve:8000/sentiment/v2/bio")
+
+    assert readiness_response.status_code == 200
+    assert readiness_response.json()["data"]["attributes"].get("model_card") is not None
+
+
+@pytest.mark.parametrize(
+    "payload, expected_response",
+    [
+        (
+            {
+                "data": {
+                    "namespace": "sentiment",
+                    "attributes": {
+                        "content": "London is a wonderful city. John is a terrible man.",
+                        "entities": [
+                            {
+                                "entity_type": "LOC",
+                                "entity_text": "London",
+                                "score": "0.99966383",
+                                "sentence_index": 0,
+                                "start": 0,
+                                "end": 6,
+                            },
+                            {
+                                "entity_type": "PER",
+                                "entity_text": "John",
+                                "score": "0.9991505",
+                                "sentence_index": 1,
+                                "start": 0,
+                                "end": 4,
+                            },
+                        ],
+                    },
+                    "parameters": {
+                        "language": "en",
+                    },
+                }
+            },
+            {
+                "version": 2,
+                "data": {
+                    "identifier": None,
+                    "namespace": "sentiment",
+                    "attributes": {
+                        "label": "negative",
+                        "negative_prob": 0.9142,
+                        "positive_prob": 0.0280,
+                        "entities": [
+                            {
+                                "entity_type": "LOC",
+                                "entity_text": "London",
+                                "score": 0.99966383,
+                                "sentence_index": 0,
+                                "start": 0,
+                                "end": 6,
+                                "sentiment": "positive",
+                            },
+                            {
+                                "entity_type": "PER",
+                                "entity_text": "John",
+                                "score": 0.9991505,
+                                "sentence_index": 1,
+                                "start": 0,
+                                "end": 4,
+                                "sentiment": "negative",
+                            },
+                        ],
+                    },
+                },
+            },
+        )
+    ],
+)
+def test_model_server_prediction(payload, expected_response):
+    """Tests the readiness endpoint of a ModelServer (not running) instance."""
+    response = requests.post(
+        "http://serve:8000/sentiment/v2/predict",
+        json=payload,
+    )
+
+    assert response.status_code == 200
+    # TODO: assert score close to expected
+    assert response.json() == expected_response
+
+
+@pytest.mark.parametrize(
+    "payload, expected_response",
+    [
+        (
+            {
+                "data": {
+                    "namespace": "sentiment",
+                    "attributes": {
+                        "content": "London is a wonderful city. John is a terrible man."
+                    },
+                    "parameters": {"language": "en"},
+                }
+            },
+            {
+                "version": 2,
+                "data": {
+                    "identifier": None,
+                    "namespace": "sentiment",
+                    "attributes": {
+                        "label": "negative",
+                        "negative_prob": 0.9142,
+                        "positive_prob": 0.0280,
+                        "entities": None,
+                    },
+                },
+            },
+        )
+    ],
+)
+def test_model_server_prediction_no_entities(payload, expected_response):
+    """Tests the readiness endpoint of a ModelServer (not running) instance."""
+    response = requests.post(
+        "http://serve:8000/sentiment/v2/predict",
+        json=payload,
+    )
+
+    assert response.status_code == 200
+    # TODO: assert score close to expected
+    assert response.json() == expected_response
+
+
+@pytest.mark.parametrize(
+    "payload, expected_response",
+    [
+        # Test case for an unsupported language (invalid language code)
+        (
+            {
+                "data": {
+                    "namespace": "sentiment",
+                    "attributes": {
+                        "content": "Esta es una prueba con un idioma no soportado.",
+                        "entities": [],
+                    },
+                    "parameters": {
+                        "language": "xyz",
+                    },
+                }
+            },
+            {
+                "status": 204,
+                "detail": "The language reference 'xyz' could not be mapped",
+            },
+        ),
+        # Test case for a correct but unsupported language code
+        (
+            {
+                "data": {
+                    "namespace": "sentiment",
+                    "attributes": {
+                        "content": "Dit is 'n toets in 'n nie-ondersteunde taal.",
+                        "entities": [],
+                    },
+                    "parameters": {
+                        "language": "af",
+                    },
+                }
+            },
+            {
+                "status": 204,
+                "detail": "The language 'LanguageIso.AF' that was looked up from 'af'",
+            },
+        ),
+        # Test case for Chinese
+        (
+            {
+                "data": {
+                    "namespace": "sentiment",
+                    "attributes": {
+                        "content": "北京是中国的首都。我很想去那里度假。",
+                        "entities": [
+                            {
+                                "entity_type": "LOC",
+                                "entity_text": "北京",
+                                "score": "0.9999",
+                                "sentence_index": 0,
+                                "start": 0,
+                                "end": 2,
+                            },
+                        ],
+                    },
+                    "parameters": {
+                        "language": "zh",
+                    },
+                }
+            },
+            {
+                "version": 2,
+                "data": {
+                    "identifier": None,
+                    "attributes": {
+                        "entities": [
+                            {
+                                "end": 2,
+                                "entity_text": "北京",
+                                "entity_type": "LOC",
+                                "score": 0.9999,
+                                "sentence_index": 0,
+                                "sentiment": "positive",
+                                "start": 0,
+                            }
+                        ],
+                        "label": "neutral",
+                        "negative_prob": 0.0281,
+                        "positive_prob": 0.4829,
+                    },
+                    "namespace": "sentiment",
+                },
+            },
+        ),
+    ],
+)
+def test_new_language_cases(payload, expected_response):
+    """Tests the sentiment prediction endpoint for new language scenarios."""
+    response = requests.post(
+        "http://serve:8000/sentiment/v2/predict",
+        json=payload,
+    )
+
+    if response.status_code != 200:
+        assert response.status_code == expected_response.get("status", 500)
+        assert response.text == ""
+    else:
+        assert response.status_code == 200
+        assert response.json() == expected_response
--- conflicted
+++ resolved
@@ -14,13 +14,7 @@
 
 # --- settings classes
 class TrackedSentModelSpecs(TrackedModelSpecs):
-<<<<<<< HEAD
-    """Tracked sentiment model."""
-
-    project: str = "onclusive/sent"  # TODO: use sentiment project
-=======
     project: str = "onclusive/sentiment"
->>>>>>> beea3e2f
     model = "SEN-TRAINED"
 
     class Config:

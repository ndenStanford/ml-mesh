--- conflicted
+++ resolved
@@ -41,33 +41,6 @@
 
     PROMPT_API: str = "http://prompt-backend:4000"
     INTERNAL_ML_ENDPOINT_API_KEY: str = "1234"
-<<<<<<< HEAD
-    PROMPT_ALIAS: dict = {
-        "single_topic": "ml-topic-summarization-single-analysis",
-        "topic_aggregation": "ml-topic-summarization-aggregation",
-        "single_summary": "ml-multi-articles-summarization",
-        "summary_aggregation": "ml-articles-summary-aggregation",
-    }
-    DEFAULT_MODEL: str = (
-        "gpt-4-1106-preview"  # "anthropic.claude-3-sonnet-20240229-v1:0"
-    )
-    SINGLE_TOPIC_OUTPUT_SCHEMA: Dict[str, str] = {
-        "content": "For each article, what it talks about the target category",
-        "summary": "An overall summary for the content about target category, based on all the input articles.",  # noqa: E501
-    }
-    TOPIC_AGGREGATION_OUTPUT_SCHEMA: Dict[str, str] = {
-        "information": "The distinct information in each summary",
-        "theme": "The theme for the target category, based on the one-paragraph summary",
-        "impact": "The impact level of this target category",
-        "summary": "An overall summary for the content about target category, based on all the input summaries",  # noqa: E501
-        "change": "if the content suggests a significant change in the target category",
-        "reason": "The reason for this impact level",
-    }
-    SINGLE_SUMMARY_OUTPUT_SCHEMA: Dict[str, str] = {
-        "summary": "The summary you generate for these articles"
-    }
-    SUMMARY_AGGREGATION_OUTPUT_SCHEMA: Dict[str, str] = {
-=======
     TOPIC_ALIAS: str = "ml-topic-summarization-claude"
     SUMMARY_ALIAS: str = "ml-multi-articles-summary-claude"
     DEFAULT_MODEL: str = "anthropic.claude-3-sonnet-20240229-v1:0"
@@ -84,7 +57,6 @@
         TOPIC_RESPONSE_SCHEMA.update(category_dict)
 
     SUMMARY_RESPONSE_SCHEMA: Dict[str, str] = {
->>>>>>> b9bf9e3a
         "summary": "Your synthesized summary based on all the summaries I provided",
         "theme": "The theme for your consolidated summary",
     }

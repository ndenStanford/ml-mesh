--- conflicted
+++ resolved
@@ -117,11 +117,7 @@
     AWS_DEFAULT_REGION: str = "us-east-1"
     DYNAMODB_HOST: Optional[str] = None
     # table name should be referencing relevant table when deployed
-<<<<<<< HEAD
-    DYNAMODB_TABLE_NAME: str = "topic-summary-dev-test-4"
-=======
     DYNAMODB_TABLE_NAME: str
->>>>>>> 71828fae
     ENVIRONMENT: str = "dev"
 
 

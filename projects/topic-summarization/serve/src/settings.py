"""Service initialization."""
# isort: skip_file

# Internal libraries
from onclusiveml.data.query_profile import MediaAPISettings

# Standard Library
from functools import lru_cache

# Internal libraries
from onclusiveml.core.base import OnclusiveFrozenSettings, OnclusiveBaseSettings
from onclusiveml.serving.rest.serve.params import ServingParams
from onclusiveml.tracking import TrackedGithubActionsSpecs, TrackedImageSpecs
from pydantic import SecretStr, Field
from typing import List

# Source
from src.serve.category_storage import Category_list


class ServerModelSettings(ServingParams):
    """Serve model parameters."""

    model_name: str = "topic-summarization"
    CATEGORY_LIST: list = Category_list


class PromptBackendAPISettings(OnclusiveFrozenSettings):
    """API configuration."""

    PROMPT_API: str = "http://prompt-backend:4000"
    INTERNAL_ML_ENDPOINT_API_KEY: str = "1234"
    PROMPT_ALIAS: dict = {
        "single_topic": "ml-topic-summarization-single-analysis",
        "topic_aggregate": "ml-topic-summarization-aggregation",
        "single_summary": "ml-multi-articles-summarization",
        "summary_aggregate": "ml-articles-summary-aggregation",
    }


<<<<<<< HEAD
class ElasticsearchSettings(OnclusiveBaseSettings):
    """Elasticsearch Settings."""

    ELASTICSEARCH_KEY: SecretStr = Field(default="...", exclude=True)
=======
class MediaApiSettings(OnclusiveBaseSettings):
    """Media API."""

    MEDIA_API_URI: str = "https://staging-querytool-api.platform.onclusive.org"
    ML_QUERY_ID: str = "6bcd99ee-df08-4a7e-ad5e-5cdab4b558c3"
    MEDIA_CLIENT_ID: SecretStr = Field(
        default="...", exclude=True, env="MEDIA_CLIENT_ID"
    )
    MEDIA_CLIENT_SECRET: SecretStr = Field(
        default="...", exclude=True, env="MEDIA_CLIENT_SECRET"
    )


class ElasticsearchSettings(OnclusiveBaseSettings):
    """Elasticsearch Settings."""

    ELASTICSEARCH_KEY: SecretStr = Field(
        default="...", exclude=True, env="ELASTICSEARCH_KEY"
    )
>>>>>>> cb3046c6
    es_index: List = [
        "crawler",
        "crawler-4-2024.03",
        "crawler-4-2024.02",
        "crawler-4-2024.01",
    ]
<<<<<<< HEAD
    NUM_DOCUMENTS: int = 10
=======
    NUM_DOCUMENTS: int = 5
>>>>>>> cb3046c6
    trend_lookback_days: int = 14
    trend_time_interval: str = "12h"


class GlobalSettings(
    ServerModelSettings,
    TrackedGithubActionsSpecs,
    TrackedImageSpecs,
<<<<<<< HEAD
    MediaAPISettings,
=======
    MediaApiSettings,
>>>>>>> cb3046c6
    ElasticsearchSettings,
):
    """Global server settings."""

    ARTICLE_GROUP_SIZE: int = 8  # how many articles are handled together
    MULTIPROCESS_WORKER: int = 5


@lru_cache
def get_settings() -> OnclusiveFrozenSettings:
    """Returns instanciated global settings class."""
    return GlobalSettings()


@lru_cache
def get_api_settings() -> OnclusiveFrozenSettings:
    """Returns API settings."""
    return PromptBackendAPISettings()<|MERGE_RESOLUTION|>--- conflicted
+++ resolved
@@ -38,43 +38,17 @@
     }
 
 
-<<<<<<< HEAD
 class ElasticsearchSettings(OnclusiveBaseSettings):
     """Elasticsearch Settings."""
 
     ELASTICSEARCH_KEY: SecretStr = Field(default="...", exclude=True)
-=======
-class MediaApiSettings(OnclusiveBaseSettings):
-    """Media API."""
-
-    MEDIA_API_URI: str = "https://staging-querytool-api.platform.onclusive.org"
-    ML_QUERY_ID: str = "6bcd99ee-df08-4a7e-ad5e-5cdab4b558c3"
-    MEDIA_CLIENT_ID: SecretStr = Field(
-        default="...", exclude=True, env="MEDIA_CLIENT_ID"
-    )
-    MEDIA_CLIENT_SECRET: SecretStr = Field(
-        default="...", exclude=True, env="MEDIA_CLIENT_SECRET"
-    )
-
-
-class ElasticsearchSettings(OnclusiveBaseSettings):
-    """Elasticsearch Settings."""
-
-    ELASTICSEARCH_KEY: SecretStr = Field(
-        default="...", exclude=True, env="ELASTICSEARCH_KEY"
-    )
->>>>>>> cb3046c6
     es_index: List = [
         "crawler",
         "crawler-4-2024.03",
         "crawler-4-2024.02",
         "crawler-4-2024.01",
     ]
-<<<<<<< HEAD
-    NUM_DOCUMENTS: int = 10
-=======
     NUM_DOCUMENTS: int = 5
->>>>>>> cb3046c6
     trend_lookback_days: int = 14
     trend_time_interval: str = "12h"
 
@@ -83,11 +57,7 @@
     ServerModelSettings,
     TrackedGithubActionsSpecs,
     TrackedImageSpecs,
-<<<<<<< HEAD
     MediaAPISettings,
-=======
-    MediaApiSettings,
->>>>>>> cb3046c6
     ElasticsearchSettings,
 ):
     """Global server settings."""

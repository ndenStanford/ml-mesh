"""Topic handler."""
# isort: skip_file

# Standard Library
import re
from typing import List, Dict, Union

# 3rd party libraries
import requests
import json

# Internal libraries
from onclusiveml.core.logging import get_default_logger
from onclusiveml.nlp.preprocess import remove_html, remove_whitespace
from onclusiveml.serving.serialization.topic_summarization.v1 import (
    ImpactCategoryLabel,
)

# Source
from src.settings import get_api_settings, get_settings  # type: ignore[attr-defined]

logger = get_default_logger(__name__)
settings = get_api_settings()
model_settings = get_settings()
impact_category = model_settings.IMPACT_CATEGORIES


class TopicHandler:
    """Topic summarization with prompt backend."""

    def topic_inference(self, articles: List[str]) -> Dict[str, str]:
        """LLM inference function for the articles.

        Args:
            articles(list): list of str
        Output:
            topic summary & impact(dict): dict[str,str]
        """
        topic_alias = settings.TOPIC_ALIAS
        # transfer article to the format used in prompt
        processed_article = {
            f"Article {i}": article for i, article in enumerate(articles)
        }

        input_dict = {
            "input": {
                "articles": processed_article,
            },
            "output": settings.TOPIC_RESPONSE_SCHEMA,
        }

        headers = {"x-api-key": settings.INTERNAL_ML_ENDPOINT_API_KEY}

        q = requests.post(
            "{}/api/v2/prompts/{}/generate/model/{}".format(
                settings.PROMPT_API, topic_alias, settings.DEFAULT_MODEL
            ),
            headers=headers,
            json=input_dict,
        )

        output_content = json.loads(q.content)

        return output_content

    def summary_inference(self, articles: List[str]) -> Dict[str, str]:
        """LLM summary inference function for the articles.

        Args:
            articles(list): list of str
        Output:
            summary & theme(dict): dict[str,str]
        """
        summary_alias = settings.SUMMARY_ALIAS
        # transfer article to the format used in prompt
        processed_article = {
            f"Article {i}": article for i, article in enumerate(articles)
        }

        input_dict = {
            "input": {
                "articles": processed_article,
            },
            "output": settings.SUMMARY_RESPONSE_SCHEMA,
        }

        headers = {"x-api-key": settings.INTERNAL_ML_ENDPOINT_API_KEY}

        q = requests.post(
            "{}/api/v2/prompts/{}/generate/model/{}".format(
                settings.PROMPT_API, summary_alias, settings.DEFAULT_MODEL
            ),
            headers=headers,
            json=input_dict,
        )

        output_content = json.loads(q.content)
<<<<<<< HEAD

        if output_content["impact"].lower() == "low":
            output_content["impact"] = ImpactCategoryLabel.LOW
        elif (
            output_content["impact"].lower() == "mid"
            or output_content["impact"].lower() == "medium"
        ):
            output_content["impact"] = ImpactCategoryLabel.MID
        elif output_content["impact"].lower() == "high":
            output_content["impact"] = ImpactCategoryLabel.HIGH

        agg_out_content, agg_out_impact, agg_out_theme = (
            output_content["summary"],
            output_content["impact"],
            output_content["theme"],
        )
        return agg_out_content, agg_out_impact, agg_out_theme

    def topic_aggregate(
        self, grouped_article: List[List]
    ) -> Dict[str, Optional[Dict[str, str]]]:
        """Function for aggregating topic analysis, and generate theme and impact level.

        Args:
            grouped_article(list): list of str
        Output:
            topic analysis & topic theme & topic impact(dict): dict[str,str]
        """
        record: Dict[str, Optional[Dict[str, Any]]] = {}  # record for final output
=======
>>>>>>> b9bf9e3a

        return output_content

    def pre_process(self, article: List[str]) -> List[str]:
        """Pre process function for articles.

        Args:
            article(list): list of str
        Output:
            processed_article(list): list of str
        """
        article = [re.sub("\n+", " ", text) for text in article]
        processed_article = [remove_whitespace(remove_html(text)) for text in article]
        return processed_article

    def post_process(self, topic_result: Dict[str, str]) -> Dict[str, Dict[str, str]]:
        """Transfer the topic inference output to multi-layer json."""
        final_topic: Dict[str, Dict[str, str]] = {}
        for key, value in topic_result.items():
            if "_" in key:
                prefix, suffix = key.split("_")
                category = impact_category[prefix]
                if category not in final_topic:
                    final_topic[category] = {}
                final_topic[category][suffix] = value
            else:
                category = key
                if category not in final_topic and value != "N/A":
                    final_topic[category] = {"summary": value}
        return final_topic

    def aggregate(
        self, article: List[str]
    ) -> Dict[str, Union[Dict[str, str], str, None]]:
        """Aggregate topic & summary results together.

        Args:
            article(list): list of str
        Output:
            merged_result (dict): dict
        """
        article = self.pre_process(article)
        topic_result = self.topic_inference(article)
        topic_final_result = self.post_process(topic_result)
        summary_result = self.summary_inference(article)
        merged_result: Dict[str, Union[Dict[str, str], str, None]] = {}
        merged_result.update(topic_final_result)
        merged_result.update(summary_result)
        return merged_result<|MERGE_RESOLUTION|>--- conflicted
+++ resolved
@@ -12,9 +12,6 @@
 # Internal libraries
 from onclusiveml.core.logging import get_default_logger
 from onclusiveml.nlp.preprocess import remove_html, remove_whitespace
-from onclusiveml.serving.serialization.topic_summarization.v1 import (
-    ImpactCategoryLabel,
-)
 
 # Source
 from src.settings import get_api_settings, get_settings  # type: ignore[attr-defined]
@@ -95,38 +92,6 @@
         )
 
         output_content = json.loads(q.content)
-<<<<<<< HEAD
-
-        if output_content["impact"].lower() == "low":
-            output_content["impact"] = ImpactCategoryLabel.LOW
-        elif (
-            output_content["impact"].lower() == "mid"
-            or output_content["impact"].lower() == "medium"
-        ):
-            output_content["impact"] = ImpactCategoryLabel.MID
-        elif output_content["impact"].lower() == "high":
-            output_content["impact"] = ImpactCategoryLabel.HIGH
-
-        agg_out_content, agg_out_impact, agg_out_theme = (
-            output_content["summary"],
-            output_content["impact"],
-            output_content["theme"],
-        )
-        return agg_out_content, agg_out_impact, agg_out_theme
-
-    def topic_aggregate(
-        self, grouped_article: List[List]
-    ) -> Dict[str, Optional[Dict[str, str]]]:
-        """Function for aggregating topic analysis, and generate theme and impact level.
-
-        Args:
-            grouped_article(list): list of str
-        Output:
-            topic analysis & topic theme & topic impact(dict): dict[str,str]
-        """
-        record: Dict[str, Optional[Dict[str, Any]]] = {}  # record for final output
-=======
->>>>>>> b9bf9e3a
 
         return output_content
 

--- conflicted
+++ resolved
@@ -82,29 +82,6 @@
         end_time = pd.Timestamp(datetime.now())
         start_time = end_time - pd.Timedelta(days=settings.trend_lookback_days)
         trending = False
-<<<<<<< HEAD
-        if trend_detection:
-            trending, inflection_point = self.trend_detector.single_topic_trend(
-                profile_id, topic_id, start_time, end_time
-            )
-        if not trend_detection or trending:
-            # if trending, take documents between inflection point and next day
-            if trending:
-                start_time = inflection_point
-                end_time = start_time + pd.Timedelta(days=1)
-
-            # collect documents of profile
-            content = self.document_collector.get_documents(
-                profile_id, topic_id, start_time, end_time
-            )
-            topic = self.model.aggregate(content)
-            impact_category = self.impact_quantifier.quantify_impact(
-                profile_id, topic_id
-            )
-        else:
-            topic = None
-=======
->>>>>>> e495660c
 
         if not content:
             if trend_detection:
@@ -122,10 +99,12 @@
                     query_profile, topic_id, start_time, end_time
                 )
                 topic = self.model.aggregate(content)
+                impact_category = self.impact_quantifier.quantify_impact(
+                    profile_id, topic_id
+                )
             else:
                 topic = None
-        else:
-            topic = self.model.aggregate(content)
+
         return PredictResponseSchema.from_data(
             version=int(settings.api_version[1:]),
             namespace=settings.model_name,

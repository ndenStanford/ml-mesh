--- conflicted
+++ resolved
@@ -60,12 +60,9 @@
     test_response = test_client.post(
         f"/{test_model_name}/v1/predict", json=test_payload_sample_docs
     )
-<<<<<<< HEAD
-    assert test_response.json()["data"]["attributes"]["impact_category"] == "low"
-=======
     assert test_response.status_code == 200
     assert test_response.json()["data"]["attributes"]["topic"] is not None
->>>>>>> e495660c
+    assert test_response.json()["data"]["attributes"]["impact_category"] == "low"
 
 
 @pytest.mark.order(7)

"""Unit test inference and aggregate."""
# isort: skip_file

# Standard Library
from unittest.mock import patch
import pytest

# 3rd party libraries
import pandas as pd

# Source
from src.serve.topic import TopicHandler
from src.serve.trend_detection import TrendDetection
<<<<<<< HEAD
from src.serve.impact_quantification import ImpactQuantification
from onclusiveml.data.query_profile import StringQueryProfile
from onclusiveml.serving.serialization.topic_summarization.v1 import ImpactCategoryLabel
=======
from onclusiveml.data.query_profile import (
    StringQueryProfile,
    ProductionToolsQueryProfile,
)
>>>>>>> 93911bee

_service = TopicHandler()


@patch("requests.post")
def test_handler_inference(mock_post, article_input, mock_responses):
    """Test the inference function in topic handler."""
    mock_post.return_value = mock_responses

    gpt_inference = _service.inference(
        article=article_input,
        category="Opportunities",
    )
    assert isinstance(gpt_inference, dict)


@patch("requests.post")
def test_handler_summary(mock_post, article_input, mock_responses):
    """Test the summary function in topic handler."""
    mock_post.return_value = mock_responses

    gpt_inference = _service.summary(
        article=article_input,
    )
    assert isinstance(gpt_inference, str)


@patch("requests.post")
def test_handler_topic_aggregate(mock_post, article_input, mock_responses_aggregate):
    """Test the aggregate function in handler."""
    mock_post.return_value = mock_responses_aggregate
    gpt_inference = _service.topic_aggregate(
        grouped_article=article_input,
    )
    assert isinstance(gpt_inference, dict)


@patch("requests.post")
def test_handler_summary_aggregate(mock_post, article_input, mock_responses):
    """Test the aggregate function in handler."""
    mock_post.return_value = mock_responses
    gpt_inference = _service.summary_aggregate(
        grouped_article=article_input,
    )
    assert isinstance(gpt_inference, dict)


@patch("requests.post")
def test_handler_aggregate(mock_post, article_input, mock_responses_aggregate):
    """Test the aggregate function in handler."""
    mock_post.return_value = mock_responses_aggregate
    gpt_inference = _service.aggregate(
        article=article_input,
    )
    assert isinstance(gpt_inference, dict)


def test_handler_group(article_input):
    """Test the group function in handler."""
    group_result = _service.group(
        article=article_input,
    )
    assert len(group_result) == 2


@patch("requests.post")
@patch("src.serve.trend_detection.Elasticsearch")
@pytest.mark.parametrize(
    "profile, topic_id, start_time, end_time",
    [
        (
            StringQueryProfile(
                string_query="""("Apple Music" OR AppleMusic) AND sourcecountry:[ESP,AND] AND sourcetype:print"""  # noqa: E501
            ),
            562,
            pd.Timestamp.now(),
            pd.Timestamp.now() - pd.Timedelta(days=14),
        ),
    ],
)
def test_not_trending(
    mock_elasticsearch,
    mock_post,
    profile,
    topic_id,
    start_time,
    end_time,
    mock_boolean_query_translated,
    mock_topic_profile_es_result_not_trending,
    mock_profile_es_result,
):
    """Test single topic trend function."""
    mock_post.return_value = mock_boolean_query_translated
    mock_elasticsearch.return_value.search.side_effect = [
        mock_profile_es_result,
        mock_topic_profile_es_result_not_trending,
    ]
    trend_detector = TrendDetection()
    res = trend_detector.single_topic_trend(profile, topic_id, start_time, end_time)
    assert res == (False, None)


@patch("requests.post")
@patch("src.serve.trend_detection.Elasticsearch")
@pytest.mark.parametrize(
    "profile, topic_id, start_time, end_time",
    [
        (
            StringQueryProfile(
                string_query="""("Apple Music" OR AppleMusic) AND sourcecountry:[ESP,AND] AND sourcetype:print"""  # noqa: E501
            ),
            562,
            pd.Timestamp.now(),
            pd.Timestamp.now() - pd.Timedelta(days=14),
        ),
    ],
)
def test_trending(
    mock_elasticsearch,
    mock_post,
    profile,
    topic_id,
    start_time,
    end_time,
    mock_boolean_query_translated,
    mock_topic_profile_es_result_trending,
    mock_profile_es_result,
):
    """Test single topic trend function."""
    mock_post.return_value = mock_boolean_query_translated
    mock_elasticsearch.return_value.search.side_effect = [
        mock_profile_es_result,
        mock_topic_profile_es_result_trending,
    ]
    trend_detector = TrendDetection()
    res = trend_detector.single_topic_trend(profile, topic_id, start_time, end_time)
    assert res == (True, pd.Timestamp("2024-03-25 12:00:00+0000"))


@patch("requests.post")
<<<<<<< HEAD
@patch("src.serve.impact_quantification.Elasticsearch")
@pytest.mark.parametrize(
    "profile, topic_id",
    [
        (
            StringQueryProfile(
                string_query="""("Apple Music" OR AppleMusic) AND sourcecountry:[ESP,AND] AND sourcetype:print"""  # noqa: E501
            ),
            562,
        ),
    ],
)
def test_impact_quantification(
=======
@patch("src.serve.trend_detection.Elasticsearch")
@pytest.mark.parametrize(
    "profile, topic_id, start_time, end_time",
    [
        (
            ProductionToolsQueryProfile(
                version="1",
                query_id="b529bdd8-47fd-4dbe-b105-53a02ced41cc",  # noqa: E501
            ),
            562,
            pd.Timestamp.now(),
            pd.Timestamp.now() - pd.Timedelta(days=14),
        ),
    ],
)
def test_not_trending_query_id(
>>>>>>> 93911bee
    mock_elasticsearch,
    mock_post,
    profile,
    topic_id,
<<<<<<< HEAD
    mock_boolean_query_translated,
    mock_all_global_query,
    mock_topic_global_query,
    mock_all_profile_boolean_query,
    mock_topic_profile_query,
=======
    start_time,
    end_time,
    mock_boolean_query_translated,
    mock_topic_profile_es_result_not_trending,
    mock_profile_es_result,
>>>>>>> 93911bee
):
    """Test single topic trend function."""
    mock_post.return_value = mock_boolean_query_translated
    mock_elasticsearch.return_value.search.side_effect = [
<<<<<<< HEAD
        mock_all_global_query,
        mock_topic_global_query,
        mock_all_profile_boolean_query,
        mock_topic_profile_query,
    ]
    trend_detector = ImpactQuantification()
    res = trend_detector.quantify_impact(profile, topic_id)
    assert res == ImpactCategoryLabel.LOW
=======
        mock_profile_es_result,
        mock_topic_profile_es_result_not_trending,
    ]
    trend_detector = TrendDetection()
    res = trend_detector.single_topic_trend(profile, topic_id, start_time, end_time)
    assert res == (False, None)


@patch("requests.post")
@patch("src.serve.trend_detection.Elasticsearch")
@pytest.mark.parametrize(
    "profile, topic_id, start_time, end_time",
    [
        (
            ProductionToolsQueryProfile(
                version="1",
                query_id="b529bdd8-47fd-4dbe-b105-53a02ced41cc",  # noqa: E501
            ),
            562,
            pd.Timestamp.now(),
            pd.Timestamp.now() - pd.Timedelta(days=14),
        ),
    ],
)
def test_trending_query_id(
    mock_elasticsearch,
    mock_post,
    profile,
    topic_id,
    start_time,
    end_time,
    mock_boolean_query_translated,
    mock_topic_profile_es_result_trending,
    mock_profile_es_result,
):
    """Test single topic trend function."""
    mock_post.return_value = mock_boolean_query_translated
    mock_elasticsearch.return_value.search.side_effect = [
        mock_profile_es_result,
        mock_topic_profile_es_result_trending,
    ]
    trend_detector = TrendDetection()
    res = trend_detector.single_topic_trend(profile, topic_id, start_time, end_time)
    assert res == (True, pd.Timestamp("2024-03-25 12:00:00+0000"))
>>>>>>> 93911bee
<|MERGE_RESOLUTION|>--- conflicted
+++ resolved
@@ -11,16 +11,12 @@
 # Source
 from src.serve.topic import TopicHandler
 from src.serve.trend_detection import TrendDetection
-<<<<<<< HEAD
 from src.serve.impact_quantification import ImpactQuantification
-from onclusiveml.data.query_profile import StringQueryProfile
 from onclusiveml.serving.serialization.topic_summarization.v1 import ImpactCategoryLabel
-=======
 from onclusiveml.data.query_profile import (
     StringQueryProfile,
     ProductionToolsQueryProfile,
 )
->>>>>>> 93911bee
 
 _service = TopicHandler()
 
@@ -161,21 +157,6 @@
 
 
 @patch("requests.post")
-<<<<<<< HEAD
-@patch("src.serve.impact_quantification.Elasticsearch")
-@pytest.mark.parametrize(
-    "profile, topic_id",
-    [
-        (
-            StringQueryProfile(
-                string_query="""("Apple Music" OR AppleMusic) AND sourcecountry:[ESP,AND] AND sourcetype:print"""  # noqa: E501
-            ),
-            562,
-        ),
-    ],
-)
-def test_impact_quantification(
-=======
 @patch("src.serve.trend_detection.Elasticsearch")
 @pytest.mark.parametrize(
     "profile, topic_id, start_time, end_time",
@@ -192,29 +173,92 @@
     ],
 )
 def test_not_trending_query_id(
->>>>>>> 93911bee
-    mock_elasticsearch,
-    mock_post,
-    profile,
-    topic_id,
-<<<<<<< HEAD
+    mock_elasticsearch,
+    mock_post,
+    profile,
+    topic_id,
+    start_time,
+    end_time,
+    mock_boolean_query_translated,
+    mock_topic_profile_es_result_not_trending,
+    mock_profile_es_result,
+):
+    """Test single topic trend function."""
+    mock_post.return_value = mock_boolean_query_translated
+    mock_elasticsearch.return_value.search.side_effect = [
+        mock_profile_es_result,
+        mock_topic_profile_es_result_not_trending,
+    ]
+    trend_detector = TrendDetection()
+    res = trend_detector.single_topic_trend(profile, topic_id, start_time, end_time)
+    assert res == (False, None)
+
+
+@patch("requests.post")
+@patch("src.serve.trend_detection.Elasticsearch")
+@pytest.mark.parametrize(
+    "profile, topic_id, start_time, end_time",
+    [
+        (
+            ProductionToolsQueryProfile(
+                version="1",
+                query_id="b529bdd8-47fd-4dbe-b105-53a02ced41cc",  # noqa: E501
+            ),
+            562,
+            pd.Timestamp.now(),
+            pd.Timestamp.now() - pd.Timedelta(days=14),
+        ),
+    ],
+)
+def test_trending_query_id(
+    mock_elasticsearch,
+    mock_post,
+    profile,
+    topic_id,
+    start_time,
+    end_time,
+    mock_boolean_query_translated,
+    mock_topic_profile_es_result_trending,
+    mock_profile_es_result,
+):
+    """Test single topic trend function."""
+    mock_post.return_value = mock_boolean_query_translated
+    mock_elasticsearch.return_value.search.side_effect = [
+        mock_profile_es_result,
+        mock_topic_profile_es_result_trending,
+    ]
+    trend_detector = TrendDetection()
+    res = trend_detector.single_topic_trend(profile, topic_id, start_time, end_time)
+    assert res == (True, pd.Timestamp("2024-03-25 12:00:00+0000"))
+
+
+@patch("requests.post")
+@patch("src.serve.impact_quantification.Elasticsearch")
+@pytest.mark.parametrize(
+    "profile, topic_id",
+    [
+        (
+            StringQueryProfile(
+                string_query="""("Apple Music" OR AppleMusic) AND sourcecountry:[ESP,AND] AND sourcetype:print"""  # noqa: E501
+            ),
+            562,
+        ),
+    ],
+)
+def test_impact_quantification(
+    mock_elasticsearch,
+    mock_post,
+    profile,
+    topic_id,
     mock_boolean_query_translated,
     mock_all_global_query,
     mock_topic_global_query,
     mock_all_profile_boolean_query,
     mock_topic_profile_query,
-=======
-    start_time,
-    end_time,
-    mock_boolean_query_translated,
-    mock_topic_profile_es_result_not_trending,
-    mock_profile_es_result,
->>>>>>> 93911bee
-):
-    """Test single topic trend function."""
-    mock_post.return_value = mock_boolean_query_translated
-    mock_elasticsearch.return_value.search.side_effect = [
-<<<<<<< HEAD
+):
+    """Test single topic trend function."""
+    mock_post.return_value = mock_boolean_query_translated
+    mock_elasticsearch.return_value.search.side_effect = [
         mock_all_global_query,
         mock_topic_global_query,
         mock_all_profile_boolean_query,
@@ -222,50 +266,4 @@
     ]
     trend_detector = ImpactQuantification()
     res = trend_detector.quantify_impact(profile, topic_id)
-    assert res == ImpactCategoryLabel.LOW
-=======
-        mock_profile_es_result,
-        mock_topic_profile_es_result_not_trending,
-    ]
-    trend_detector = TrendDetection()
-    res = trend_detector.single_topic_trend(profile, topic_id, start_time, end_time)
-    assert res == (False, None)
-
-
-@patch("requests.post")
-@patch("src.serve.trend_detection.Elasticsearch")
-@pytest.mark.parametrize(
-    "profile, topic_id, start_time, end_time",
-    [
-        (
-            ProductionToolsQueryProfile(
-                version="1",
-                query_id="b529bdd8-47fd-4dbe-b105-53a02ced41cc",  # noqa: E501
-            ),
-            562,
-            pd.Timestamp.now(),
-            pd.Timestamp.now() - pd.Timedelta(days=14),
-        ),
-    ],
-)
-def test_trending_query_id(
-    mock_elasticsearch,
-    mock_post,
-    profile,
-    topic_id,
-    start_time,
-    end_time,
-    mock_boolean_query_translated,
-    mock_topic_profile_es_result_trending,
-    mock_profile_es_result,
-):
-    """Test single topic trend function."""
-    mock_post.return_value = mock_boolean_query_translated
-    mock_elasticsearch.return_value.search.side_effect = [
-        mock_profile_es_result,
-        mock_topic_profile_es_result_trending,
-    ]
-    trend_detector = TrendDetection()
-    res = trend_detector.single_topic_trend(profile, topic_id, start_time, end_time)
-    assert res == (True, pd.Timestamp("2024-03-25 12:00:00+0000"))
->>>>>>> 93911bee
+    assert res == ImpactCategoryLabel.LOW
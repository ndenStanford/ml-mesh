--- conflicted
+++ resolved
@@ -29,12 +29,8 @@
 
 WORKDIR "${HOME}"
 
-<<<<<<< HEAD
 RUN MINIMAL_KATS=1 pip install --no-cache-dir holidays==0.24 kats==0.2.0 &&\
-    poetry install --without dev --no-root --no-interaction --no-ansi && \
-=======
-RUN poetry install --only main --no-root --no-interaction --no-ansi && \
->>>>>>> e3de2a64
+    poetry install --only main --no-root --no-interaction --no-ansi && \
     rm -rf ~/.cache/pypoetry/cache && \
     rm -rf ~/.cache/pypoetry/artifacts && \
     poetry cache clear pypi --all -q && \
@@ -53,15 +49,11 @@
 
 WORKDIR "${HOME}"
 
-<<<<<<< HEAD
-RUN poetry install --no-interaction
-
-USER ${USER}
-=======
 RUN poetry install --no-interaction --with dev
 
 # --- debugger stage
 FROM builder as debugger
 
 RUN poetry install --no-interaction --with debug
->>>>>>> e3de2a64
+
+USER ${USER}
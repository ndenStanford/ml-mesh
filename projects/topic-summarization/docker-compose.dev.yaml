--- conflicted
+++ resolved
@@ -449,12 +449,8 @@
 
   kafka-ui:
     image: provectuslabs/kafka-ui
-<<<<<<< HEAD
-    profiles: [kafka]
-=======
-    profiles: [backfill, debug]
-    networks: [onclusive-net]
->>>>>>> 884599a4
+    profiles: [backfill, debug]
+    networks: [onclusive-net]
     ports:
       - 9000:9000
     depends_on:

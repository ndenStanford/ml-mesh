## VARIABLES

PWD=$(shell pwd)
AWS_REGION?=us-east-1
AWS_ACCOUNT_ID?=063759612765
OWNER?=onclusiveml
PLATFORM?=linux/amd64
COMPONENT?=serve
DEBUG?=true
IMAGE_TAG?=latest
TARGET_BUILD_STAGE?=development
USE_DOCKER_CACHE?=false
WITH_DOCKER?=false
DOCKER_FLAGS?=
PORT?=8888
ENVIRONMENT?=dev

## VARIABLES
ifeq ($(USE_DOCKER_CACHE),false)
	DOCKER_FLAGS += --no-cache
endif

# all core docker images
ALL_DOCKER_IMGS:= \
	python-base \
	gpu-base \
	gpu-train \
	neuron-compile \
	neuron-inference \
	fastapi-serve \
	kubeflow-jupyter \
	kubeflow-torch-cpu \
<<<<<<< HEAD
	kubeflow-torch-gpu \
	kubeflow-torch-inf \
	kubeflow-data-science
=======
	kubeflow-data-science \
	dask-base
>>>>>>> 35fbfb2d

# all python libraries
ALL_LIBS:= \
	compile \
	core \
	models \
	nlp \
	serving \
	tracking \
	syndicate

# all projects
ALL_PROJECTS:= \
	keywords \
	summarization \
	entity-linking \
	ner \
	lsh

## SUBFOLDER MAKEFILES
include apps/makefile.mk
include libs/makefile.mk
include docker/makefile.mk
include projects/makefile.mk

## COMMON TARGETS

.PHONY: clean

clean: ## Clean build artifacts.
	@find . -name '*.pyc' -exec rm -rf {} \;
	@find . -name '__pycache__' -exec rm -rf {} \;
	@find . -name '.pytest_cache' -exec rm -rf {} \;
	@find . -name '.cache' -exec rm -rf {} \;
	@find . -name 'node_modules' -exec rm -rf {} \;
	rm -rf .cache
	rm -rf build
	rm -rf dist
	rm -rf *.egg-info
	rm -rf htmlcov
	rm -r ~/.cache/*

install:
	poetry install

help:
	@echo "WIP"

upgrade-python:
	@echo "WIP"<|MERGE_RESOLUTION|>--- conflicted
+++ resolved
@@ -30,14 +30,10 @@
 	fastapi-serve \
 	kubeflow-jupyter \
 	kubeflow-torch-cpu \
-<<<<<<< HEAD
 	kubeflow-torch-gpu \
 	kubeflow-torch-inf \
-	kubeflow-data-science
-=======
 	kubeflow-data-science \
 	dask-base
->>>>>>> 35fbfb2d
 
 # all python libraries
 ALL_LIBS:= \

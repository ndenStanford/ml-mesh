--- conflicted
+++ resolved
@@ -52,13 +52,8 @@
 	summarization \
 	entity-linking \
 	ner \
-<<<<<<< HEAD
-	lsh \
-	iptc
-=======
 	iptc \
 	lsh
->>>>>>> 95fe3240
 
 ## SUBFOLDER MAKEFILES
 include apps/makefile.mk

"""ML APIs client."""

# Standard Library
from typing import Any

# Internal libraries
import onclusiveml.serving.serialization.entity_linking.v1 as entity_linking_v1
import onclusiveml.serving.serialization.gch_summarization.v1 as gch_summarization_v1
import onclusiveml.serving.serialization.lsh.v1 as lsh_v1
import onclusiveml.serving.serialization.ner.v1 as ner_v1
import onclusiveml.serving.serialization.sentiment.v1 as sentiment_v1
import onclusiveml.serving.serialization.topic.v1 as topic_v1
import onclusiveml.serving.serialization.topic_summarization.v1 as topic_summarization_v1
from onclusiveml.serving.client._bind import bind


class OnclusiveApiClient:
    """Onclusive Api client.

    Attributes:
        host (str): client hostname
        api_key (str): client api key.
        api_key_header (str): client api key header key.
        secure (bool): if yes, request is made through a secure endpoint.

    Example:
        >>> from onclusiveml.serving.client import OnclusiveApiClient
        >>> client = OnclusiveApiClient(host="internal.api.ml.stage.onclusive.com", api_key="")
        >>> output = client.ner(content="text to extract from")
    """

    def __init__(
        self,
        host: str,
        api_key: str,
        api_key_header: str = "x-api-key",
        secure: bool = True,
    ) -> None:
        self.protocol = "https" if secure else "http"
        self.host = host
        self.api_key_header = api_key_header
        self.api_key = api_key

    ner = bind(
        namespace="ner",
        version=1,
        method="POST",
        endpoint="predict",
        request_attributes_schema=ner_v1.PredictRequestAttributeSchemaV1,
        request_parameters_schema=ner_v1.PredictRequestParametersSchemaV1,
        response_attributes_schema=ner_v1.PredictResponseAttributeSchemaV1,
    )

    entity_linking = bind(
        namespace="entity-linking",
        version=1,
        method="POST",
        endpoint="predict",
        request_attributes_schema=entity_linking_v1.PredictRequestAttributeSchemaV1,
        request_parameters_schema=entity_linking_v1.PredictRequestParametersSchemaV1,
        response_attributes_schema=entity_linking_v1.PredictResponseAttributeSchemaV1,
    )

    topic_summarization = bind(
        namespace="topic-summarization",
        version=1,
        method="POST",
        endpoint="predict",
        request_attributes_schema=topic_summarization_v1.PredictRequestAttributeSchemaV1,
        request_parameters_schema=topic_summarization_v1.PredictRequestParametersSchemaV1,
        response_attributes_schema=topic_summarization_v1.PredictResponseAttributeSchemaV1,
    )

    topic = bind(
        namespace="topic",
        version=1,
        method="POST",
        endpoint="predict",
        request_attributes_schema=topic_v1.PredictRequestAttributeSchemaV1,
        request_parameters_schema=topic_v1.PredictRequestParametersSchemaV1,
        response_attributes_schema=topic_v1.PredictResponseAttributeSchemaV1,
    )

    gch_summarization = bind(
        namespace="gch-summarization",
        version=1,
        method="POST",
        endpoint="predict",
        request_attributes_schema=gch_summarization_v1.PredictRequestAttributeSchemaV1,
        request_parameters_schema=gch_summarization_v1.PredictRequestParametersSchemaV1,
        response_attributes_schema=gch_summarization_v1.PredictResponseAttributeSchemaV1,
    )

<<<<<<< HEAD
    lsh = bind(
        namespace="lsh",
        version=1,
        method="POST",
        endpoint="predict",
        request_attributes_schema=lsh_v1.PredictRequestAttributeSchemaV1,
        request_parameters_schema=lsh_v1.PredictRequestParametersSchemaV1,
        response_attributes_schema=lsh_v1.PredictResponseAttributeSchemaV1,
=======
    sentiment = bind(
        namespace="sentiment",
        version=1,
        method="POST",
        endpoint="predict",
        request_attributes_schema=sentiment_v1.PredictRequestAttributeSchemaV1,
        request_parameters_schema=sentiment_v1.PredictRequestParametersSchemaV1,
        response_attributes_schema=sentiment_v1.PredictResponseAttributeSchemaV1,
>>>>>>> 2a24c20c
    )

    def __getitem__(self, model: str) -> Any:
        """Dictionary like behaviour to access specific API."""
        model = model.replace("-", "_")
        model_attr = getattr(self, model)
        return model_attr
<|MERGE_RESOLUTION|>--- conflicted
+++ resolved
@@ -1,119 +1,118 @@
-"""ML APIs client."""
-
-# Standard Library
-from typing import Any
-
-# Internal libraries
-import onclusiveml.serving.serialization.entity_linking.v1 as entity_linking_v1
-import onclusiveml.serving.serialization.gch_summarization.v1 as gch_summarization_v1
-import onclusiveml.serving.serialization.lsh.v1 as lsh_v1
-import onclusiveml.serving.serialization.ner.v1 as ner_v1
-import onclusiveml.serving.serialization.sentiment.v1 as sentiment_v1
-import onclusiveml.serving.serialization.topic.v1 as topic_v1
-import onclusiveml.serving.serialization.topic_summarization.v1 as topic_summarization_v1
-from onclusiveml.serving.client._bind import bind
-
-
-class OnclusiveApiClient:
-    """Onclusive Api client.
-
-    Attributes:
-        host (str): client hostname
-        api_key (str): client api key.
-        api_key_header (str): client api key header key.
-        secure (bool): if yes, request is made through a secure endpoint.
-
-    Example:
-        >>> from onclusiveml.serving.client import OnclusiveApiClient
-        >>> client = OnclusiveApiClient(host="internal.api.ml.stage.onclusive.com", api_key="")
-        >>> output = client.ner(content="text to extract from")
-    """
-
-    def __init__(
-        self,
-        host: str,
-        api_key: str,
-        api_key_header: str = "x-api-key",
-        secure: bool = True,
-    ) -> None:
-        self.protocol = "https" if secure else "http"
-        self.host = host
-        self.api_key_header = api_key_header
-        self.api_key = api_key
-
-    ner = bind(
-        namespace="ner",
-        version=1,
-        method="POST",
-        endpoint="predict",
-        request_attributes_schema=ner_v1.PredictRequestAttributeSchemaV1,
-        request_parameters_schema=ner_v1.PredictRequestParametersSchemaV1,
-        response_attributes_schema=ner_v1.PredictResponseAttributeSchemaV1,
-    )
-
-    entity_linking = bind(
-        namespace="entity-linking",
-        version=1,
-        method="POST",
-        endpoint="predict",
-        request_attributes_schema=entity_linking_v1.PredictRequestAttributeSchemaV1,
-        request_parameters_schema=entity_linking_v1.PredictRequestParametersSchemaV1,
-        response_attributes_schema=entity_linking_v1.PredictResponseAttributeSchemaV1,
-    )
-
-    topic_summarization = bind(
-        namespace="topic-summarization",
-        version=1,
-        method="POST",
-        endpoint="predict",
-        request_attributes_schema=topic_summarization_v1.PredictRequestAttributeSchemaV1,
-        request_parameters_schema=topic_summarization_v1.PredictRequestParametersSchemaV1,
-        response_attributes_schema=topic_summarization_v1.PredictResponseAttributeSchemaV1,
-    )
-
-    topic = bind(
-        namespace="topic",
-        version=1,
-        method="POST",
-        endpoint="predict",
-        request_attributes_schema=topic_v1.PredictRequestAttributeSchemaV1,
-        request_parameters_schema=topic_v1.PredictRequestParametersSchemaV1,
-        response_attributes_schema=topic_v1.PredictResponseAttributeSchemaV1,
-    )
-
-    gch_summarization = bind(
-        namespace="gch-summarization",
-        version=1,
-        method="POST",
-        endpoint="predict",
-        request_attributes_schema=gch_summarization_v1.PredictRequestAttributeSchemaV1,
-        request_parameters_schema=gch_summarization_v1.PredictRequestParametersSchemaV1,
-        response_attributes_schema=gch_summarization_v1.PredictResponseAttributeSchemaV1,
-    )
-
-<<<<<<< HEAD
-    lsh = bind(
-        namespace="lsh",
-        version=1,
-        method="POST",
-        endpoint="predict",
-        request_attributes_schema=lsh_v1.PredictRequestAttributeSchemaV1,
-        request_parameters_schema=lsh_v1.PredictRequestParametersSchemaV1,
-        response_attributes_schema=lsh_v1.PredictResponseAttributeSchemaV1,
-=======
-    sentiment = bind(
-        namespace="sentiment",
-        version=1,
-        method="POST",
-        endpoint="predict",
-        request_attributes_schema=sentiment_v1.PredictRequestAttributeSchemaV1,
-        request_parameters_schema=sentiment_v1.PredictRequestParametersSchemaV1,
-        response_attributes_schema=sentiment_v1.PredictResponseAttributeSchemaV1,
->>>>>>> 2a24c20c
-    )
-
-    def __getitem__(self, model: str) -> Any:
-        """Dictionary like behaviour to access specific API."""
-        model = model.replace("-", "_")
-        model_attr = getattr(self, model)
-        return model_attr
+"""ML APIs client."""
+
+# Standard Library
+from typing import Any
+
+# Internal libraries
+import onclusiveml.serving.serialization.entity_linking.v1 as entity_linking_v1
+import onclusiveml.serving.serialization.gch_summarization.v1 as gch_summarization_v1
+import onclusiveml.serving.serialization.lsh.v1 as lsh_v1
+import onclusiveml.serving.serialization.ner.v1 as ner_v1
+import onclusiveml.serving.serialization.sentiment.v1 as sentiment_v1
+import onclusiveml.serving.serialization.topic.v1 as topic_v1
+import onclusiveml.serving.serialization.topic_summarization.v1 as topic_summarization_v1
+from onclusiveml.serving.client._bind import bind
+
+
+class OnclusiveApiClient:
+    """Onclusive Api client.
+
+    Attributes:
+        host (str): client hostname
+        api_key (str): client api key.
+        api_key_header (str): client api key header key.
+        secure (bool): if yes, request is made through a secure endpoint.
+
+    Example:
+        >>> from onclusiveml.serving.client import OnclusiveApiClient
+        >>> client = OnclusiveApiClient(host="internal.api.ml.stage.onclusive.com", api_key="")
+        >>> output = client.ner(content="text to extract from")
+    """
+
+    def __init__(
+        self,
+        host: str,
+        api_key: str,
+        api_key_header: str = "x-api-key",
+        secure: bool = True,
+    ) -> None:
+        self.protocol = "https" if secure else "http"
+        self.host = host
+        self.api_key_header = api_key_header
+        self.api_key = api_key
+
+    ner = bind(
+        namespace="ner",
+        version=1,
+        method="POST",
+        endpoint="predict",
+        request_attributes_schema=ner_v1.PredictRequestAttributeSchemaV1,
+        request_parameters_schema=ner_v1.PredictRequestParametersSchemaV1,
+        response_attributes_schema=ner_v1.PredictResponseAttributeSchemaV1,
+    )
+
+    entity_linking = bind(
+        namespace="entity-linking",
+        version=1,
+        method="POST",
+        endpoint="predict",
+        request_attributes_schema=entity_linking_v1.PredictRequestAttributeSchemaV1,
+        request_parameters_schema=entity_linking_v1.PredictRequestParametersSchemaV1,
+        response_attributes_schema=entity_linking_v1.PredictResponseAttributeSchemaV1,
+    )
+
+    topic_summarization = bind(
+        namespace="topic-summarization",
+        version=1,
+        method="POST",
+        endpoint="predict",
+        request_attributes_schema=topic_summarization_v1.PredictRequestAttributeSchemaV1,
+        request_parameters_schema=topic_summarization_v1.PredictRequestParametersSchemaV1,
+        response_attributes_schema=topic_summarization_v1.PredictResponseAttributeSchemaV1,
+    )
+
+    topic = bind(
+        namespace="topic",
+        version=1,
+        method="POST",
+        endpoint="predict",
+        request_attributes_schema=topic_v1.PredictRequestAttributeSchemaV1,
+        request_parameters_schema=topic_v1.PredictRequestParametersSchemaV1,
+        response_attributes_schema=topic_v1.PredictResponseAttributeSchemaV1,
+    )
+
+    gch_summarization = bind(
+        namespace="gch-summarization",
+        version=1,
+        method="POST",
+        endpoint="predict",
+        request_attributes_schema=gch_summarization_v1.PredictRequestAttributeSchemaV1,
+        request_parameters_schema=gch_summarization_v1.PredictRequestParametersSchemaV1,
+        response_attributes_schema=gch_summarization_v1.PredictResponseAttributeSchemaV1,
+    )
+
+    sentiment = bind(
+        namespace="sentiment",
+        version=1,
+        method="POST",
+        endpoint="predict",
+        request_attributes_schema=sentiment_v1.PredictRequestAttributeSchemaV1,
+        request_parameters_schema=sentiment_v1.PredictRequestParametersSchemaV1,
+        response_attributes_schema=sentiment_v1.PredictResponseAttributeSchemaV1,
+    )
+
+    lsh = bind(
+        namespace="lsh",
+        version=1,
+        method="POST",
+        endpoint="predict",
+        request_attributes_schema=lsh_v1.PredictRequestAttributeSchemaV1,
+        request_parameters_schema=lsh_v1.PredictRequestParametersSchemaV1,
+        response_attributes_schema=lsh_v1.PredictResponseAttributeSchemaV1,
+    )
+
+    def __getitem__(self, model: str) -> Any:
+        """Dictionary like behaviour to access specific API."""
+        model = model.replace("-", "_")
+        model_attr = getattr(self, model)
+        return model_attr
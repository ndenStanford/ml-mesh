--- conflicted
+++ resolved
@@ -18,13 +18,10 @@
 opentelemetry-exporter-otlp = "^1.17.0"
 opentelemetry-api = "^1.17.0"
 opentelemetry-sdk = "^1.17.0"
-<<<<<<< HEAD
 core = {path = "../core"}
-=======
 types-requests = "^2.31.0.2"
 pydantic = "^1.10.4"
 urllib3 = "^1.26.16"
->>>>>>> 1ca5e660
 
 [tool.poetry.group.dev.dependencies]
 pytest = "7.4.2"

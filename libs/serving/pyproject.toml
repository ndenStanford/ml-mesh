[tool.poetry]
name = "serving"
version = "0.2.0"
description = "Internal serving library for REST and gRPC based (ML model) servers"
authors = ["Sebastian Scherer <scherersebastian@yahoo.de>"]
packages = [{include = "onclusiveml"}]

[tool.poetry.dependencies]
python = "3.8.16"
uvicorn = "0.22.0"
fastapi = "0.96.0"
locust = "2.15.1"
urllib3 = "1.26.15"
<<<<<<< HEAD
=======
requests = "2.31.0"
httpx = "^0.24.0"
prometheus-client = "^0.16.0"
opentelemetry-instrumentation-fastapi = "^0.38b0"
opentelemetry-instrumentation-logging = "^0.38b0"
opentelemetry-exporter-otlp = "^1.17.0"
opentelemetry-api = "^1.17.0"
opentelemetry-sdk = "^1.17.0"
>>>>>>> 211f817a

[tool.poetry.group.dev.dependencies]
pytest = "7.3.2"
pytest-order = "1.1.0"

[build-system]
requires = ["poetry-core"]
build-backend = "poetry.core.masonry.api"<|MERGE_RESOLUTION|>--- conflicted
+++ resolved
@@ -11,8 +11,6 @@
 fastapi = "0.96.0"
 locust = "2.15.1"
 urllib3 = "1.26.15"
-<<<<<<< HEAD
-=======
 requests = "2.31.0"
 httpx = "^0.24.0"
 prometheus-client = "^0.16.0"
@@ -21,7 +19,6 @@
 opentelemetry-exporter-otlp = "^1.17.0"
 opentelemetry-api = "^1.17.0"
 opentelemetry-sdk = "^1.17.0"
->>>>>>> 211f817a
 
 [tool.poetry.group.dev.dependencies]
 pytest = "7.3.2"

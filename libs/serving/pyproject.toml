--- conflicted
+++ resolved
@@ -1,10 +1,7 @@
 [tool.poetry]
 name = "serving"
-<<<<<<< HEAD
 version = "0.1.1"
-=======
 version = "0.2.0"
->>>>>>> db123b3b
 description = "Internal serving library for REST and gRPC based (ML model) servers"
 authors = ["Sebastian Scherer <scherersebastian@yahoo.de>"]
 packages = [{include = "onclusiveml"}]

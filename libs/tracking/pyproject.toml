--- conflicted
+++ resolved
@@ -9,11 +9,7 @@
 python = "3.8.16"
 neptune = "1.1.1"
 boto3 = "1.16.0" # not specifying this causes the lock command to run forever
-<<<<<<< HEAD
-numpy = "^1.19.1" # not specifying this causes 1.24.3 to be installed, clashing with the `compile` lib reqs
-=======
 numpy = "1.20.0" # not specifying this causes 1.24.3 to be installed, clashing with the `compile` lib reqs
->>>>>>> e874ca71
 core = {path = "../core"}
 pydantic = {version = "1.10.4", extras = ["dotenv"]}
 

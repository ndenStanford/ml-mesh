[tool.poetry]
name = "tracking"
version = "0.1.0"
description = "Internal library for model tracking utilities using the neptune ai platform."
authors = ["Sebastian Scherer <sebastian.scherer@onclusive.com>"]
packages = [{include = "onclusiveml"}]

[tool.poetry.dependencies]
python = "3.8.16"
neptune = "1.1.1"
<<<<<<< HEAD
boto3 = "1.34.0" # not specifying this causes the lock command to run forever
=======
boto3 = "1.34.0"
numpy = "1.22.0" # not specifying this causes 1.24.3 to be installed, clashing with the `compile` lib reqs
>>>>>>> edb9d8e3
core = {path = "../core"}
pydantic = {version = "<2.0.0", extras = ["dotenv"]}
typing-extensions = "^4.5.0"


[tool.poetry.group.dev.dependencies]
pytest = "7.3.2"
pytest-order = "1.1.0"

[build-system]
requires = ["poetry>=0.12"]
build-backend = "poetry.masonry.api"<|MERGE_RESOLUTION|>--- conflicted
+++ resolved
@@ -8,12 +8,8 @@
 [tool.poetry.dependencies]
 python = "3.8.16"
 neptune = "1.1.1"
-<<<<<<< HEAD
-boto3 = "1.34.0" # not specifying this causes the lock command to run forever
-=======
 boto3 = "1.34.0"
 numpy = "1.22.0" # not specifying this causes 1.24.3 to be installed, clashing with the `compile` lib reqs
->>>>>>> edb9d8e3
 core = {path = "../core"}
 pydantic = {version = "<2.0.0", extras = ["dotenv"]}
 typing-extensions = "^4.5.0"

"""Constants."""

# 3rd party libraries
from pydantic import BaseModel

# Internal libraries
from onclusiveml.nlp.language.constants import LanguageIso


SUPPORTED_LANGUAGE_ISO_LIST = [
    LanguageIso.CS,
    LanguageIso.DA,
    LanguageIso.NL,
    LanguageIso.EN,
    LanguageIso.ET,
    LanguageIso.FI,
    LanguageIso.FR,
    LanguageIso.DE,
    LanguageIso.EL,
    LanguageIso.IT,
    LanguageIso.NO,
    LanguageIso.PL,
    LanguageIso.PT,
    LanguageIso.RU,
    LanguageIso.SL,
    LanguageIso.ES,
    LanguageIso.SV,
    LanguageIso.TR,
    LanguageIso.AR,
    LanguageIso.ZH,
    LanguageIso.KO,
    LanguageIso.JA,
]

ALL_SUPPORTED_LANGS = [
    next(iter(item.locales.values()))["en"].lower()
    for item in SUPPORTED_LANGUAGE_ISO_LIST
]

ZH_LANG_SIMPLIFIED = next(iter(LanguageIso.ZH.locales.values()))["en"].lower()
KO_LANG_SIMPLIFIED = next(iter(LanguageIso.KO.locales.values()))["en"].lower()
JA_LANG_SIMPLIFIED = next(iter(LanguageIso.JA.locales.values()))["en"].lower()

NLTK_SUPPORTED_LANGS = [
    lang
    for lang in ALL_SUPPORTED_LANGS
<<<<<<< HEAD
    if lang not in ["chinese", "korean", "japanese"]
=======
    if lang not in [ZH_LANG_SIMPLIFIED, KO_LANG_SIMPLIFIED, JA_LANG_SIMPLIFIED]
>>>>>>> a9516a3f
]


class SpecialCharacter(BaseModel):
    """Class to represent special characters.

    Args:
        char (str): character
        unicode_int (optional): unicode representation of character in integer format

    """

    char: str
    unicode_int: int


SPECIAL_CHARACTERS_AND_UNICODE = [
    SpecialCharacter(char="։", unicode_int=1417),
    SpecialCharacter(char="؟", unicode_int=1567),
    SpecialCharacter(char="۔", unicode_int=1748),
    SpecialCharacter(char="܀", unicode_int=1792),
    SpecialCharacter(char="܁", unicode_int=1793),
    SpecialCharacter(char="܂", unicode_int=1794),
    SpecialCharacter(char="߹", unicode_int=2041),
    SpecialCharacter(char="।", unicode_int=2404),
    SpecialCharacter(char="॥", unicode_int=2405),
    SpecialCharacter(char="၊", unicode_int=4170),
    SpecialCharacter(char="။", unicode_int=4171),
    SpecialCharacter(char="።", unicode_int=4962),
    SpecialCharacter(char="፧", unicode_int=4967),
    SpecialCharacter(char="፨", unicode_int=4968),
    SpecialCharacter(char="᙮", unicode_int=5742),
    SpecialCharacter(char="᜵", unicode_int=5941),
    SpecialCharacter(char="᜶", unicode_int=5942),
    SpecialCharacter(char="᠃", unicode_int=6147),
    SpecialCharacter(char="᠉", unicode_int=6153),
    SpecialCharacter(char="᥄", unicode_int=6468),
    SpecialCharacter(char="᥅", unicode_int=6469),
    SpecialCharacter(char="᪨", unicode_int=6824),
    SpecialCharacter(char="᪩", unicode_int=6825),
    SpecialCharacter(char="᪪", unicode_int=6826),
    SpecialCharacter(char="᪫", unicode_int=6827),
    SpecialCharacter(char="᭚", unicode_int=7002),
    SpecialCharacter(char="᭛", unicode_int=7003),
    SpecialCharacter(char="᭞", unicode_int=7006),
    SpecialCharacter(char="᭟", unicode_int=7007),
    SpecialCharacter(char="᰻", unicode_int=7227),
    SpecialCharacter(char="᰼", unicode_int=7228),
    SpecialCharacter(char="᱾", unicode_int=7294),
    SpecialCharacter(char="᱿", unicode_int=7295),
    SpecialCharacter(char="‼", unicode_int=8252),
    SpecialCharacter(char="‽", unicode_int=8253),
    SpecialCharacter(char="⁇", unicode_int=8263),
    SpecialCharacter(char="⁈", unicode_int=8264),
    SpecialCharacter(char="⁉", unicode_int=8265),
    SpecialCharacter(char="⸮", unicode_int=11822),
    SpecialCharacter(char="⸼", unicode_int=11836),
    SpecialCharacter(char="꓿", unicode_int=42239),
    SpecialCharacter(char="꘎", unicode_int=42510),
    SpecialCharacter(char="꘏", unicode_int=42511),
    SpecialCharacter(char="꛳", unicode_int=42739),
    SpecialCharacter(char="꛷", unicode_int=42743),
    SpecialCharacter(char="꡶", unicode_int=43126),
    SpecialCharacter(char="꡷", unicode_int=43127),
    SpecialCharacter(char="꣎", unicode_int=43214),
    SpecialCharacter(char="꣏", unicode_int=43215),
    SpecialCharacter(char="꤯", unicode_int=43311),
    SpecialCharacter(char="꧈", unicode_int=43464),
    SpecialCharacter(char="꧉", unicode_int=43465),
    SpecialCharacter(char="꩝", unicode_int=43613),
    SpecialCharacter(char="꩞", unicode_int=43614),
    SpecialCharacter(char="꩟", unicode_int=43615),
    SpecialCharacter(char="꫰", unicode_int=43760),
    SpecialCharacter(char="꫱", unicode_int=43761),
    SpecialCharacter(char="꯫", unicode_int=44011),
    SpecialCharacter(char="﹒", unicode_int=65106),
    SpecialCharacter(char="﹖", unicode_int=65110),
    SpecialCharacter(char="﹗", unicode_int=65111),
    SpecialCharacter(char="！", unicode_int=65281),
    SpecialCharacter(char="．", unicode_int=65294),
    SpecialCharacter(char="？", unicode_int=65311),
    SpecialCharacter(char="𐩖", unicode_int=68182),
    SpecialCharacter(char="𐩗", unicode_int=68183),
    SpecialCharacter(char="𑁇", unicode_int=69703),
    SpecialCharacter(char="𑁈", unicode_int=69704),
    SpecialCharacter(char="𑂾", unicode_int=69822),
    SpecialCharacter(char="𑂿", unicode_int=69823),
    SpecialCharacter(char="𑃀", unicode_int=69824),
    SpecialCharacter(char="𑃁", unicode_int=69825),
    SpecialCharacter(char="𑅁", unicode_int=69953),
    SpecialCharacter(char="𑅂", unicode_int=69954),
    SpecialCharacter(char="𑅃", unicode_int=69955),
    SpecialCharacter(char="𑇅", unicode_int=70085),
    SpecialCharacter(char="𑇆", unicode_int=70086),
    SpecialCharacter(char="𑇍", unicode_int=70093),
    SpecialCharacter(char="𑇞", unicode_int=70110),
    SpecialCharacter(char="𑇟", unicode_int=70111),
    SpecialCharacter(char="𑈸", unicode_int=70200),
    SpecialCharacter(char="𑈹", unicode_int=70201),
    SpecialCharacter(char="𑈻", unicode_int=70203),
    SpecialCharacter(char="𑈼", unicode_int=70204),
    SpecialCharacter(char="𑊩", unicode_int=70313),
    SpecialCharacter(char="𑑋", unicode_int=70731),
    SpecialCharacter(char="𑑌", unicode_int=70732),
    SpecialCharacter(char="𑗂", unicode_int=71106),
    SpecialCharacter(char="𑗃", unicode_int=71107),
    SpecialCharacter(char="𑗉", unicode_int=71113),
    SpecialCharacter(char="𑗊", unicode_int=71114),
    SpecialCharacter(char="𑗋", unicode_int=71115),
    SpecialCharacter(char="𑗌", unicode_int=71116),
    SpecialCharacter(char="𑗍", unicode_int=71117),
    SpecialCharacter(char="𑗎", unicode_int=71118),
    SpecialCharacter(char="𑗏", unicode_int=71119),
    SpecialCharacter(char="𑗐", unicode_int=71120),
    SpecialCharacter(char="𑗑", unicode_int=71121),
    SpecialCharacter(char="𑗒", unicode_int=71122),
    SpecialCharacter(char="𑗓", unicode_int=71123),
    SpecialCharacter(char="𑗔", unicode_int=71124),
    SpecialCharacter(char="𑗕", unicode_int=71125),
    SpecialCharacter(char="𑗖", unicode_int=71126),
    SpecialCharacter(char="𑗗", unicode_int=71127),
    SpecialCharacter(char="𑙁", unicode_int=71233),
    SpecialCharacter(char="𑙂", unicode_int=71234),
    SpecialCharacter(char="𑜼", unicode_int=71484),
    SpecialCharacter(char="𑜽", unicode_int=71485),
    SpecialCharacter(char="𑜾", unicode_int=71486),
    SpecialCharacter(char="𑩂", unicode_int=72258),
    SpecialCharacter(char="𑩃", unicode_int=72259),
    SpecialCharacter(char="𑪛", unicode_int=72347),
    SpecialCharacter(char="𑪜", unicode_int=72348),
    SpecialCharacter(char="𑱁", unicode_int=72769),
    SpecialCharacter(char="𑱂", unicode_int=72770),
    SpecialCharacter(char="𖩮", unicode_int=92782),
    SpecialCharacter(char="𖩯", unicode_int=92783),
    SpecialCharacter(char="𖫵", unicode_int=92917),
    SpecialCharacter(char="𖬷", unicode_int=92983),
    SpecialCharacter(char="𖬸", unicode_int=92984),
    SpecialCharacter(char="𖭄", unicode_int=92996),
    SpecialCharacter(char="𛲟", unicode_int=113823),
    SpecialCharacter(char="𝪈", unicode_int=121480),
    SpecialCharacter(char="。", unicode_int=12290),
]

SPECIAL_CHARACTERS = [item.char for item in SPECIAL_CHARACTERS_AND_UNICODE]<|MERGE_RESOLUTION|>--- conflicted
+++ resolved
@@ -44,11 +44,7 @@
 NLTK_SUPPORTED_LANGS = [
     lang
     for lang in ALL_SUPPORTED_LANGS
-<<<<<<< HEAD
-    if lang not in ["chinese", "korean", "japanese"]
-=======
     if lang not in [ZH_LANG_SIMPLIFIED, KO_LANG_SIMPLIFIED, JA_LANG_SIMPLIFIED]
->>>>>>> a9516a3f
 ]
 
 

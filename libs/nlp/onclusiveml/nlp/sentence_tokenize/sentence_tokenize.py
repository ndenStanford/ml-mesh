--- conflicted
+++ resolved
@@ -43,24 +43,11 @@
         langIso = LanguageIso.from_language_iso(language)
         # return english equivalent of LanguageIso e.g. LanguageIso.FR is french
         lang_simplified = next(iter(langIso.locales.values()))["en"].lower()
-<<<<<<< HEAD
-        try:
-            sentences_first = nltk.sent_tokenize(content, lang_simplified)
-        except LookupError:
-            sentences_first = nltk.sent_tokenize(content, "english")
-            logger.info(
-                "The language {} is not supported, defaulting to English".format(
-                    lang_simplified
-                )
-            )
-        sentences = []
-=======
 
         if lang_simplified in NLTK_SUPPORTED_LANGS:
             sentences_first = nltk.sent_tokenize(content, lang_simplified)
         else:
             sentences_first = nltk.sent_tokenize(content, "english")
->>>>>>> 452c7027
 
         sentences = []
         for sentence in sentences_first:

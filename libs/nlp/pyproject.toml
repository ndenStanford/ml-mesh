[tool.poetry]
name = "nlp"
version = "0.1.0"
description = "NLP library"
authors = ["Syed Reza <syed.reza@onclusive.com>"]
packages = [{include = "onclusiveml"}]

[tool.poetry.dependencies]
python = "3.8.16"
<<<<<<< HEAD
pytest = "^7.3.2"
typing-extensions = "^4.6.2"
=======
typing-extensions = "4.6.2"
>>>>>>> 789fc92e
pydantic = "1.10.4"
nltk = "^3.8.1"
langdetect = "1.0.9"
core = {path = "../core"}


[tool.poetry.dev-dependencies]

[tool.poetry.group.dev.dependencies]
pytest = "7.3.2"

[build-system]
requires = ["poetry>=0.12"]
build-backend = "poetry.masonry.api"<|MERGE_RESOLUTION|>--- conflicted
+++ resolved
@@ -7,12 +7,7 @@
 
 [tool.poetry.dependencies]
 python = "3.8.16"
-<<<<<<< HEAD
-pytest = "^7.3.2"
 typing-extensions = "^4.6.2"
-=======
-typing-extensions = "4.6.2"
->>>>>>> 789fc92e
 pydantic = "1.10.4"
 nltk = "^3.8.1"
 langdetect = "1.0.9"

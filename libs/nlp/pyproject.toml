--- conflicted
+++ resolved
@@ -8,11 +8,7 @@
 [tool.poetry.dependencies]
 python = "3.8.16"
 typing-extensions = "^4.5.0"
-<<<<<<< HEAD
 pydantic = "^1.10.4"
-=======
-pydantic = "^1.10.11"
->>>>>>> 7725b91e
 nltk = "^3.8.1"
 jieba = "^0.42.1"
 langdetect = "1.0.8"

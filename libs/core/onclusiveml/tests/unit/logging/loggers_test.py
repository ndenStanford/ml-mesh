"""Logger test."""

# Standard Library
import logging
from io import StringIO

# 3rd party libraries
import pytest

# Internal libraries
from onclusiveml.core.logging import LogFormat, get_default_logger


<<<<<<< HEAD
def default_logger_test():
=======
def test_default_logger_init():
    logger = get_default_logger(
        "pytest", fmt=LogFormat.SIMPLE.value, level=logging.INFO
    )
    assert not logger.disabled


def test_default_logger():
>>>>>>> bd3b8508
    """Test default logger setup."""
    buffer = StringIO()
    logger = get_default_logger(
        "pytest",
        logging.StreamHandler(buffer),
        LogFormat.MESSAGE_ONLY.value,
        level=logging.INFO,
    )
    msg = "testing logging format"
    logger.info(msg)
    log = buffer.getvalue()
    assert log == f"{msg}\n"


@pytest.mark.parametrize(
    "level", [logging.DEBUG, logging.INFO, logging.WARNING, logging.CRITICAL]
)
def test_logging_level(level):
    logger = get_default_logger("pytest", fmt=LogFormat.SIMPLE.value, level=level)
    assert logger.isEnabledFor(level)<|MERGE_RESOLUTION|>--- conflicted
+++ resolved
@@ -11,9 +11,6 @@
 from onclusiveml.core.logging import LogFormat, get_default_logger
 
 
-<<<<<<< HEAD
-def default_logger_test():
-=======
 def test_default_logger_init():
     logger = get_default_logger(
         "pytest", fmt=LogFormat.SIMPLE.value, level=logging.INFO
@@ -22,7 +19,6 @@
 
 
 def test_default_logger():
->>>>>>> bd3b8508
     """Test default logger setup."""
     buffer = StringIO()
     logger = get_default_logger(

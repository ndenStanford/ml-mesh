[tool.poetry]
name = "core"
version = "0.1.0"
description = "Core library"
authors = ["Rene Jean Corneille <rene-jean.corneille@onclusive.com>"]
packages = [{include = "onclusiveml"}]

[tool.poetry.dependencies]
python = "3.8.16"
pytest = "7.2.0"
<<<<<<< HEAD
typing-extensions = "4.4.0"
pydantic = "1.10.4"
=======
typing-extensions = "4.5.0"
>>>>>>> e6538b9f

[tool.poetry.dev-dependencies]

[build-system]
requires = ["poetry>=0.12"]
build-backend = "poetry.masonry.api"<|MERGE_RESOLUTION|>--- conflicted
+++ resolved
@@ -8,12 +8,9 @@
 [tool.poetry.dependencies]
 python = "3.8.16"
 pytest = "7.2.0"
-<<<<<<< HEAD
 typing-extensions = "4.4.0"
 pydantic = "1.10.4"
-=======
-typing-extensions = "4.5.0"
->>>>>>> e6538b9f
+
 
 [tool.poetry.dev-dependencies]
 

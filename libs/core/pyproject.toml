[tool.poetry]
name = "core"
version = "0.1.0"
description = "Core library"
authors = ["Rene Jean Corneille <rene-jean.corneille@onclusive.com>"]
packages = [{include = "onclusiveml"}]

[tool.poetry.dependencies]
python = "3.8.16"
<<<<<<< HEAD
pydantic = "<2.0.0"
typing-extensions = "^4.5.0"
=======
typing-extensions = "4.8.0"
pydantic = "1.10.4"
>>>>>>> 9e67476b


[tool.poetry.group.dev.dependencies]
pytest-catchlog = "1.2.2"
pytest = "7.4.0"

[build-system]
requires = ["poetry>=0.12"]
build-backend = "poetry.masonry.api"<|MERGE_RESOLUTION|>--- conflicted
+++ resolved
@@ -7,13 +7,8 @@
 
 [tool.poetry.dependencies]
 python = "3.8.16"
-<<<<<<< HEAD
-pydantic = "<2.0.0"
-typing-extensions = "^4.5.0"
-=======
 typing-extensions = "4.8.0"
 pydantic = "1.10.4"
->>>>>>> 9e67476b
 
 
 [tool.poetry.group.dev.dependencies]

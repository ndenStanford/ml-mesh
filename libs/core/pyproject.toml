[tool.poetry]
name = "core"
version = "0.1.0"
description = "Core library"
authors = ["Rene Jean Corneille <rene-jean.corneille@onclusive.com>"]
packages = [{include = "onclusiveml"}]

[tool.poetry.dependencies]
python = "3.8.16"
<<<<<<< HEAD
typing-extensions = "4.5.0"
=======
typing-extensions = "4.8.0"
>>>>>>> 8f61c2d9
pydantic = "1.10.4"


[tool.poetry.group.dev.dependencies]
pytest-catchlog = "1.2.2"
pytest = "7.4.0"

[build-system]
requires = ["poetry>=0.12"]
build-backend = "poetry.masonry.api"<|MERGE_RESOLUTION|>--- conflicted
+++ resolved
@@ -7,11 +7,7 @@
 
 [tool.poetry.dependencies]
 python = "3.8.16"
-<<<<<<< HEAD
-typing-extensions = "4.5.0"
-=======
 typing-extensions = "4.8.0"
->>>>>>> 8f61c2d9
 pydantic = "1.10.4"
 
 

--- conflicted
+++ resolved
@@ -62,7 +62,6 @@
         if self.num_samples != "-1":
             entity_df = self.data_fetch_params.entity_df + f" LIMIT {self.num_samples}"
 
-<<<<<<< HEAD
         self.logger.info(f"entity_df query: \n {entity_df}")
 
         self.dataset_df = self.fs.get_historical_features(
@@ -71,18 +70,8 @@
         )
 
         self.logger.info(
-            f"head dataset from feature-store : \n {self.dataset_df.head().to_string()}"
-        )
-
-        self.logger.info(
             f"describe dataset from feature-store : \n {self.dataset_df.describe().to_string()}"
-=======
-        self.dataset_df = self.fs.get_historical_features(
-            entity_df=entity_df,
-            features=self.data_fetch_params.features,
-        )
-
-        # Logging the initial dataset size
+
         self.logger.info(f"Original dataset size: {self.dataset_df.shape}")
 
         self.logger.info(f"Raw dataset from feature-store :\n{self.dataset_df.head()}")
@@ -93,7 +82,7 @@
 
         self.logger.info(
             f"Raw table columns from feature-store :\n{self.dataset_df.columns}"
->>>>>>> 0422fdfb
+
         )
 
         if "content" in self.dataset_df:
@@ -208,9 +197,5 @@
     def __call__(self) -> None:
         """Call Method."""
         self.get_training_data()
-<<<<<<< HEAD
-        # self.upload_training_data_to_s3()
-=======
-        # Disable model upload when running in EC2 as a temporary solution.
-        self.upload_training_data_to_s3()
->>>>>>> 0422fdfb
+
+        # self.upload_training_data_to_s3()
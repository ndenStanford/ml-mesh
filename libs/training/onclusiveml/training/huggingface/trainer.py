"""Class for training and managing Onclusive models."""

# Standard Library
from abc import abstractmethod

# ML libs
from transformers import EarlyStoppingCallback, Trainer, TrainingArguments

# Internal libraries
from onclusiveml.data.feature_store import FeatureStoreParams
from onclusiveml.tracking import TrackedModelCard, TrackedModelSpecs
from onclusiveml.training.onclusive_model_trainer import OnclusiveModelTrainer


class OnclusiveHuggingfaceModelTrainer(OnclusiveModelTrainer):
    """Class for training and managing Onclusive models."""

    def __init__(
        self,
        tracked_model_specs: TrackedModelSpecs,
        model_card: TrackedModelCard,
        data_fetch_params: FeatureStoreParams,
    ) -> None:
        """Initialize the OnclusiveModelTrainer.

        Args:
            tracked_model_specs (TrackedModelSpecs): Specifications for tracked model on neptune.
            model_card (TrackedModelCard): Model card with specifications of the model.
            data_fetch_params (FeatureStoreParams): Parameters for fetching data from feature store.

        Returns: None
        """
        super().__init__(
            tracked_model_specs=tracked_model_specs,
            model_card=model_card,
            data_fetch_params=data_fetch_params,
        )

    @abstractmethod
    def initialize_model(self) -> None:
        """Initialize model and tokenizer.

        Example implementation
        self.model = AutoModelForSequenceClassification.from_pretrained(model_name, num_labels)
        self.tokenizer = AutoTokenizer.from_pretrained(model_name)
        """
        pass

<<<<<<< HEAD
=======
    @abstractmethod
    def data_preprocess(self) -> None:
        """Preprocess the data to the Huggingface trainer format and split for train and evaluation.

        Example implementation
        self.train_df, self.eval_df = train_test_split(
            self.dataset_df,
            test_size = 0.20,
            stratify=self.dataset_df["target_label"]
            )
        self.train_dataset = IPTCDataset(
            self.train_df,
            self.model_card.tokenizer,
            self.model_card.selected_text

        )
        self.eval_dataset = IPTCDataset(
            self.eval_df,
            self.model_card.tokenizer,
            self.model_card.level,
            self.model_card.selected_text
        )
        """
        pass

    @abstractmethod
>>>>>>> 3ed2f6b9
    def create_training_argument(self) -> None:
        """Create training argument object for Huggingface trainer.

        Returns: None
        """
        self.training_args = TrainingArguments(
            output_dir=self.model_card.output_dir,
            num_train_epochs=self.model_card.epochs,
            learning_rate=self.model_card.learning_rate,
            report_to="neptune",
        )

    def train(self) -> None:
        """Train the model.

        Returns: None
        """
        # using this class directly should give us tracking capability
        # https://docs.neptune.ai/integrations/transformers/
        self.trainer = Trainer(
            model=self.model,
            args=self.training_args,
            train_dataset=self.docs,
            tokenizer=self.tokenizer,
            callbacks=[EarlyStoppingCallback(early_stopping_patience=1)],
        )
        self.trainer.train()

    @abstractmethod
    def predict(self) -> None:
        """Make predictions using the trained model.

        Returns: None
        """
        pass

    def optimize_model(self) -> None:
        """Optimize the model.

        Returns: None
        """
        self.train()

    @abstractmethod
    def save(self) -> None:
        """Save the trained model and related information locally.

        Returns: None
        """
        pass

    def __call__(self) -> None:
        """Call Method."""
        super(OnclusiveHuggingfaceModelTrainer, self).__call__()
        self.logger.info(
            f"Training data uploaded to s3 location : {self.full_file_key}"
        )
        self.initialize_model()
        self.optimize_model()
        self.save()<|MERGE_RESOLUTION|>--- conflicted
+++ resolved
@@ -46,8 +46,7 @@
         """
         pass
 
-<<<<<<< HEAD
-=======
+
     @abstractmethod
     def data_preprocess(self) -> None:
         """Preprocess the data to the Huggingface trainer format and split for train and evaluation.
@@ -73,8 +72,6 @@
         """
         pass
 
-    @abstractmethod
->>>>>>> 3ed2f6b9
     def create_training_argument(self) -> None:
         """Create training argument object for Huggingface trainer.
 

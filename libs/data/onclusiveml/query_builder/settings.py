--- conflicted
+++ resolved
@@ -10,35 +10,6 @@
 from onclusiveml.core.base import OnclusiveBaseSettings
 
 
-<<<<<<< HEAD
-class ClusteringConfig(OnclusiveBaseSettings):
-    """ClusteringConfig."""
-
-    embedding_method: str = "pretrained"
-    model_path: str = "xlm-roberta-base"
-    tfidf_max_features: int = 4000
-    dimension_reduction_method: str = "tumap'"
-    n_components: int = 20
-    hdbscan_cluster_selection_method: str = "eom"
-    gen_min_span_tree: bool = True
-    hdbscan_algorithm: str = "best"
-    hdbscan_metric: str = "euclidean"
-    hdbscan_min_cluster_size: int = 15
-    hdbscan_allow_single_cluster: bool = True
-    umap_min_dist: float = 0.1
-    umap_n_neighbors: int = 15
-
-
-class ScoringConfig(OnclusiveBaseSettings):
-    """ScoringConfig."""
-
-    w_silhouette: float = 0.5
-    w_intra_cluster: float = 0.5
-    w_relevance: float = 0.5
-    w_homogeneity: float = 0.5
-    penalty_option: str = "proportion"
-    penalty_scaling_power: float = 0.5
-=======
 class ApiSettings(OnclusiveBaseSettings):
     """EL."""
 
@@ -82,23 +53,17 @@
 
     class Config:
         env_prefix = "onclusiveml_data_ner_stage_"
->>>>>>> 31d57b13
 
 
 class Settings(OnclusiveBaseSettings):
     """Settings."""
 
     es: Any
-<<<<<<< HEAD
-    clustering_config: ClusteringConfig
-    scoring_config: ScoringConfig
-=======
     entity_linking_prod: EntityLinkingProdSettings
     entity_linking_stage: EntityLinkingStageSettings
     NER_prod: NERProdSettings
     NER_stage: NERStageSettings
     es_index: List[str]
->>>>>>> 31d57b13
 
 
 def get_settings() -> Settings:
@@ -112,28 +77,18 @@
         retry_on_timeout=True,
     )
 
-<<<<<<< HEAD
-    clustering_config = ClusteringConfig()
-    scoring_config = ScoringConfig()
-=======
     entity_linking_prod = EntityLinkingProdSettings()
     entity_linking_stage = EntityLinkingStageSettings()
     NER_prod = NERProdSettings()
     NER_stage = NERStageSettings()
->>>>>>> 31d57b13
 
     es_index = ["crawler", "crawler-2023.11", "crawler-2023.10", "crawler-2023.09"]
 
     return Settings(
         es=es,
         es_index=es_index,
-<<<<<<< HEAD
-        clustering_config=clustering_config,
-        scoring_config=scoring_config,
-=======
         entity_linking_prod=entity_linking_prod,
         entity_linking_stage=entity_linking_stage,
         NER_prod=NER_prod,
         NER_stage=NER_stage,
->>>>>>> 31d57b13
     )
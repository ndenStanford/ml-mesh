--- conflicted
+++ resolved
@@ -3,9 +3,4 @@
 # Internal libraries
 from onclusiveml.query_builder.build_query import build_query  # noqa: F401
 from onclusiveml.query_builder.get_el import predict_entity_linking  # noqa: F401
-<<<<<<< HEAD
-from onclusiveml.query_builder.get_ner import predict_ner  # noqa: F401
-from onclusiveml.query_scorer.scoring import evaluate_query  # noqa: F401
-=======
-from onclusiveml.query_builder.get_ner import predict_ner  # noqa: F401
->>>>>>> 31d57b13
+from onclusiveml.query_builder.get_ner import predict_ner  # noqa: F401
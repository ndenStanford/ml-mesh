"""Handle for feast feature store."""

# Standard Library
import os
from typing import List, Optional

# 3rd party libraries
import boto3
import botocore
import pandas as pd
from boto3_type_annotations.s3 import Client
from feast import FeatureStore
from feast.data_source import DataSource
from feast.feast_object import FeastObject


class FeatureStoreHandle:
    """Handle for feast feature store.

    Attributes:
        feast_config_bucket (str): S3 bucket that stores feast-config yaml.
        config_file (str): Name of the feast-config yaml.
        local_config_dir (str): Name of the local directory to store the feast-config yaml.
        s3_handle (Client): S3 client for interacting with the bucket.
        features (List[str): List of features to fetch from feast.
        data_source (DataSource): Name of the datasource to fetch features from.
        data_id_key (str): Name of the field that records data ids.
        data_ids (str): List of data ids to fetch.

    """

    def __init__(
        self,
        feast_config_bucket: Optional[str] = "kubeflow-feast-config-prod",
        config_file: Optional[str] = "feature_store.yaml",
        local_config_dir: str = "feature_config",
        s3_handle: Client = None,
        data_source: DataSource = None,
        data_id_key: str = "entity_key",
        data_ids: List[str] = ["1", "2"],
    ):

        self.feast_config_bucket = feast_config_bucket
        self.config_file = config_file
        self.local_config_dir = local_config_dir

        if s3_handle is None:
            self.s3_handle = boto3.resource("s3")
        else:
            self.s3_handle = s3_handle

        self.config_file_path = self.s3_config_downloader()

        self.initialize()

        self.data_source = data_source
        self.data_id_key = data_id_key
        self.data_ids = data_ids

    def initialize(self) -> None:
        """Initializes feature store registry.

        Returns: None

        """
        self.fs = FeatureStore(fs_yaml_file=self.config_file_path)
        self.fs.apply([])

    def s3_config_downloader(self) -> str:
        """Downloads feast-config yaml from s3 in local directory.

        Returns: Path of the local feast-config yaml.

        """
        if not os.path.exists(self.local_config_dir):
            os.makedirs(self.local_config_dir)

        try:
            self.s3_handle.Bucket(self.feast_config_bucket).download_file(
                self.config_file, f"{self.local_config_dir}/{self.config_file}"
            )
        except botocore.exceptions.ClientError as e:
            if e.response["Error"]["Code"] == "404":
                print("The object does not exist.")
            else:
                raise
        return f"{self.local_config_dir}/{self.config_file}"

    def register(self, components: List[FeastObject]) -> None:
        """Registers feast components.

        Args:
            components (List[FeastObject]): List of feast components to register.

        Returns: None

        """
        self.fs.apply(components)

    def delete(self, components: List[FeastObject]) -> None:
        """Deletes feast components.

        Args:
            components (List[FeastObject]): List of feast components to delete.

        Returns: None

        """
        self.fs.apply([], objects_to_delete=components, partial=False)

    def list_entities(self) -> List[FeastObject]:
        """Lists feast entites.

        Returns: List of entities registered with feast.

        """
        return self.fs.list_entities()

    def list_feature_views(self) -> List[FeastObject]:
        """Lists feast feature views.

        Returns: List of feature views registered with feast.

        """
        return self.fs.list_feature_views()

    def list_data_sources(self) -> List[FeastObject]:
        """Lists feast data sources.

        Returns: List of data sources registered with feast.

        """
        return self.fs.list_data_sources()

    def fetch_historical_features(
        self, features: List[str] = ["test_feature_view:feature_1"]
<<<<<<< HEAD
    ) -> None:
=======
    ) -> pd.DataFrame:
>>>>>>> 136da9bc
        """Fetches Historical features from feast feature store.

        Returns: Pandas dataframe with historical features.
        """
        self.entity_sql = f"""
                        SELECT
                            {self.data_id_key}, event_timestamp
                        FROM {self.fs.get_data_source(self.data_source).get_table_query_string()}
                        WHERE event_timestamp < CURRENT_TIMESTAMP
                    """

        return self.fs.get_historical_features(
            entity_df=self.entity_sql,
            features=features,
        ).to_df()<|MERGE_RESOLUTION|>--- conflicted
+++ resolved
@@ -134,11 +134,7 @@
 
     def fetch_historical_features(
         self, features: List[str] = ["test_feature_view:feature_1"]
-<<<<<<< HEAD
-    ) -> None:
-=======
     ) -> pd.DataFrame:
->>>>>>> 136da9bc
         """Fetches Historical features from feast feature store.
 
         Returns: Pandas dataframe with historical features.

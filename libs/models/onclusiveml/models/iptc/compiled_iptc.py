--- conflicted
+++ resolved
@@ -44,7 +44,6 @@
         raise ValueError(f"Model ID not found in project string: '{project}'")
 
 
-<<<<<<< HEAD
 class CompiledTrackedModelSpecs(TrackedModelSpecs):
     """Compiled model settings."""
 
@@ -53,7 +52,8 @@
     class Config:
         env_prefix = "compiled_"
         env_file_encoding = "utf-8"
-=======
+
+
 def extract_number_from_label(label: str) -> int:
     """Extracts the numeric part from a label string.
 
@@ -68,7 +68,6 @@
         return int(match.group())
     else:
         raise ValueError(f"Invalid label format: {label}")
->>>>>>> bd67e0c7
 
 
 class PostProcessOutput(BaseModel):

"""Class dict and id to topic."""
CLASS_DICT_FIRST = {
    "root": {
        "LABEL_0": "arts, culture, entertainment and media",
        "LABEL_1": "conflict, war and peace",
        "LABEL_2": "crime, law and justice",
        "LABEL_3": "disaster, accident and emergency incident",
        "LABEL_4": "economy, business and finance",
        "LABEL_5": "education",
        "LABEL_6": "environment",
        "LABEL_7": "health",
        "LABEL_8": "labour",
        "LABEL_9": "lifestyle and leisure",
        "LABEL_10": "politics",
        "LABEL_11": "religion",
        "LABEL_12": "science and technology",
        "LABEL_13": "society",
        "LABEL_14": "sport",
        "LABEL_15": "weather",
    }
}

<<<<<<< HEAD

CLASS_DICT_SECOND = {
    "arts, culture, entertainment and media": {
        0: "arts and entertainment",
        1: "culture",
        2: "mass media",
    },
    "conflict, war and peace": {
        0: "armed conflict",
        1: "civil unrest",
        2: "act of terror",
        3: "massacre",
        4: "peace process",
        5: "post-war reconstruction",
        6: "coup d'etat",
    },
    "crime, law and justice": {
        0: "judiciary",
        1: "law enforcement",
        2: "law",
        3: "crime",
        4: "justice and rights",
    },
    "disaster, accident and emergency incident": {
        0: "disaster",
        1: "accident and emergency incident",
        2: "emergency response",
    },
    "economy, business and finance": {
        0: "economy",
        1: "economic sector",
        2: "business information",
        3: "market and exchange",
    },
    "education": {
        0: "school",
        1: "religious education",
        2: "teaching and learning",
    },
    "environment": {
        0: "natural resources",
        1: "conservation",
        2: "environmental pollution",
        3: "climate change",
        4: "nature",
        5: "environmental politics",
    },
    "health": {
        0: "health treatment and procedure",
        1: "disease and condition",
        2: "government health care",
        3: "health insurance",
        4: "health facility",
        5: "medical profession",
        6: "non-human diseases",
    },
    "labour": {
        0: "employment",
        1: "retirement",
        2: "unemployment",
        3: "employment legislation",
        4: "labour relations",
        5: "unions",
    },
    "lifestyle and leisure": {
        0: "leisure",
        1: "lifestyle",
    },
    "politics": {
        0: "government",
        1: "election",
        2: "international relations",
        3: "government policy",
        4: "fundamental rights",
        5: "political process",
    },
    "religion": {
        0: "belief systems",
        1: "religious text",
        2: "religious facility",
        3: "religious festival or holiday",
    },
    "science and technology": {
        0: "natural science",
        1: "technology and engineering",
        2: "biomedical science",
        3: "social sciences",
        4: "mathematics",
        5: "scientific research",
        6: "mechanical engineering",
    },
    "society": {
        0: "demographics",
        1: "family",
        2: "values",
        3: "social problem",
        4: "discrimination",
        5: "welfare",
        6: "social condition",
        7: "mankind",
        8: "communities",
    },
    "sport": {
        0: "competition discipline",
        1: "drug use in sport",
    },
    "weather": {
        0: "weather forecast",
        1: "weather warning",
    },
=======
CLASS_DICT_SECOND = {
    "arts, culture, entertainment and media": {
        "LABEL_0": "arts and entertainment",
        "LABEL_1": "culture",
        "LABEL_2": "mass media",
    },
    "conflict, war and peace": {
        "LABEL_0": "armed conflict",
        "LABEL_1": "civil unrest",
        "LABEL_2": "act of terror",
        "LABEL_3": "massacre",
        "LABEL_4": "peace process",
        "LABEL_5": "post-war reconstruction",
        "LABEL_6": "coup d'etat",
    },
    "crime, law and justice": {
        "LABEL_0": "judiciary",
        "LABEL_1": "law enforcement",
        "LABEL_2": "law",
        "LABEL_3": "crime",
        "LABEL_4": "justice and rights",
    },
    "disaster, accident and emergency incident": {
        "LABEL_0": "disaster",
        "LABEL_1": "accident and emergency incident",
        "LABEL_2": "emergency response",
    },
    "economy, business and finance": {
        "LABEL_0": "economy",
        "LABEL_1": "economic sector",
        "LABEL_2": "business information",
        "LABEL_3": "market and exchange",
    },
    "education": {
        "LABEL_0": "school",
        "LABEL_1": "religious education",
        "LABEL_2": "teaching and learning",
    },
    "environment": {
        "LABEL_0": "natural resources",
        "LABEL_1": "conservation",
        "LABEL_2": "environmental pollution",
        "LABEL_3": "climate change",
        "LABEL_4": "nature",
        "LABEL_5": "environmental politics",
    },
    "health": {
        "LABEL_0": "health treatment and procedure",
        "LABEL_1": "disease and condition",
        "LABEL_2": "government health care",
        "LABEL_3": "health insurance",
        "LABEL_4": "health facility",
        "LABEL_5": "medical profession",
        "LABEL_6": "non-human diseases",
    },
    "labour": {
        "LABEL_0": "employment",
        "LABEL_1": "retirement",
        "LABEL_2": "unemployment",
        "LABEL_3": "employment legislation",
        "LABEL_4": "labour relations",
        "LABEL_5": "unions",
    },
    "lifestyle and leisure": {"LABEL_0": "leisure", "LABEL_1": "lifestyle"},
    "politics": {
        "LABEL_0": "government",
        "LABEL_1": "election",
        "LABEL_2": "international relations",
        "LABEL_3": "government policy",
        "LABEL_4": "fundamental rights",
        "LABEL_5": "political process",
    },
    "religion": {
        "LABEL_0": "belief systems",
        "LABEL_1": "religious text",
        "LABEL_2": "religious facility",
        "LABEL_3": "religious festival or holiday",
    },
    "science and technology": {
        "LABEL_0": "natural science",
        "LABEL_1": "technology and engineering",
        "LABEL_2": "biomedical science",
        "LABEL_3": "social sciences",
        "LABEL_4": "mathematics",
        "LABEL_5": "scientific research",
        "LABEL_6": "mechanical engineering",
    },
    "society": {
        "LABEL_0": "demographics",
        "LABEL_1": "family",
        "LABEL_2": "values",
        "LABEL_3": "social problem",
        "LABEL_4": "discrimination",
        "LABEL_5": "welfare",
        "LABEL_6": "social condition",
        "LABEL_7": "mankind",
        "LABEL_8": "communities",
    },
    "sport": {"LABEL_0": "competition discipline", "LABEL_1": "drug use in sport"},
    "weather": {"LABEL_0": "weather forecast", "LABEL_1": "weather warning"},
>>>>>>> 35f9a7e6
}

CLASS_DICT = {**CLASS_DICT_FIRST, **CLASS_DICT_SECOND}

<<<<<<< HEAD

=======
>>>>>>> 35f9a7e6
ID_TO_TOPIC = {
    "00000000": "root",
    "01000000": "arts, culture, entertainment and media",
    "16000000": "conflict, war and peace",
    "02000000": "crime, law and justice",
    "03000000": "disaster, accident and emergency incident",
    "04000000": "economy, business and finance",
    "05000000": "education",
    "06000000": "environment",
    "07000000": "health",
    "08000000": "human interest",
    "09000000": "labour",
    "10000000": "lifestyle and leisure",
    "11000000": "politics",
    "12000000": "religion",
    "13000000": "science and technology",
    "14000000": "society",
    "15000000": "sport",
    "17000000": "weather",
    "20000002": "arts and entertainment",
    "20000038": "culture",
    "20000045": "mass media",
    "20000053": "act of terror",
    "20000056": "armed conflict",
    "20000065": "civil unrest",
    "20000070": "coup d'etat",
    "20001361": "cyber warfare",
    "20000071": "massacre",
    "20000073": "peace process",
    "20000077": "post-war reconstruction",
    "20000080": "prisoners of war",
    "20000082": "crime",
    "20000106": "judiciary",
    "20000119": "justice",
    "20000121": "law",
    "20000129": "law enforcement",
    "20000139": "accident and emergency incident",
    "20000148": "disaster",
    "20000160": "emergency incident",
    "20000167": "emergency planning",
    "20000168": "emergency response",
    "20000170": "business information",
    "20000209": "economic sector",
    "20000344": "economy",
    "20000385": "market and exchange",
    "20000412": "curriculum",
    "20001217": "educational grading",
    "20000413": "educational testing and examinations",
    "20000414": "entrance examination",
    "20001337": "online and remote learning",
    "20000398": "parents group",
    "20000399": "religious education",
    "20000400": "school",
    "20000410": "social learning",
    "20000415": "students",
    "20000416": "teachers",
    "20000411": "teaching and learning",
    "20001216": "vocational education",
    "20000418": "climate change",
    "20000420": "conservation",
    "20000424": "environmental pollution",
    "20000430": "natural resources",
    "20000441": "nature",
    "20000446": "disease and condition",
    "20000480": "government health care",
    "20000461": "health facility",
    "20000483": "health insurance",
    "20000463": "health organisation",
    "20000464": "health treatment and procedure",
    "20000485": "medical profession",
    "20000493": "non-human diseases",
    "20000484": "private health care",
    "20001358": "public health",
    "20000497": "accomplishment",
    "20001237": "anniversary",
    "20000498": "award and prize",
    "20001238": "birthday",
    "20000505": "celebrity",
    "20000501": "ceremony",
    "20000504": "high society",
    "20000503": "human mishap",
    "20000502": "people",
    "20000499": "record and achievement",
    "20000509": "employment",
    "20000521": "employment legislation",
    "20000523": "labour market",
    "20000524": "labour relations",
    "20000531": "retirement",
    "20000533": "unemployment",
    "20000536": "unions",
    "20000538": "leisure",
    "20000565": "lifestyle",
    "20001339": "wellness",
    "20000574": "election",
    "20000587": "fundamental rights",
    "20000593": "government",
    "20000621": "government policy",
    "20000638": "international relations",
    "20000646": "non-governmental organisation",
    "20000647": "political crisis",
    "20000648": "political dissent",
    "20000649": "political process",
    "20000657": "belief systems",
    "20000687": "interreligious dialogue",
    "20000702": "relations between religion and government",
    "20000688": "religious conflict",
    "20000689": "religious event",
    "20000697": "religious facility",
    "20000690": "religious festival and holiday",
    "20000703": "religious leader",
    "20000696": "religious ritual",
    "20000705": "religious text",
    "20000710": "biomedical science",
    "20000715": "mathematics",
    "20000717": "natural science",
    "20000741": "scientific institution",
    "20000735": "scientific research",
    "20000755": "scientific standards",
    "20000742": "social sciences",
    "20000756": "technology and engineering",
    "20000768": "communities",
    "20000770": "demographics",
    "20000775": "discrimination",
    "20000772": "emigration",
    "20000780": "family",
    "20000771": "immigration",
    "20000788": "mankind",
    "20000799": "social condition",
    "20000802": "social problem",
    "20000808": "values",
    "20000817": "welfare",
    "20000822": "competition discipline",
    "20001103": "disciplinary action in sport",
    "20001104": "drug use in sport",
    "20001301": "sport achievement",
    "20001108": "sport event",
    "20001124": "sport industry",
    "20001125": "sport organisation",
    "20001126": "sport venue",
    "20001323": "sports coaching",
    "20001324": "sports management and ownership",
    "20001325": "sports officiating",
    "20001148": "sports transaction",
    "20001128": "weather forecast",
    "20001129": "weather phenomena",
    "20001130": "weather statistic",
    "20001131": "weather warning",
    "20000479": "healthcare policy",
}<|MERGE_RESOLUTION|>--- conflicted
+++ resolved
@@ -1,26 +1,25 @@
 """Class dict and id to topic."""
 CLASS_DICT_FIRST = {
     "root": {
-        "LABEL_0": "arts, culture, entertainment and media",
-        "LABEL_1": "conflict, war and peace",
-        "LABEL_2": "crime, law and justice",
-        "LABEL_3": "disaster, accident and emergency incident",
-        "LABEL_4": "economy, business and finance",
-        "LABEL_5": "education",
-        "LABEL_6": "environment",
-        "LABEL_7": "health",
-        "LABEL_8": "labour",
-        "LABEL_9": "lifestyle and leisure",
-        "LABEL_10": "politics",
-        "LABEL_11": "religion",
-        "LABEL_12": "science and technology",
-        "LABEL_13": "society",
-        "LABEL_14": "sport",
-        "LABEL_15": "weather",
+        0: "arts, culture, entertainment and media",
+        1: "conflict, war and peace",
+        2: "crime, law and justice",
+        3: "disaster, accident and emergency incident",
+        4: "economy, business and finance",
+        5: "education",
+        6: "environment",
+        7: "health",
+        8: "labour",
+        9: "lifestyle and leisure",
+        10: "politics",
+        11: "religion",
+        12: "science and technology",
+        13: "society",
+        14: "sport",
+        15: "weather",
     }
 }
 
-<<<<<<< HEAD
 
 CLASS_DICT_SECOND = {
     "arts, culture, entertainment and media": {
@@ -131,116 +130,11 @@
         0: "weather forecast",
         1: "weather warning",
     },
-=======
-CLASS_DICT_SECOND = {
-    "arts, culture, entertainment and media": {
-        "LABEL_0": "arts and entertainment",
-        "LABEL_1": "culture",
-        "LABEL_2": "mass media",
-    },
-    "conflict, war and peace": {
-        "LABEL_0": "armed conflict",
-        "LABEL_1": "civil unrest",
-        "LABEL_2": "act of terror",
-        "LABEL_3": "massacre",
-        "LABEL_4": "peace process",
-        "LABEL_5": "post-war reconstruction",
-        "LABEL_6": "coup d'etat",
-    },
-    "crime, law and justice": {
-        "LABEL_0": "judiciary",
-        "LABEL_1": "law enforcement",
-        "LABEL_2": "law",
-        "LABEL_3": "crime",
-        "LABEL_4": "justice and rights",
-    },
-    "disaster, accident and emergency incident": {
-        "LABEL_0": "disaster",
-        "LABEL_1": "accident and emergency incident",
-        "LABEL_2": "emergency response",
-    },
-    "economy, business and finance": {
-        "LABEL_0": "economy",
-        "LABEL_1": "economic sector",
-        "LABEL_2": "business information",
-        "LABEL_3": "market and exchange",
-    },
-    "education": {
-        "LABEL_0": "school",
-        "LABEL_1": "religious education",
-        "LABEL_2": "teaching and learning",
-    },
-    "environment": {
-        "LABEL_0": "natural resources",
-        "LABEL_1": "conservation",
-        "LABEL_2": "environmental pollution",
-        "LABEL_3": "climate change",
-        "LABEL_4": "nature",
-        "LABEL_5": "environmental politics",
-    },
-    "health": {
-        "LABEL_0": "health treatment and procedure",
-        "LABEL_1": "disease and condition",
-        "LABEL_2": "government health care",
-        "LABEL_3": "health insurance",
-        "LABEL_4": "health facility",
-        "LABEL_5": "medical profession",
-        "LABEL_6": "non-human diseases",
-    },
-    "labour": {
-        "LABEL_0": "employment",
-        "LABEL_1": "retirement",
-        "LABEL_2": "unemployment",
-        "LABEL_3": "employment legislation",
-        "LABEL_4": "labour relations",
-        "LABEL_5": "unions",
-    },
-    "lifestyle and leisure": {"LABEL_0": "leisure", "LABEL_1": "lifestyle"},
-    "politics": {
-        "LABEL_0": "government",
-        "LABEL_1": "election",
-        "LABEL_2": "international relations",
-        "LABEL_3": "government policy",
-        "LABEL_4": "fundamental rights",
-        "LABEL_5": "political process",
-    },
-    "religion": {
-        "LABEL_0": "belief systems",
-        "LABEL_1": "religious text",
-        "LABEL_2": "religious facility",
-        "LABEL_3": "religious festival or holiday",
-    },
-    "science and technology": {
-        "LABEL_0": "natural science",
-        "LABEL_1": "technology and engineering",
-        "LABEL_2": "biomedical science",
-        "LABEL_3": "social sciences",
-        "LABEL_4": "mathematics",
-        "LABEL_5": "scientific research",
-        "LABEL_6": "mechanical engineering",
-    },
-    "society": {
-        "LABEL_0": "demographics",
-        "LABEL_1": "family",
-        "LABEL_2": "values",
-        "LABEL_3": "social problem",
-        "LABEL_4": "discrimination",
-        "LABEL_5": "welfare",
-        "LABEL_6": "social condition",
-        "LABEL_7": "mankind",
-        "LABEL_8": "communities",
-    },
-    "sport": {"LABEL_0": "competition discipline", "LABEL_1": "drug use in sport"},
-    "weather": {"LABEL_0": "weather forecast", "LABEL_1": "weather warning"},
->>>>>>> 35f9a7e6
 }
 
 CLASS_DICT = {**CLASS_DICT_FIRST, **CLASS_DICT_SECOND}
 
-<<<<<<< HEAD
-
-=======
->>>>>>> 35f9a7e6
+
 ID_TO_TOPIC = {
     "00000000": "root",
     "01000000": "arts, culture, entertainment and media",

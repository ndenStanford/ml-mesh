# Standard Library
import os
import re
import string
from pathlib import Path
from typing import Any, Dict, List, Optional, Union

# ML libs
import torch

# 3rd party libraries
import numpy as np
import regex
from bs4 import BeautifulSoup
from nptyping import NDArray

# Internal libraries
from onclusiveml.compile import CompiledPipeline
from onclusiveml.core.logging import get_default_logger
from onclusiveml.nlp.sentence_tokenize import SentenceTokenizer


logger = get_default_logger(__name__, level=20)


class CompiledSent:
    """Class for performing sentiment analysis using neuron compiled Sent pipeline"""

    def __init__(
        self,
        compiled_sent_pipeline: CompiledPipeline,
    ):
        """
        Initalize the CompiledSent object.
        Args:
            compiled_sent_pipeline (CompiledPipeline): The compiled Sent pipline used for inference
        """
        self.compiled_sent_pipeline = compiled_sent_pipeline
        self.unicode_strp = regex.compile(r"\p{P}")
        self.NUM_LABELS = 3
        self.MAX_SEQ_LENGTH = 128
        self.MAX_BATCH_SIZE = 6
        self.device: str = "cpu"

    def save_pretrained(self, directory: Union[Path, str]) -> None:
        """
        Save compiled Sent pipeline to specified directory
        Args:
            Directory (Union[Path, str]): Directory to save the compiled Sent pipeline
        """
        self.compiled_sent_pipeline.save_pretrained(
            os.path.join(directory, "compiled_sent_pipeline")
        )

    @classmethod
    def from_pretrained(cls, directory: Union[Path, str]) -> "CompiledSent":
        """
        Load compiledSent object from specfied directory
        Args:
            directory (Union[Path, str]): The directory path contained the pretrained compiled
                sent pipeline
        Returns:
            CompiledSent: The loaded pre-trained CompiledSent object
        """
        compiled_sent_pipeline = CompiledPipeline.from_pretrained(
            os.path.join(directory, "compiled_sent_pipeline")
        )

        return cls(
            compiled_sent_pipeline=compiled_sent_pipeline,
        )

    def remove_html(self, text: str) -> str:
        """
        Remove HTML tags from input text
        Args:
            text (str): Input text
        Returns:
            str: Text with HTML tags removed
        """
        text = BeautifulSoup(text, "html.parser").text
        return text

    def remove_whitespace(self, text: str) -> str:
        """
        Remove extra white spaces from input text."
        Args:
            text (str): Input text
        Returns:
            str: Text with extra whitespaces removed
        """
        text = re.sub(r"\s+", " ", text)
        return text

    def preprocess(self, sentences: str) -> List[str]:
        """
        Preprocess the input sentences by removing unwanted content inside text and tokenizing

        Args:
            sentences (str): Input sentences
        Return:
            List[str]: Tokenized sentences
        """
        sentences = self.remove_html(sentences)
        sentences = self.remove_whitespace(sentences)
        tokenizer = SentenceTokenizer()
        list_sentences = tokenizer.tokenize(content=sentences)[
            "sentences"
        ]  # default is english
        # very short sentences are likely somehow wrong
        list_sentences = [sentence for sentence in list_sentences if len(sentence) > 5]
        # Additional separation, need to check if this is needed
        list_sentences = [
            self.unicode_strp.sub("", sentence) for sentence in list_sentences
        ]
        list_sentences = [
            sentence.translate(str.maketrans("", "", string.punctuation))
            for sentence in list_sentences
        ]

        return list_sentences

    def inference(self, list_sentences: NDArray) -> NDArray:
        """
        Compute sentiment probability of each sentence
        Args:
            list_sentences (List[str]): Input list of sentences
        Returns:
            sentiment_probs (List[float]): List of sentiment probability
        """
        self.inputs = self.compiled_sent_pipeline.tokenizer(
            list_sentences,
            padding="max_length",
            max_length=self.MAX_SEQ_LENGTH,
            truncation=True,
            return_tensors="pt",
        )

        input_ids = self.inputs["input_ids"].to(self.device)
        attention_masks = self.inputs["attention_mask"].to(self.device)

        sentiment_probs = []
        n_sentence = len(input_ids)

        while len(input_ids) > 0:
            it_input_ids = torch.tensor(input_ids[: self.MAX_BATCH_SIZE])
            it_attention_masks = torch.tensor(attention_masks[: self.MAX_BATCH_SIZE])

            diff_size = self.MAX_BATCH_SIZE - it_input_ids.size()[0]

            if diff_size > 0:
                it_input_ids = torch.cat(
                    (
                        it_input_ids,
                        torch.tensor(np.zeros([diff_size, 128]), dtype=torch.int64),
                    ),
                    0,
                )
                it_attention_masks = torch.cat(
                    (
                        it_attention_masks,
                        torch.tensor(np.zeros([diff_size, 128]), dtype=torch.float32),
                    ),
                    0,
                )
            res = self.compiled_sent_pipeline.model(
                *(it_input_ids, it_attention_masks)
            )[0]

            if diff_size > 0:
                res = res[: (self.MAX_BATCH_SIZE - diff_size)]

            try:
                sentiment_probs += res.tolist()
            except Exception as e:
                raise e

            input_ids = input_ids[self.MAX_BATCH_SIZE :]
            attention_masks = attention_masks[self.MAX_BATCH_SIZE :]

        sentiment_probs_arr: NDArray = np.array(sentiment_probs)

        assert sentiment_probs_arr.shape[0] == n_sentence
        return sentiment_probs_arr

    def postprocess(
        self,
        sentiment_probs: np.ndarray,
        list_sentences: List[str],
        entities: Optional[List[Dict[str, Union[str, List]]]],
    ) -> Dict[str, Union[float, str, List]]:
        """
        Compute sentiment probability of each sentence
        Args:
            sentiment_probs (List[float]): List of sentiment probability
            list_sentences (List[str]): Input list of sentences
            entities (Optional[List[Dict[str, Union[float, str]]]]):
                List of detected entities from the NER model
        Returns:
            sentiment_probs (List[float]): List of sentiment probability
        """
        logits = np.exp(sentiment_probs.reshape(-1, self.NUM_LABELS))

        sentiment_probs = np.around(logits / np.sum(logits, axis=1).reshape(-1, 1), 4)

        agg_sentiment_probs = np.around(np.mean(sentiment_probs, axis=0), 4)

        sentiment_result: Dict[str, Union[float, str, List[Any]]] = {}
        sentiment_result["label"] = self._decide_label(
            agg_sentiment_probs[2], agg_sentiment_probs[1], agg_sentiment_probs[0]
        )
        sentiment_result["sentence_pos_probs"] = sentiment_probs[:, 2].tolist()
        sentiment_result["sentence_neg_probs"] = sentiment_probs[:, 0].tolist()
        sentiment_result["negative_prob"] = agg_sentiment_probs[0]
        sentiment_result["positive_prob"] = agg_sentiment_probs[2]

        if entities is not None:
            entity_sentiment: List[
                Dict[str, Union[str, List[Any]]]
            ] = self._add_entity_sentiment(list_sentences, sentiment_result, entities)
            sentiment_result["entities"] = entity_sentiment

        return sentiment_result

    def _decide_label(self, pos: float, neu: float, neg: float) -> str:
        """
        Helper function to decide final sentiment.
        The threshold has been calibrated to align with the customer expectation
        Args:
            pos (float): Probability of positive sentiment
            neu (float): Probability of neutral sentiment
            neg (float): Probability of negative sentiment
        Returns:
            val (str): Final sentiment label
        """
        neg = neg - 0.2 * pos
        pos = pos * 1.7
        if pos > 1 or neg < 0:
            pos = 1
            neg = 0
        neu = 1 - pos - neg
        val = (
            "positive"
            if (pos > neg) and (pos > neu)
            else "neutral"
            if (neu > neg) and (neu > pos)
            else "negative"
            if (neg > pos) and (neg > neu)
            else "neutral"
        )
        return val

    def _add_entity_sentiment(
        self,
        sentences: List[Any],
        res: Dict,
        entities: List[Dict[str, Union[str, List]]],
    ) -> List[Dict[str, Union[str, List]]]:
        """
        Augment the entity with the corresponding sentiment
        Args:
            sentences (List[str]): List of sentences from the article
            res (dict): List of sentiment probability corresponding to sentences
            entities (List[Dict[str, Union[float, str]]]):
                List of detected entities from the NER model
        Returns:
            entity_sentiment (List[Dict[str, str]]):
                List of detected entities with sentiment attached to them
        """
        sentence_pos_probs = res["sentence_pos_probs"]
        sentence_neg_probs = res["sentence_neg_probs"]
        sentence_neu_probs = [
            1 - pos - neg for pos, neg in zip(sentence_pos_probs, sentence_neg_probs)
        ]

        entity_sentiment = []
        for entity in entities:
            try:
                entity_text = entity.get("text")
                indexes = entity.get("sentence_indexes", None)
                if indexes is None:
                    indexes = [
                        i
                        for i, sentence in enumerate(sentences)
                        if (sentence.find(entity_text) != -1)
                    ]

                i = 0
                pos: float = 0
                neg: float = 0
                neu: float = 0
                for index in indexes:
                    pos += sentence_pos_probs[index]
                    neg += sentence_neg_probs[index]
                    neu += sentence_neu_probs[index]  # type: ignore
                    i += 1

                if i == 0:
                    entity["sentiment"] = "neutral"
                else:
                    pos = pos / i
                    neg = neg / i
                    neu = neu / i
                    entity["sentiment"] = self._decide_label(pos, neu, neg)
                entity_sentiment.append(entity)
            except Exception as e:
                logger.error(e)
                entity["sentiment"] = "neutral"
                entity_sentiment.append(entity)

        return entity_sentiment

    def extract_sentiment(
        self,
        sentences: str,
        entities: Optional[List[Dict[str, Union[str, List]]]] = None,
    ) -> Dict[str, Union[float, str, List]]:
        """
        Sentiment detection of each entity input sentence
        Args:
            sentences (str): The input sentences to extract entities from
            entities (List[Dict[str, Union[float, int, str]]]):
                List of detected entities from the NER model
        Returns:
<<<<<<< HEAD
            List[Dict[str, Union[float, str]]]: Extracted named entities in dictionary
                format
=======
            entity_sentiment (List[Dict[str, str]]):
                List of detected entities with sentiment attached to them
>>>>>>> 2c02ca39
        """
        list_sentences = self.preprocess(sentences)
        sentiment_prob_list = self.inference(list_sentences)
        sentiment_output = self.postprocess(
            sentiment_prob_list, list_sentences, entities
        )
        return sentiment_output<|MERGE_RESOLUTION|>--- conflicted
+++ resolved
@@ -322,13 +322,8 @@
             entities (List[Dict[str, Union[float, int, str]]]):
                 List of detected entities from the NER model
         Returns:
-<<<<<<< HEAD
             List[Dict[str, Union[float, str]]]: Extracted named entities in dictionary
                 format
-=======
-            entity_sentiment (List[Dict[str, str]]):
-                List of detected entities with sentiment attached to them
->>>>>>> 2c02ca39
         """
         list_sentences = self.preprocess(sentences)
         sentiment_prob_list = self.inference(list_sentences)

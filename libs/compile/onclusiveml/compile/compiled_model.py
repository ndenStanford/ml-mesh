--- conflicted
+++ resolved
@@ -106,15 +106,7 @@
                 "attention_mask": tracing_inputs[1],
             }
 
-<<<<<<< HEAD
-            model_output = model(**tracing_inputs_dict)
-            # When return_dict = True
-            if not isinstance(model_output, torch.Tensor):
-                model_output = model_output[0]
-
-=======
             model_output = model(**tracing_inputs_dict)[0]
->>>>>>> beea3e2f
             traced_model_output = compiled_model(**tracing_inputs_dict)[0]
 
             torch.testing.assert_close(
@@ -132,15 +124,8 @@
         attention_mask: torch.Tensor = None,
         **kwargs: Any
     ) -> ModelOutput:
-        self.return_dict = kwargs.pop("return_dict", None)
-
         # traced model requires positional arguments
         model_output = self.model(input_ids, attention_mask)
-<<<<<<< HEAD
-        if not self.return_dict:
-            return model_output["logits"]
-=======
->>>>>>> beea3e2f
 
         # if original model graph returns a dict, convert to data type that can handle both
         # - integer and
@@ -229,8 +214,7 @@
     if neuron:
         traced_model = torch.neuron.trace(model, tracing_inputs, **tracing_kwargs)
     else:
-        # traced_model = torch.jit.trace(model, tracing_inputs, **tracing_kwargs)
-        traced_model = torch.jit.trace(model, tracing_inputs, strict=False)
+        traced_model = torch.jit.trace(model, tracing_inputs, **tracing_kwargs)
 
     compilation_specs = dict(
         **{"tracing_kwargs": tracing_kwargs},

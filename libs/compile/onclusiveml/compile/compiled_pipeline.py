# Standard Library
import json
import os
from copy import deepcopy
from pathlib import Path
from typing import Any, Dict, Union

# ML libs
from transformers.pipelines import Pipeline, pipeline

# Internal libraries
from onclusiveml.compile.compile_utils import DelegatedPipelineAttributes
from onclusiveml.compile.compiled_model import CompiledModel
from onclusiveml.compile.compiled_tokenizer import CompiledTokenizer


class CompiledPipeline(object):
    """A wrapper class around huggingface pipeline instances with custom CompiledTokenizer and
    CompiledModel backends. Includes
    - canonical `save_pretrained` & `load_pretrained` methods to support export & re-import to/from
        local disk
    - utility `from_pipeline` method to wrap around the creation of CompiledTokenizer and
        CompiledModel instances, respectively, using provided generic huggingface tokenizer and
        model instances, by applying a pipeline level utility compilaiton function to a specified
        huggingface pipeline instance
    - canonical __call__ method delegating to Pipeline type compiled_pipeline attribute for
        inference."""

    def __init__(self, original_pipeline: Pipeline, compiled_pipeline: Pipeline):
        """Constructor requires
        - `original_pipeline`, the original reference huggingface pipeline
        - `compiled_pipeline`, the manipulated pipeline with compiled tokenizer and model
            backends"""

        self.original_pipeline = original_pipeline
        self.original_pipeline_task = original_pipeline.task
        self.compiled_pipeline = compiled_pipeline

    @classmethod
    def from_pipeline(
        cls,
        pipeline: Pipeline,
        max_length: int,
        batch_size: int = 1,
        neuron: bool = True,
        validate_compilation: bool = True,
        validation_rtol: float = 1e-02,
        validation_atol: float = 1e-02,
        tokenizer_settings: Dict = {},
        model_tracing_settings: Dict = {},
    ) -> "CompiledPipeline":
        """Takes a huggingface transformer pipeline, compiles
        - the `tokenizer` attribute to a CompiledTokenizer instance
        - the `model` attribute to a CompiledModel instance
        according to specified configuration and returns a fully instantiated CompiledPipeline
        instance together with the (neuron-)tracing configurations used during the compilation for
        both components.

        pipeline (Pipeline): Pipeline instance that needs to be compiled. Can be manipulated in
            place if desired, but by default a copy will be made.
        max_length (int): The max token sequence length used for compilation of both tokenizer and
            model.
        batch_size (int): The batch size used for model compilation. Defaults to 1.
        neuron (int): If True, uses the AWS neuron library to convert the pipeline's model
            component to neuron-torchscript for faster inference. If False, uses native torch to
            produce a torchscript model. Defaults to True.
        validate_compilation (bool): If True, a quick regression test of the compiled model is
            made using the inputs used for compilation. Acceptance thresholds of that regression
            test are set by the optional arguments
                - `validation_rtol`, and
                - `validation_atol`.
            Defaults to True
        validation_rtol (float): See `validate_compilation`. Defaults to 1e-02.
        validation_atol (float): See `validate_compilation`. Defaults to 1e-02.
        tokenizer_settings (dict): (optional) the dictionary equivalent of the
            CompiledTokenzer.from_tokenizer's **tokenization_kwargs.
        model_tracing_settings (dict): The dictionary equivalent of the CompiledModel.from_model`s
            **tracing_kwargs."""
        # replace the tokenizer and model components with compiled equivalents
        compiled_pipeline = compile_pipeline(
            pipeline=pipeline,
            max_length=max_length,
            batch_size=batch_size,
            neuron=neuron,
            validate_compilation=validate_compilation,
            validation_rtol=validation_rtol,
            validation_atol=validation_atol,
            tokenizer_setting=tokenizer_settings,
            model_tracing_settings=model_tracing_settings,
        )

        return cls(original_pipeline=pipeline, compiled_pipeline=compiled_pipeline)

    def save_pretrained(self, directory: Union[Path, str]) -> None:
        """Canonic huggingface transformers export method. Only supports exporting to local file
        system.

        Args:
            directory (Path,str): Directory on local file system to export model artifact to. Will
                be created if it doesnt exist.
        """
        # export original uncompiled pipeline
        self.original_pipeline.save_pretrained(os.path.join(directory, "pipeline"))
        # export pipeline task
        with open(
            os.path.join(directory, "pipeline_task.json"), "w"
        ) as pipeline_task_file:
            json.dump({"task": self.original_pipeline_task}, pipeline_task_file)
        # export compiled tokenizer
        self.compiled_pipeline.tokenizer.save_pretrained(
            os.path.join(directory, "compiled_tokenizer")
        )
        # export compiled model
        self.compiled_pipeline.model.save_pretrained(
            os.path.join(directory, "compiled_model")
        )

    @classmethod
    def from_pretrained(cls, directory: Union[Path, str]) -> "CompiledPipeline":
        """Canonic huggingface transformers import method. Only supports importing from local file
        system.

        Args:
            directory (Path,str): Directory on local file system to import model artifact from."""
        # import pipeline task
        with open(
            os.path.join(directory, "pipeline_task.json"), "r"
        ) as pipeline_task_file:
            pipeline_task = json.load(pipeline_task_file)["task"]
        # use imported pipeline task to import original uncompiled pipeline
        original_pipeline = pipeline(
            task=pipeline_task, model=os.path.join(directory, "pipeline")
        )

        compiled_pipeline = deepcopy(original_pipeline)
        # import and insert compiled tokenizer into designated attribute
        compiled_pipeline.tokenizer = CompiledTokenizer.from_pretrained(
            os.path.join(directory, "compiled_tokenizer")
        )
        # export and insert compiled model into designated attribute
        compiled_pipeline.model = CompiledModel.from_pretrained(
            os.path.join(directory, "compiled_model")
        )

        return cls(
            original_pipeline=original_pipeline, compiled_pipeline=compiled_pipeline
        )

    def __call__(self, *args: Any, **kwargs: Any) -> Any:
        """Provides entrypoint to the `compiled_pipeline` attribute's __call__ method.
        Useage is identical to canonical huggingface pipeline __call__ method."""

        return self.compiled_pipeline(*args, **kwargs)

    def __getattr__(self, name: str) -> Any:
        """Surfaces selected pipeline attributes to the CompiledPipeline instance."""

<<<<<<< HEAD
        if name in (
            "tokenizer",
            "model",
        ):
=======
        if name in DelegatedPipelineAttributes.list():
>>>>>>> 399eaec5
            attribute = self.compiled_pipeline.__getattribute__(name)
        else:
            attribute = self.__dict__[attribute]

        return attribute


def compile_pipeline(
    pipeline: Pipeline,
    max_length: int,
    batch_size: int = 1,
    neuron: bool = True,
    validate_compilation: bool = True,
    validation_rtol: float = 1e-02,
    validation_atol: float = 1e-02,
    tokenizer_settings: Dict = {},
    model_tracing_settings: Dict = {},
    in_place_compilation: bool = False,
    **kwargs: Any
) -> Pipeline:
    """Utility function to take a conventional huggingface transformers pipeline and replace
    - its tokenizer with a CompiledTokenizer instance version of the same object
    - its model component with a CompiledModel instance version of the same oject
    to produce a manipulated pipeline instance of the same class as the specified pipeline
    object, without changing it in place (unless desired). The manipulated pipeline instance will
    have fully functional import and export functionality, as well as a __call__ behaviour that
    'just works' with its (neuron-)torchscript model backend. Currently supported pipeline tasks
    include:
    - feature-extraction
    - text-classification (aka sentiment-analysis)

    pipeline (Pipeline): Pipeline instance that needs to be compiled. Can be manipulated in place
        if desired, but by default a copy will be made.
    max_length (int): The max token sequence length used for compilation of both tokenizer and
        model.
    batch_size (int): The batch size used for model compilation. Defaults to 1.
    neuron (int): If True, uses the AWS neuron library to convert the pipeline's model component
        to neuron-torchscript for faster inference. If False, uses native torch to produce a
        torchscript model. Defaults to True.
    validate_compilation (bool): If True, a quick regression test of the compiled model is made
        using the inputs used for compilation. Acceptance thresholds of that regression test are
        set by the optional arguments
            - `validation_rtol`, and
            - `validation_atol`.
        Defaults to True
    validation_rtol (float): See `validate_compilation`. Defaults to 1e-02.
    validation_atol (float): See `validate_compilation`. Defaults to 1e-02.
    tokenizer_settings (dict): (optional) the dictionary equivalent of the
        CompiledTokenzer.from_tokenizer's **tokenization_kwargs.
    model_tracing_settings (dict): The dictionary equivalent of the CompiledModel.from_model`s
        **tracing_kwargs.
    in_place_compilation (bool): If True, will edit the passed `pipeline` object in place. If
        False, will use local cache to create a duplicate. Defaults to False.
    """
    # get copy of passed pipeline instance if needed
    if not in_place_compilation:
        compiled_pipeline = deepcopy(pipeline)
    else:
        compiled_pipeline = pipeline
    # overwrite potential max_length value in the tokenizer settings to ensure alignment with
    # compiled model
    tokenizer_settings["max_length"] = max_length
    # attach compiled tokenizer
    compiled_pipeline.tokenizer = CompiledTokenizer.from_tokenizer(
        tokenizer=pipeline.tokenizer, **tokenizer_settings
    )
    # compile model and attached compiled model
    compiled_pipeline.model = CompiledModel.from_model(
        pipeline.model,
        batch_size=batch_size,
        max_length=max_length,
        neuron=neuron,
        validate_compilation=validate_compilation,
        validation_rtol=validation_rtol,
        validation_atol=validation_atol,
        **model_tracing_settings
    )

    return compiled_pipeline<|MERGE_RESOLUTION|>--- conflicted
+++ resolved
@@ -155,14 +155,7 @@
     def __getattr__(self, name: str) -> Any:
         """Surfaces selected pipeline attributes to the CompiledPipeline instance."""
 
-<<<<<<< HEAD
-        if name in (
-            "tokenizer",
-            "model",
-        ):
-=======
         if name in DelegatedPipelineAttributes.list():
->>>>>>> 399eaec5
             attribute = self.compiled_pipeline.__getattribute__(name)
         else:
             attribute = self.__dict__[attribute]

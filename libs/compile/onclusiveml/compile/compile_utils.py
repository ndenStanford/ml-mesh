<<<<<<< HEAD
# Standard Library
from copy import deepcopy
from typing import Union

# ML libs
from transformers import PreTrainedTokenizer, PreTrainedTokenizerFast
from transformers.pipelines import Pipeline

=======
>>>>>>> 65289859
# Internal libraries
from onclusiveml.core.base import OnclusiveEnum


class DelegatedTokenizerMethods(OnclusiveEnum):

    encode_plus: str = "encode_plus"
    encode: str = "encode"
    decode: str = "decode"
    create_token_type_ids_from_sequences: str = "create_token_type_ids_from_sequences"
    convert_ids_to_tokens: str = "convert_ids_to_tokens"
    convert_tokens_to_string: str = "convert_tokens_to_string"
    clean_up_tokenization: str = "clean_up_tokenization"


class DelegatedTokenizerAttributes(OnclusiveEnum):

    is_fast: str = "is_fast"
    _tokenizer: str = "_tokenizer"
    unk_token_id: str = "unk_token_id"


class DelegatedPipelineAttributes(OnclusiveEnum):

    tokenizer: str = "tokenizer"
<<<<<<< HEAD
    model: str = "model"


def duplicate_huggingface_transformer_via_local_cache(
    huggingface_transformer: Union[
        PreTrainedTokenizer, PreTrainedTokenizerFast, Pipeline
    ]
) -> Union[PreTrainedTokenizer, PreTrainedTokenizerFast, Pipeline]:
    return deepcopy(huggingface_transformer)
=======
    model: str = "model"
>>>>>>> 65289859
<|MERGE_RESOLUTION|>--- conflicted
+++ resolved
@@ -1,14 +1,3 @@
-<<<<<<< HEAD
-# Standard Library
-from copy import deepcopy
-from typing import Union
-
-# ML libs
-from transformers import PreTrainedTokenizer, PreTrainedTokenizerFast
-from transformers.pipelines import Pipeline
-
-=======
->>>>>>> 65289859
 # Internal libraries
 from onclusiveml.core.base import OnclusiveEnum
 
@@ -34,16 +23,4 @@
 class DelegatedPipelineAttributes(OnclusiveEnum):
 
     tokenizer: str = "tokenizer"
-<<<<<<< HEAD
-    model: str = "model"
-
-
-def duplicate_huggingface_transformer_via_local_cache(
-    huggingface_transformer: Union[
-        PreTrainedTokenizer, PreTrainedTokenizerFast, Pipeline
-    ]
-) -> Union[PreTrainedTokenizer, PreTrainedTokenizerFast, Pipeline]:
-    return deepcopy(huggingface_transformer)
-=======
-    model: str = "model"
->>>>>>> 65289859
+    model: str = "model"
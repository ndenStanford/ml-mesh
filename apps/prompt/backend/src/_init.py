"""Service initialization."""

# Standard Library
import logging
from typing import List, Type

# 3rd party libraries
from botocore.exceptions import ClientError
from dyntastic import Dyntastic

# Internal libraries
from onclusiveml.core.logging import get_default_logger
from onclusiveml.core.system import SystemInfo

# Source
from src.extensions.github import github
from src.model.constants import DEFAULT_MODELS
from src.model.tables import LanguageModel
from src.project.tables import Project
from src.prompt.tables import PromptTemplate
from src.settings import get_settings


settings = get_settings()


logger = get_default_logger(__name__)


def init() -> None:
    """App initialization."""
    logger.info("Creating tables...")
    _create_tables([LanguageModel, PromptTemplate, Project])
    _initialize_table(LanguageModel, DEFAULT_MODELS)
    if SystemInfo.in_docker():
        _syncronize_prompts()


def _create_tables(tables: List[Type[Dyntastic]]) -> None:
    """Create Tables."""
    for table in tables:
        try:
            table.create_table()
        except ClientError:
            logging.info("Table already exists, skipping creation ...")


def _initialize_table(table: Type[Dyntastic], values: List[dict]) -> None:
    """Initializes table."""
    for value in values:
        row = table.safe_get(value["alias"])
        if row is None:
            table(**value).save()


def _syncronize_prompts():
    """Save prompts from registry in dynamoDB if non-exisant."""
    files = github.ls("")
    for file in files:
        project_alias, *prompt_alias = file.split("/")
        project = Project.safe_get(project_alias)
        if project is None:
            Project(alias=project_alias).sync()
<<<<<<< HEAD
        if len(prompt_alias) > 0:
            print(f"prompt alias: {prompt_alias}")
            print(f"prompt alias 0: {prompt_alias[0]}")
            print(f"template: {github.read(file)}")
            print(f"project_alias: {project_alias}")
=======
        if project_alias != ".github" and len(prompt_alias) > 0:
>>>>>>> 28ce7dba
            PromptTemplate(
                alias=prompt_alias[0], template=github.read(file), project=project_alias
            ).sync()<|MERGE_RESOLUTION|>--- conflicted
+++ resolved
@@ -61,15 +61,7 @@
         project = Project.safe_get(project_alias)
         if project is None:
             Project(alias=project_alias).sync()
-<<<<<<< HEAD
-        if len(prompt_alias) > 0:
-            print(f"prompt alias: {prompt_alias}")
-            print(f"prompt alias 0: {prompt_alias[0]}")
-            print(f"template: {github.read(file)}")
-            print(f"project_alias: {project_alias}")
-=======
         if project_alias != ".github" and len(prompt_alias) > 0:
->>>>>>> 28ce7dba
             PromptTemplate(
                 alias=prompt_alias[0], template=github.read(file), project=project_alias
             ).sync()
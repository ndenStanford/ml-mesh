"""Project."""

# Standard Library
import json
from json import JSONDecodeError
from typing import Any, Dict

# 3rd party libraries
from dyntastic.exceptions import DoesNotExist
from fastapi import APIRouter, Header, HTTPException, status
from langchain_core.exceptions import OutputParserException

# Source
from src.celery_app import celery_app
from src.project.tables import Project
from src.prompt import functional as F
<<<<<<< HEAD
from src.prompt.constants import CeleryStatusTypes, V3ResponseKeys
=======
from src.prompt.exceptions import PromptFieldsMissing, StrOutputParserTypeError
>>>>>>> 8d214df3
from src.prompt.tables import PromptTemplate
from src.settings import get_settings


settings = get_settings()

router = APIRouter(
    prefix="/v2/prompts",
)


@router.post("", status_code=status.HTTP_201_CREATED)
def create_prompt(prompt: PromptTemplate):
    """Creates prompt in project.

    Args:
        prompt (PromptTemplate): prompt template object.
    """
    # if project does exist, create a new version
    try:
        _ = Project.get(prompt.project)
        prompt.save()
        return prompt
    except DoesNotExist:
        raise HTTPException(
            status_code=status.HTTP_404_NOT_FOUND,
            detail=f"Project {prompt.project} not found in database",
        )
    except Exception as e:
        raise HTTPException(
            status_code=status.HTTP_422_UNPROCESSABLE_ENTITY,
            detail=str(e),
        )


@router.put("/{alias}", status_code=status.HTTP_201_CREATED)
def update_prompt(template: Dict[str, str], alias: str):
    """Updates prompt in project.

    Args:
        template (str): updated prompt template.
        alias (str): prompt alias.
    """
    try:
        prompt = PromptTemplate.get(alias)
    except DoesNotExist:
        raise HTTPException(
            status_code=status.HTTP_404_NOT_FOUND,
            detail=f"Prompt {alias} not found in database",
        )
    try:
        prompt.template = template["template"]
        prompt.update()
        return prompt
    except Exception as e:
        raise HTTPException(
            status_code=status.HTTP_422_UNPROCESSABLE_ENTITY,
            detail=str(e),
        )


@router.delete("/{alias}", status_code=status.HTTP_200_OK)
def delete_prompt(alias: str):
    """Deletes project from database.

    Args:
        alias (str): prompt alias

    Raises:
        HTTPException.DoesNotExist if alias is not found in table.
    """
    try:
        prompt = PromptTemplate.get(alias)
        prompt.delete()
        return prompt
    except DoesNotExist:
        raise HTTPException(
            status_code=status.HTTP_404_NOT_FOUND,
            detail=f"Prompt {alias} not found in database",
        )


@router.get("/{alias}", status_code=status.HTTP_200_OK)
def get_prompt(alias: str):
    """Get prompt from database.

    Raises:
        HTTPException: prompt found in table.
    """
    try:
        return PromptTemplate.get(alias)
    except DoesNotExist:
        raise HTTPException(
            status_code=status.HTTP_404_NOT_FOUND,
            detail=f"Prompt {alias} not found in database",
        )
    except Exception as e:
        raise HTTPException(
            status_code=status.HTTP_500_INTERNAL_SERVER_ERROR,
            detail=str(e),
        )


@router.get("", status_code=status.HTTP_200_OK)
def list_prompts():
    """List all prompts."""
    try:
        return PromptTemplate.scan()
    except Exception as e:
        raise HTTPException(
            status_code=status.HTTP_500_INTERNAL_SERVER_ERROR,
            detail=str(e),
        )


@router.post("/{alias}/generate/model/{model}", status_code=status.HTTP_200_OK)
def generate_text_from_prompt_template(
    alias: str, model: str, values: Dict[str, Any], model_parameters: str = Header(None)
):
    """Generates text using a prompt template with specific model.

    Args:
        alias (str): prompt alias
        model (str): model name
        values (Dict[str, Any]): values to fill in template.
        model_parameters (Dict[str, Any]): Model parameters to override default values.
    """
    try:
        if model_parameters is not None:
            model_parameters = json.loads(model_parameters)
        task = F.generate_from_prompt_template.delay(
            alias, model, **values, model_parameters=model_parameters
        )
        return {V3ResponseKeys.TASK_ID: task.id}
    except (JSONDecodeError, OutputParserException) as e:
        raise HTTPException(
            status_code=status.HTTP_500_INTERNAL_SERVER_ERROR,
            detail=e.__class__.__name__ + ": " + str(e),
        )
    except (StrOutputParserTypeError, PromptFieldsMissing) as e:
        raise HTTPException(
            status_code=status.HTTP_400_BAD_REQUEST,
            detail=e.__class__.__name__ + ": " + str(e),
        )


@router.post("/{alias}/generate", status_code=status.HTTP_200_OK)
def generate_text_from_default_model(alias: str, values: Dict[str, Any]):
    """Generates text using a prompt template with default model.

    Args:
        alias (str): prompt alias
        values (Dict[str, Any]): values to fill in template.
    """
<<<<<<< HEAD
    task = F.generate_from_default_model.delay(alias, **values)
    return {V3ResponseKeys.TASK_ID: task.id}


@router.get("/status/{task_id}", status_code=status.HTTP_200_OK)
def get_task_status(task_id: str):
    """Fetch the status or result of a Celery task."""
    result = celery_app.AsyncResult(task_id)
    if result.state == CeleryStatusTypes.PENDING:
        return {
            V3ResponseKeys.TASK_ID: task_id,
            V3ResponseKeys.STATUS: CeleryStatusTypes.PENDING,
        }
    elif result.state == CeleryStatusTypes.STARTED:
        return {
            V3ResponseKeys.TASK_ID: task_id,
            V3ResponseKeys.STATUS: CeleryStatusTypes.STARTED,
        }
    elif result.state == CeleryStatusTypes.SUCCESS:
        return {
            V3ResponseKeys.TASK_ID: task_id,
            V3ResponseKeys.STATUS: CeleryStatusTypes.SUCCESS,
            V3ResponseKeys.RESULT: result.result,
        }
    elif result.state == CeleryStatusTypes.FAILURE:
        return {
            V3ResponseKeys.TASK_ID: task_id,
            V3ResponseKeys.STATUS: CeleryStatusTypes.FAILURE,
            V3ResponseKeys.ERROR: str(result.result),
        }
    else:
        return {V3ResponseKeys.TASK_ID: task_id, V3ResponseKeys.STATUS: result.state}

=======
    return F.generate_from_default_model(alias, **values)

>>>>>>> 8d214df3
<|MERGE_RESOLUTION|>--- conflicted
+++ resolved
@@ -1,213 +1,204 @@
-"""Project."""
-
-# Standard Library
-import json
-from json import JSONDecodeError
-from typing import Any, Dict
-
-# 3rd party libraries
-from dyntastic.exceptions import DoesNotExist
-from fastapi import APIRouter, Header, HTTPException, status
-from langchain_core.exceptions import OutputParserException
-
-# Source
-from src.celery_app import celery_app
-from src.project.tables import Project
-from src.prompt import functional as F
-<<<<<<< HEAD
-from src.prompt.constants import CeleryStatusTypes, V3ResponseKeys
-=======
-from src.prompt.exceptions import PromptFieldsMissing, StrOutputParserTypeError
->>>>>>> 8d214df3
-from src.prompt.tables import PromptTemplate
-from src.settings import get_settings
-
-
-settings = get_settings()
-
-router = APIRouter(
-    prefix="/v2/prompts",
-)
-
-
-@router.post("", status_code=status.HTTP_201_CREATED)
-def create_prompt(prompt: PromptTemplate):
-    """Creates prompt in project.
-
-    Args:
-        prompt (PromptTemplate): prompt template object.
-    """
-    # if project does exist, create a new version
-    try:
-        _ = Project.get(prompt.project)
-        prompt.save()
-        return prompt
-    except DoesNotExist:
-        raise HTTPException(
-            status_code=status.HTTP_404_NOT_FOUND,
-            detail=f"Project {prompt.project} not found in database",
-        )
-    except Exception as e:
-        raise HTTPException(
-            status_code=status.HTTP_422_UNPROCESSABLE_ENTITY,
-            detail=str(e),
-        )
-
-
-@router.put("/{alias}", status_code=status.HTTP_201_CREATED)
-def update_prompt(template: Dict[str, str], alias: str):
-    """Updates prompt in project.
-
-    Args:
-        template (str): updated prompt template.
-        alias (str): prompt alias.
-    """
-    try:
-        prompt = PromptTemplate.get(alias)
-    except DoesNotExist:
-        raise HTTPException(
-            status_code=status.HTTP_404_NOT_FOUND,
-            detail=f"Prompt {alias} not found in database",
-        )
-    try:
-        prompt.template = template["template"]
-        prompt.update()
-        return prompt
-    except Exception as e:
-        raise HTTPException(
-            status_code=status.HTTP_422_UNPROCESSABLE_ENTITY,
-            detail=str(e),
-        )
-
-
-@router.delete("/{alias}", status_code=status.HTTP_200_OK)
-def delete_prompt(alias: str):
-    """Deletes project from database.
-
-    Args:
-        alias (str): prompt alias
-
-    Raises:
-        HTTPException.DoesNotExist if alias is not found in table.
-    """
-    try:
-        prompt = PromptTemplate.get(alias)
-        prompt.delete()
-        return prompt
-    except DoesNotExist:
-        raise HTTPException(
-            status_code=status.HTTP_404_NOT_FOUND,
-            detail=f"Prompt {alias} not found in database",
-        )
-
-
-@router.get("/{alias}", status_code=status.HTTP_200_OK)
-def get_prompt(alias: str):
-    """Get prompt from database.
-
-    Raises:
-        HTTPException: prompt found in table.
-    """
-    try:
-        return PromptTemplate.get(alias)
-    except DoesNotExist:
-        raise HTTPException(
-            status_code=status.HTTP_404_NOT_FOUND,
-            detail=f"Prompt {alias} not found in database",
-        )
-    except Exception as e:
-        raise HTTPException(
-            status_code=status.HTTP_500_INTERNAL_SERVER_ERROR,
-            detail=str(e),
-        )
-
-
-@router.get("", status_code=status.HTTP_200_OK)
-def list_prompts():
-    """List all prompts."""
-    try:
-        return PromptTemplate.scan()
-    except Exception as e:
-        raise HTTPException(
-            status_code=status.HTTP_500_INTERNAL_SERVER_ERROR,
-            detail=str(e),
-        )
-
-
-@router.post("/{alias}/generate/model/{model}", status_code=status.HTTP_200_OK)
-def generate_text_from_prompt_template(
-    alias: str, model: str, values: Dict[str, Any], model_parameters: str = Header(None)
-):
-    """Generates text using a prompt template with specific model.
-
-    Args:
-        alias (str): prompt alias
-        model (str): model name
-        values (Dict[str, Any]): values to fill in template.
-        model_parameters (Dict[str, Any]): Model parameters to override default values.
-    """
-    try:
-        if model_parameters is not None:
-            model_parameters = json.loads(model_parameters)
-        task = F.generate_from_prompt_template.delay(
-            alias, model, **values, model_parameters=model_parameters
-        )
-        return {V3ResponseKeys.TASK_ID: task.id}
-    except (JSONDecodeError, OutputParserException) as e:
-        raise HTTPException(
-            status_code=status.HTTP_500_INTERNAL_SERVER_ERROR,
-            detail=e.__class__.__name__ + ": " + str(e),
-        )
-    except (StrOutputParserTypeError, PromptFieldsMissing) as e:
-        raise HTTPException(
-            status_code=status.HTTP_400_BAD_REQUEST,
-            detail=e.__class__.__name__ + ": " + str(e),
-        )
-
-
-@router.post("/{alias}/generate", status_code=status.HTTP_200_OK)
-def generate_text_from_default_model(alias: str, values: Dict[str, Any]):
-    """Generates text using a prompt template with default model.
-
-    Args:
-        alias (str): prompt alias
-        values (Dict[str, Any]): values to fill in template.
-    """
-<<<<<<< HEAD
-    task = F.generate_from_default_model.delay(alias, **values)
-    return {V3ResponseKeys.TASK_ID: task.id}
-
-
-@router.get("/status/{task_id}", status_code=status.HTTP_200_OK)
-def get_task_status(task_id: str):
-    """Fetch the status or result of a Celery task."""
-    result = celery_app.AsyncResult(task_id)
-    if result.state == CeleryStatusTypes.PENDING:
-        return {
-            V3ResponseKeys.TASK_ID: task_id,
-            V3ResponseKeys.STATUS: CeleryStatusTypes.PENDING,
-        }
-    elif result.state == CeleryStatusTypes.STARTED:
-        return {
-            V3ResponseKeys.TASK_ID: task_id,
-            V3ResponseKeys.STATUS: CeleryStatusTypes.STARTED,
-        }
-    elif result.state == CeleryStatusTypes.SUCCESS:
-        return {
-            V3ResponseKeys.TASK_ID: task_id,
-            V3ResponseKeys.STATUS: CeleryStatusTypes.SUCCESS,
-            V3ResponseKeys.RESULT: result.result,
-        }
-    elif result.state == CeleryStatusTypes.FAILURE:
-        return {
-            V3ResponseKeys.TASK_ID: task_id,
-            V3ResponseKeys.STATUS: CeleryStatusTypes.FAILURE,
-            V3ResponseKeys.ERROR: str(result.result),
-        }
-    else:
-        return {V3ResponseKeys.TASK_ID: task_id, V3ResponseKeys.STATUS: result.state}
-
-=======
-    return F.generate_from_default_model(alias, **values)
-
->>>>>>> 8d214df3
+"""Project."""
+
+# Standard Library
+import json
+from json import JSONDecodeError
+from typing import Any, Dict
+
+# 3rd party libraries
+from dyntastic.exceptions import DoesNotExist
+from fastapi import APIRouter, Header, HTTPException, status
+from langchain_core.exceptions import OutputParserException
+
+# Source
+from src.celery_app import celery_app
+from src.project.tables import Project
+from src.prompt import functional as F
+from src.prompt.constants import CeleryStatusTypes, V3ResponseKeys
+from src.prompt.exceptions import PromptFieldsMissing, StrOutputParserTypeError
+from src.prompt.tables import PromptTemplate
+from src.settings import get_settings
+
+
+settings = get_settings()
+
+router = APIRouter(
+    prefix="/v2/prompts",
+)
+
+
+@router.post("", status_code=status.HTTP_201_CREATED)
+def create_prompt(prompt: PromptTemplate):
+    """Creates prompt in project.
+
+    Args:
+        prompt (PromptTemplate): prompt template object.
+    """
+    # if project does exist, create a new version
+    try:
+        _ = Project.get(prompt.project)
+        prompt.save()
+        return prompt
+    except DoesNotExist:
+        raise HTTPException(
+            status_code=status.HTTP_404_NOT_FOUND,
+            detail=f"Project {prompt.project} not found in database",
+        )
+    except Exception as e:
+        raise HTTPException(
+            status_code=status.HTTP_422_UNPROCESSABLE_ENTITY,
+            detail=str(e),
+        )
+
+
+@router.put("/{alias}", status_code=status.HTTP_201_CREATED)
+def update_prompt(template: Dict[str, str], alias: str):
+    """Updates prompt in project.
+
+    Args:
+        template (str): updated prompt template.
+        alias (str): prompt alias.
+    """
+    try:
+        prompt = PromptTemplate.get(alias)
+    except DoesNotExist:
+        raise HTTPException(
+            status_code=status.HTTP_404_NOT_FOUND,
+            detail=f"Prompt {alias} not found in database",
+        )
+    try:
+        prompt.template = template["template"]
+        prompt.update()
+        return prompt
+    except Exception as e:
+        raise HTTPException(
+            status_code=status.HTTP_422_UNPROCESSABLE_ENTITY,
+            detail=str(e),
+        )
+
+
+@router.delete("/{alias}", status_code=status.HTTP_200_OK)
+def delete_prompt(alias: str):
+    """Deletes project from database.
+
+    Args:
+        alias (str): prompt alias
+
+    Raises:
+        HTTPException.DoesNotExist if alias is not found in table.
+    """
+    try:
+        prompt = PromptTemplate.get(alias)
+        prompt.delete()
+        return prompt
+    except DoesNotExist:
+        raise HTTPException(
+            status_code=status.HTTP_404_NOT_FOUND,
+            detail=f"Prompt {alias} not found in database",
+        )
+
+
+@router.get("/{alias}", status_code=status.HTTP_200_OK)
+def get_prompt(alias: str):
+    """Get prompt from database.
+
+    Raises:
+        HTTPException: prompt found in table.
+    """
+    try:
+        return PromptTemplate.get(alias)
+    except DoesNotExist:
+        raise HTTPException(
+            status_code=status.HTTP_404_NOT_FOUND,
+            detail=f"Prompt {alias} not found in database",
+        )
+    except Exception as e:
+        raise HTTPException(
+            status_code=status.HTTP_500_INTERNAL_SERVER_ERROR,
+            detail=str(e),
+        )
+
+
+@router.get("", status_code=status.HTTP_200_OK)
+def list_prompts():
+    """List all prompts."""
+    try:
+        return PromptTemplate.scan()
+    except Exception as e:
+        raise HTTPException(
+            status_code=status.HTTP_500_INTERNAL_SERVER_ERROR,
+            detail=str(e),
+        )
+
+
+@router.post("/{alias}/generate/model/{model}", status_code=status.HTTP_200_OK)
+def generate_text_from_prompt_template(
+    alias: str, model: str, values: Dict[str, Any], model_parameters: str = Header(None)
+):
+    """Generates text using a prompt template with specific model.
+
+    Args:
+        alias (str): prompt alias
+        model (str): model name
+        values (Dict[str, Any]): values to fill in template.
+        model_parameters (Dict[str, Any]): Model parameters to override default values.
+    """
+    try:
+        if model_parameters is not None:
+            model_parameters = json.loads(model_parameters)
+        task = F.generate_from_prompt_template.delay(
+            alias, model, **values, model_parameters=model_parameters
+        )
+        return {V3ResponseKeys.TASK_ID: task.id}
+    except (JSONDecodeError, OutputParserException) as e:
+        raise HTTPException(
+            status_code=status.HTTP_500_INTERNAL_SERVER_ERROR,
+            detail=e.__class__.__name__ + ": " + str(e),
+        )
+    except (StrOutputParserTypeError, PromptFieldsMissing) as e:
+        raise HTTPException(
+            status_code=status.HTTP_400_BAD_REQUEST,
+            detail=e.__class__.__name__ + ": " + str(e),
+        )
+
+
+@router.post("/{alias}/generate", status_code=status.HTTP_200_OK)
+def generate_text_from_default_model(alias: str, values: Dict[str, Any]):
+    """Generates text using a prompt template with default model.
+
+    Args:
+        alias (str): prompt alias
+        values (Dict[str, Any]): values to fill in template.
+    """
+    task = F.generate_from_default_model.delay(alias, **values)
+    return {V3ResponseKeys.TASK_ID: task.id}
+
+
+@router.get("/status/{task_id}", status_code=status.HTTP_200_OK)
+def get_task_status(task_id: str):
+    """Fetch the status or result of a Celery task."""
+    result = celery_app.AsyncResult(task_id)
+    if result.state == CeleryStatusTypes.PENDING:
+        return {
+            V3ResponseKeys.TASK_ID: task_id,
+            V3ResponseKeys.STATUS: CeleryStatusTypes.PENDING,
+        }
+    elif result.state == CeleryStatusTypes.STARTED:
+        return {
+            V3ResponseKeys.TASK_ID: task_id,
+            V3ResponseKeys.STATUS: CeleryStatusTypes.STARTED,
+        }
+    elif result.state == CeleryStatusTypes.SUCCESS:
+        return {
+            V3ResponseKeys.TASK_ID: task_id,
+            V3ResponseKeys.STATUS: CeleryStatusTypes.SUCCESS,
+            V3ResponseKeys.RESULT: result.result,
+        }
+    elif result.state == CeleryStatusTypes.FAILURE:
+        return {
+            V3ResponseKeys.TASK_ID: task_id,
+            V3ResponseKeys.STATUS: CeleryStatusTypes.FAILURE,
+            V3ResponseKeys.ERROR: str(result.result),
+        }
+    else:
+        return {V3ResponseKeys.TASK_ID: task_id, V3ResponseKeys.STATUS: result.state}
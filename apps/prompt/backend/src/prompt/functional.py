--- conflicted
+++ resolved
@@ -1,98 +1,93 @@
-"""Functional."""
-
-# Standard Library
-from typing import Dict
-
-# 3rd party libraries
-from langchain.chains import ConversationChain
-from langchain.memory import ConversationBufferMemory
-
-# Internal libraries
-from onclusiveml.core.retry import retry
-from onclusiveml.llms.prompt_validator import PromptInjectionValidator
-
-# Source
-from src.extensions.redis import redis
-from src.model.tables import LanguageModel
-from src.prompt.tables import PromptTemplate
-from src.settings import get_settings
-
-
-settings = get_settings()
-field_validator = PromptInjectionValidator()
-
-
-@retry(tries=settings.LLM_CALL_RETRY_COUNT)
-@redis.cache(ttl=settings.REDIS_TTL_SECONDS)
-def generate_from_prompt_template(
-    prompt_alias: str, model_alias: str, **kwargs
-) -> Dict[str, str]:
-    """Generates chat message from input prompt and model."""
-    # get langchain objects
-    model_parameters = kwargs.get("model_parameters", None)
-    prompt = PromptTemplate.get(prompt_alias)
-    llm = LanguageModel.get(model_alias)
-    # setting output parser
-    prompt.fields = kwargs.get("output")
-
-    chain = (
-        prompt.as_langchain()
-        | llm.as_langchain(model_parameters=model_parameters)
-        | prompt.output_parser
-    )
-
-    inputs = kwargs.get("input", dict())
-    inputs.update({"format_instructions": prompt.format_instructions})
-
-    if settings.VALIDATE_PROMPT_INJECTION:
-        validate_input = prompt.as_langchain().messages[0].prompt.template
-        validate_input = validate_input.format(**inputs)
-        field_validator.validate_prompt(validate_input)
-
-    return chain.invoke(inputs)
-
-
-@retry(tries=settings.LLM_CALL_RETRY_COUNT)
-@redis.cache(ttl=settings.REDIS_TTL_SECONDS)
-def generate_from_prompt(
-    prompt: str, model_alias: str, model_parameters: Dict = None
-) -> Dict[str, str]:
-    """Generates chat message from input prompt and model."""
-    if settings.VALIDATE_PROMPT_INJECTION:
-<<<<<<< HEAD
-        validator.validate_prompt(prompt)
-    llm = LanguageModel.get(model_alias).as_langchain(model_parameters=model_parameters)
-=======
-        field_validator.validate_prompt(prompt)
-    llm = LanguageModel.get(model_alias).as_langchain()
->>>>>>> 0c509e3f
-    conversation = ConversationChain(llm=llm, memory=ConversationBufferMemory())
-    return conversation.predict(input=prompt)
-
-
-@retry(tries=settings.LLM_CALL_RETRY_COUNT)
-@redis.cache(ttl=settings.REDIS_TTL_SECONDS)
-def generate_from_default_model(prompt_alias: str, **kwargs) -> Dict[str, str]:
-    """Generates chat message from input prompt alias and default model."""
-    # get langchain objects
-    prompt = PromptTemplate.get(prompt_alias)
-
-    model_alias = settings.DEFAULT_MODELS.get(
-        prompt_alias, settings.DEFAULT_MODELS["default"]
-    )
-
-    llm = LanguageModel.get(model_alias)
-    # setting output parser
-    prompt.fields = kwargs.get("output")
-
-    chain = prompt.as_langchain() | llm.as_langchain() | prompt.output_parser
-
-    inputs = kwargs.get("input", dict())
-    inputs.update({"format_instructions": prompt.format_instructions})
-
-    if settings.VALIDATE_PROMPT_INJECTION:
-        validate_input = prompt.as_langchain().messages[0].prompt.template
-        validate_input = validate_input.format(**inputs)
-        field_validator.validate_prompt(validate_input)
-
-    return chain.invoke(inputs)
+"""Functional."""
+
+# Standard Library
+from typing import Dict
+
+# 3rd party libraries
+from langchain.chains import ConversationChain
+from langchain.memory import ConversationBufferMemory
+
+# Internal libraries
+from onclusiveml.core.retry import retry
+from onclusiveml.llms.prompt_validator import PromptInjectionValidator
+
+# Source
+from src.extensions.redis import redis
+from src.model.tables import LanguageModel
+from src.prompt.tables import PromptTemplate
+from src.settings import get_settings
+
+
+settings = get_settings()
+field_validator = PromptInjectionValidator()
+
+
+@retry(tries=settings.LLM_CALL_RETRY_COUNT)
+@redis.cache(ttl=settings.REDIS_TTL_SECONDS)
+def generate_from_prompt_template(
+    prompt_alias: str, model_alias: str, **kwargs
+) -> Dict[str, str]:
+    """Generates chat message from input prompt and model."""
+    # get langchain objects
+    model_parameters = kwargs.get("model_parameters", None)
+    prompt = PromptTemplate.get(prompt_alias)
+    llm = LanguageModel.get(model_alias)
+    # setting output parser
+    prompt.fields = kwargs.get("output")
+
+    chain = (
+        prompt.as_langchain()
+        | llm.as_langchain(model_parameters=model_parameters)
+        | prompt.output_parser
+    )
+
+    inputs = kwargs.get("input", dict())
+    inputs.update({"format_instructions": prompt.format_instructions})
+
+    if settings.VALIDATE_PROMPT_INJECTION:
+        validate_input = prompt.as_langchain().messages[0].prompt.template
+        validate_input = validate_input.format(**inputs)
+        field_validator.validate_prompt(validate_input)
+
+    return chain.invoke(inputs)
+
+
+@retry(tries=settings.LLM_CALL_RETRY_COUNT)
+@redis.cache(ttl=settings.REDIS_TTL_SECONDS)
+def generate_from_prompt(
+    prompt: str, model_alias: str, model_parameters: Dict = None
+) -> Dict[str, str]:
+    """Generates chat message from input prompt and model."""
+    if settings.VALIDATE_PROMPT_INJECTION:
+        field_validator.validate_prompt(prompt)
+    llm = LanguageModel.get(model_alias).as_langchain(model_parameters=model_parameters)
+    conversation = ConversationChain(llm=llm, memory=ConversationBufferMemory())
+    return conversation.predict(input=prompt)
+
+
+@retry(tries=settings.LLM_CALL_RETRY_COUNT)
+@redis.cache(ttl=settings.REDIS_TTL_SECONDS)
+def generate_from_default_model(prompt_alias: str, **kwargs) -> Dict[str, str]:
+    """Generates chat message from input prompt alias and default model."""
+    # get langchain objects
+    prompt = PromptTemplate.get(prompt_alias)
+
+    model_alias = settings.DEFAULT_MODELS.get(
+        prompt_alias, settings.DEFAULT_MODELS["default"]
+    )
+
+    llm = LanguageModel.get(model_alias)
+    # setting output parser
+    prompt.fields = kwargs.get("output")
+
+    chain = prompt.as_langchain() | llm.as_langchain() | prompt.output_parser
+
+    inputs = kwargs.get("input", dict())
+    inputs.update({"format_instructions": prompt.format_instructions})
+
+    if settings.VALIDATE_PROMPT_INJECTION:
+        validate_input = prompt.as_langchain().messages[0].prompt.template
+        validate_input = validate_input.format(**inputs)
+        field_validator.validate_prompt(validate_input)
+
+    return chain.invoke(inputs)
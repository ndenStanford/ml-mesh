"""DynamoDB Tables"""

# 3rd party libraries
<<<<<<< HEAD
from pynamodb.attributes import JSONAttribute, UnicodeAttribute
=======
from pynamodb.attributes import NumberAttribute, UnicodeAttribute
>>>>>>> 84a7d64f

# Source
from src.db import BaseTable


class PromptTemplateTable(BaseTable):
    """Dynamodb table for Prompt Templates."""

    class Meta(BaseTable.Meta):
        table_name = "prompt_template_v2"

    template = UnicodeAttribute(null=False)
    alias = UnicodeAttribute(null=False, default="", hash_key=True)
<<<<<<< HEAD
    version = UnicodeAttribute(range_key=True, default=0)
    parameters = JSONAttribute(null=False, default={})
=======
    version = NumberAttribute(range_key=True, default=0)
>>>>>>> 84a7d64f
<|MERGE_RESOLUTION|>--- conflicted
+++ resolved
@@ -1,11 +1,7 @@
 """DynamoDB Tables"""
 
 # 3rd party libraries
-<<<<<<< HEAD
-from pynamodb.attributes import JSONAttribute, UnicodeAttribute
-=======
-from pynamodb.attributes import NumberAttribute, UnicodeAttribute
->>>>>>> 84a7d64f
+from pynamodb.attributes import JSONAttribute, NumberAttribute, UnicodeAttribute
 
 # Source
 from src.db import BaseTable
@@ -19,9 +15,5 @@
 
     template = UnicodeAttribute(null=False)
     alias = UnicodeAttribute(null=False, default="", hash_key=True)
-<<<<<<< HEAD
-    version = UnicodeAttribute(range_key=True, default=0)
-    parameters = JSONAttribute(null=False, default={})
-=======
     version = NumberAttribute(range_key=True, default=0)
->>>>>>> 84a7d64f
+    parameters = JSONAttribute(null=False, default={})
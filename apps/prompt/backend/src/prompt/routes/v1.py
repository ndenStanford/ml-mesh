"""Prompt."""

# Standard Library
import json
from typing import Any, Dict

# 3rd party libraries
from fastapi import APIRouter, HTTPException, status
from slugify import slugify

# Internal libraries
from onclusiveml.core.logging import get_default_logger

# Source
from src.model.constants import ModelEnum
from src.model.exceptions import ModelNotFound
from src.model.schemas import ModelSchema
from src.prompt.chat import PromptChat
from src.prompt.exceptions import DeletionProtectedPrompt, PromptNotFound
from src.prompt.generate import generate_text
from src.prompt.schemas import (
    PromptTemplateListSchema,
    PromptTemplateOutputSchema,
    PromptTemplateSchema,
)
from src.settings import get_settings


settings = get_settings()


logger = get_default_logger(__name__)


router = APIRouter(
    prefix="/v1/prompts",
)


@router.get("", status_code=status.HTTP_200_OK, response_model=PromptTemplateListSchema)
def get_prompts():
    """List prompts."""
    return {
        "prompts": PromptTemplateOutputSchema.from_template_schema(
            PromptTemplateSchema.get()
        )  # NOTE: Pagination is not needed here (yet)
    }


@router.get(
    "/{alias}",
    status_code=status.HTTP_200_OK,
    response_model=PromptTemplateOutputSchema,
)
def get_prompt(alias: str):
    """Retrieves prompt via alias.

    Args:
        alias (str): alias
    """
    try:
        prompt = PromptTemplateSchema.get(alias, raises_if_not_found=True)
    except PromptNotFound as e:
        raise HTTPException(
            status_code=status.HTTP_404_NOT_FOUND,
            detail=str(e),
        )
    return PromptTemplateOutputSchema.from_template_schema(prompt)[0]


<<<<<<< HEAD
@router.post(
    "", status_code=status.HTTP_201_CREATED, dependencies=[Security(get_api_key)]
)
def create_prompt(template: str, alias: str, parameters: dict = {}):
=======
@router.post("", status_code=status.HTTP_201_CREATED)
def create_prompt(template: str, alias: str):
>>>>>>> 84a7d64f
    """Creates prompt.

    Args:
        template (str): prompt template text.
        alias (str): alias for template.
        parameters (str): model and parameters values to be used with prompt
    """
    alias = slugify(alias)
    prompt = PromptTemplateSchema.get(alias)
    # if prompt does exist, create a new version
    # otherwise create a new prompt with version 0.
    if not prompt:
        return PromptTemplateSchema(
            template=template, alias=alias, parameters=parameters
        ).save()

    prompt = prompt[0]
    if prompt.template == template:
        # if no change in the template return the current version
        return prompt
    return prompt.update(template=template)


@router.put("/{alias}", status_code=status.HTTP_200_OK)
def update_prompt(alias: str, template: str):
    """Updates latest version of a prompt.

    Args:
        alias (str): alias
        template (str): prompt template text.
    """
    try:
        prompt = PromptTemplateSchema.get(alias, raises_if_not_found=True)
    except PromptNotFound as e:
        raise HTTPException(
            status_code=status.HTTP_404_NOT_FOUND,
            detail=str(e),
        )
    prompt = prompt[0]

    if not prompt.template == template:
        prompt.update(template=template)
    return PromptTemplateSchema.get(alias)[0]


@router.delete("/{alias}", status_code=status.HTTP_200_OK)
def delete_prompt(alias: str):
    """Deletes prompt from database.

    Args:
        alias (str): prompt alias

    Raises:
        HTTPException.DoesNotExist if alias is not found in table.
    """
    try:
        PromptTemplateSchema(alias=alias, template="").delete()
        return "deleted"
    except PromptNotFound as e:
        raise HTTPException(
            status_code=status.HTTP_404_NOT_FOUND,
            detail=str(e),
        )
    except DeletionProtectedPrompt as e:
        raise HTTPException(
            status_code=status.HTTP_409_CONFLICT,
            detail=str(e),
        )


@router.post("/{alias}/generate", status_code=status.HTTP_200_OK)
def generate(alias: str, values: Dict[str, Any]):
    """Generates text using a prompt template.

    Args:
        alias (str): prompt alias
        values (Dict[str, Any]): values to fill in template.
    """
    prompt_template: PromptTemplateSchema = PromptTemplateSchema.get(alias)[0]
    prompt = prompt_template.prompt(**values)
    model_name = ModelEnum.GPT3_5.value
    max_tokens = settings.OPENAI_MAX_TOKENS
    temperature = settings.OPENAI_TEMPERATURE

    if prompt_template.parameters is not None and prompt_template.parameters != {}:
        model_name = prompt_template.parameters["model_name"]
        max_tokens = int(prompt_template.parameters["max_tokens"])
        temperature = float(prompt_template.parameters["temperature"])

    # if parameters field exists, replace model and parameter values
    return {
        "prompt": prompt,
        "generated": generate_text(
            prompt,
            model_name,
            max_tokens,
            temperature,
        ),
    }


@router.post("/{alias}/generate/model/{model_name}", status_code=status.HTTP_200_OK)
def generate_with_diff_model(alias: str, model_name: str, values: Dict[str, Any]):
    """Generates text using a prompt template.

    Args:
        alias (str): prompt alias
        model_name (str): model name
        values (Dict[str, Any]): values to fill in template.
    """
    try:
        prompt_template: PromptTemplateSchema = PromptTemplateSchema.get(
            alias, raises_if_not_found=True
        )[0]
        prompt = prompt_template.prompt(**values)
        model = ModelSchema.get(model_name=model_name, raises_if_not_found=True)
    except ModelNotFound as e:
        raise HTTPException(
            status_code=status.HTTP_404_NOT_FOUND,
            detail=str(e),
        )
    except PromptNotFound as e:
        raise HTTPException(
            status_code=status.HTTP_404_NOT_FOUND,
            detail=str(e),
        )
    return {
        "prompt": prompt,
        "generated": generate_text(
            prompt,
            model.model_name,
            int(json.loads(model.parameters)["max_tokens"]),
            float(json.loads(model.parameters)["temperature"]),
        ),
    }


@router.post("/generate", status_code=status.HTTP_200_OK)
def generate_text_from_chat(values: PromptChat):
    """Retrieves prompt via id.
    Args:
        values Dict[str, Any]: input from chat
    """

    return {
        "generated": generate_text(
            values.prompt,
            ModelEnum.GPT3_5.value,
            settings.OPENAI_MAX_TOKENS,
            settings.OPENAI_TEMPERATURE,
        ),
    }


@router.post("/generate/model/{model_name}", status_code=status.HTTP_200_OK)
def generate_text_from_chat_diff_model(model_name: str, values: PromptChat):
    """Retrieves prompt via id.
    Args:
        values Dict[str, Any]: input from chat
        model_name (str): model name
    """
    try:
        model = ModelSchema.get(model_name=model_name, raises_if_not_found=True)
    except ModelNotFound as e:
        raise HTTPException(
            status_code=status.HTTP_404_NOT_FOUND,
            detail=str(e),
        )
    return {
        "generated": generate_text(
            values.prompt,
            model.model_name,
            int(json.loads(model.parameters)["max_tokens"]),
            float(json.loads(model.parameters)["temperature"]),
        ),
    }<|MERGE_RESOLUTION|>--- conflicted
+++ resolved
@@ -68,15 +68,8 @@
     return PromptTemplateOutputSchema.from_template_schema(prompt)[0]
 
 
-<<<<<<< HEAD
-@router.post(
-    "", status_code=status.HTTP_201_CREATED, dependencies=[Security(get_api_key)]
-)
+@router.post("", status_code=status.HTTP_201_CREATED)
 def create_prompt(template: str, alias: str, parameters: dict = {}):
-=======
-@router.post("", status_code=status.HTTP_201_CREATED)
-def create_prompt(template: str, alias: str):
->>>>>>> 84a7d64f
     """Creates prompt.
 
     Args:

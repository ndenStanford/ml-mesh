"""Prompt."""

# Standard Library
import json
from typing import Any, Dict

# 3rd party libraries
from fastapi import APIRouter, HTTPException, Security, status
from slugify import slugify

# Internal libraries
from onclusiveml.core.logging import get_default_logger

# Source
from src.helpers import get_api_key
from src.model.constants import ModelEnum
from src.model.schemas import ModelSchema
from src.prompt.generate import generate_text
from src.prompt.schemas import (
    PromptTemplateListSchema,
    PromptTemplateOutputSchema,
    PromptTemplateSchema,
)
from src.prompt.tables import PromptTemplateTable
from src.settings import get_settings


settings = get_settings()


logger = get_default_logger(__name__)


router = APIRouter(
    prefix="/v1/prompts",
)


@router.get(
    "",
    status_code=status.HTTP_200_OK,
    response_model=PromptTemplateListSchema,
    dependencies=[Security(get_api_key)],
)
def get_prompts():
    """List prompts."""
    return {
        "prompts": PromptTemplateOutputSchema.from_template_schema(
            PromptTemplateSchema.get()
        )  # NOTE: Pagination is not needed here (yet)
    }


@router.get(
    "/{alias}",
    status_code=status.HTTP_200_OK,
    response_model=PromptTemplateOutputSchema,
    dependencies=[Security(get_api_key)],
)
def get_prompt(alias: str):
    """Retrieves prompt via alias.

    Args:
        alias (str): alias
    """
    try:
        return PromptTemplateOutputSchema.from_template_schema(
            PromptTemplateSchema.get(alias)
        )
    except PromptTemplateTable.DoesNotExist as e:
        raise HTTPException(
            status_code=status.HTTP_404_NOT_FOUND,
            detail=f"{str(e)} - (alias={str(alias)})",
        )


@router.post(
    "", status_code=status.HTTP_201_CREATED, dependencies=[Security(get_api_key)]
)
def create_prompt(template: str, alias: str):
    """Creates prompt.

    Args:
        template (str): prompt template text.
        alias (str): alias for template.
    """
    alias = slugify(alias)
    all_prompts = PromptTemplateSchema.get()
    for prompt in all_prompts:
        if alias == prompt.alias:
            raise HTTPException(
                status_code=status.HTTP_409_CONFLICT,
                detail=f"{alias} already exists in the database, please provide a unique alias",
            )
    prompt = PromptTemplateSchema(template=template, alias=alias)
    return prompt.save()


@router.put(
    "/{alias}", status_code=status.HTTP_200_OK, dependencies=[Security(get_api_key)]
)
def update_prompt(alias: str, template: str):
    """Updates prompt.

    Args:
        alias (str): alias
        template (str): prompt template text.
    """
    prompt = PromptTemplateSchema.get(alias)
    prompt.update(template=template)
    return PromptTemplateSchema.get(alias)


@router.delete(
    "/{alias}", status_code=status.HTTP_200_OK, dependencies=[Security(get_api_key)]
)
def delete_prompt(alias: str):
    """Deletes prompt from database.

    Args:
        alias (str): prompt alias

    Raises:
        HTTPException.DoesNotExist if alias is not found in table.
    """
    try:
        delete = True
        prompt = PromptTemplateSchema.get(alias)
        for _, x in settings.LIST_OF_PROMPTS.items():
            if prompt.alias in x[1]:
                delete = False
                break
        if delete:
            prompt.delete()
            delete = True
            return "deleted"
        else:
            raise HTTPException(
                status_code=status.HTTP_409_CONFLICT,
                detail=f"Cannot delete predefined prompts - (alias={str(alias)})",
            )

    except PromptTemplateTable.DoesNotExist as e:
        raise HTTPException(
            status_code=status.HTTP_404_NOT_FOUND,
            detail=f"{str(e)} - (alias={str(alias)})",
        )


@router.post(
    "/{alias}/generate",
    status_code=status.HTTP_200_OK,
    dependencies=[Security(get_api_key)],
)
def generate(alias: str, values: Dict[str, Any]):
    """Generates text using a prompt template.

    Args:
        alias (str): prompt alias
        values (Dict[str, Any]): values to fill in template.
    """
<<<<<<< HEAD
    prompt_template = PromptTemplateSchema.get(id)
    logger.debug("prompt_template")
    logger.debug(prompt_template)
    logger.debug("values")
    logger.debug(values)
=======
    prompt_template = PromptTemplateSchema.get(alias)
>>>>>>> f6820348
    prompt = prompt_template.prompt(**values)
    return {
        "prompt": prompt,
        "generated": generate_text(
            prompt,
            ModelEnum.GPT3_5.value,
            settings.OPENAI_MAX_TOKENS,
            settings.OPENAI_TEMPERATURE,
        ),
    }


@router.post(
    "/{alias}/generate/model/{model_name}",
    status_code=status.HTTP_200_OK,
    dependencies=[Security(get_api_key)],
)
def generate_with_diff_model(alias: str, model_name: str, values: Dict[str, Any]):
    """Generates text using a prompt template.

    Args:
        alias (str): prompt alias
        model_name (str): model name
        values (Dict[str, Any]): values to fill in template.
    """
    prompt_template = PromptTemplateSchema.get(alias)
    prompt = prompt_template.prompt(**values)
    model = ModelSchema.get("model_name")
    return {
        "generated": generate_text(
            prompt,
            model.model_name,
            int(json.loads(model.parameters)["max_tokens"]),
            float(json.loads(model.parameters)["temperature"]),
        )
    }


@router.get(
    "/generate/{prompt}",
    status_code=status.HTTP_200_OK,
    dependencies=[Security(get_api_key)],
)
def generate_test(prompt: str):
    """Retrieves prompt via id.
    Args:
        id (str): prompt id
    """
    return {
        "generated": generate_text(
            prompt,
            ModelEnum.GPT3_5.value,
            settings.OPENAI_MAX_TOKENS,
            settings.OPENAI_TEMPERATURE,
        ),
    }<|MERGE_RESOLUTION|>--- conflicted
+++ resolved
@@ -159,15 +159,7 @@
         alias (str): prompt alias
         values (Dict[str, Any]): values to fill in template.
     """
-<<<<<<< HEAD
-    prompt_template = PromptTemplateSchema.get(id)
-    logger.debug("prompt_template")
-    logger.debug(prompt_template)
-    logger.debug("values")
-    logger.debug(values)
-=======
     prompt_template = PromptTemplateSchema.get(alias)
->>>>>>> f6820348
     prompt = prompt_template.prompt(**values)
     return {
         "prompt": prompt,

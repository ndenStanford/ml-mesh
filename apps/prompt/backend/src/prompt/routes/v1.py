--- conflicted
+++ resolved
@@ -125,11 +125,7 @@
     """
     try:
         delete = True
-<<<<<<< HEAD
         prompt = PromptTemplateSchema.get(alias)
-=======
-        prompt = PromptTemplateSchema.get(id)
->>>>>>> 61cb52ea
         for _, x in settings.LIST_OF_PROMPTS.items():
             if prompt.alias in x[1]:
                 delete = False
@@ -140,13 +136,8 @@
             return "deleted"
         else:
             raise HTTPException(
-<<<<<<< HEAD
-                status_code=status.HTTP_403_FORBIDDEN,
-                detail=f"Cannot delete predefined models - (alias={str(alias)})",
-=======
                 status_code=status.HTTP_409_CONFLICT,
-                detail=f"Cannot delete predefined prompts - (id={str(id)})",
->>>>>>> 61cb52ea
+                detail=f"Cannot delete predefined prompts - (alias={str(alias)})",
             )
 
     except PromptTemplateTable.DoesNotExist as e:

"""Settings."""

# Standard Library
from functools import lru_cache
from typing import Dict, List, Optional

# 3rd party libraries
from pydantic import SecretStr

# Internal libraries
from onclusiveml.core.base import OnclusiveBaseSettings
from onclusiveml.core.serialization import JsonApiSchema


class Settings(OnclusiveBaseSettings):
    """API configuration."""

    # Generic settings
    # api name
    API_NAME: str = "Prompt Manager"
    # api description
    API_DESCRIPTION: str = ""
    # api environment
    ENVIRONMENT: str = "dev"
    # api debug level
    DEBUG: bool = True
    # api runtime
    KUBERNETES_IN_POD: bool = False
    # log level
    LOGGING_LEVEL: str = "debug"
    # documentation endpoint
    DOCS_URL: Optional[str] = None
    # initialize database
    INITIALIZE: bool = True
    # OpenAI API key
    OPENAI_API_KEY: str
    CELERY_MAX_RETRY_COUNTS: int = 3
    CELERY_RETRY_DELAY: float = 30
    # Betterstack heartbeat key
    BETTERSTACK_KEY: str = ""

    REDIS_CONNECTION_STRING: str = ""
    REDIS_TTL_SECONDS: int = 86400

    DYNAMODB_HOST: Optional[str] = None
    AWS_DEFAULT_REGION: str = "us-east-1"
    AWS_PROFILE: Optional[str] = None
    AWS_ACCESS_KEY_ID: Optional[str] = None
    AWS_SECRET_ACCESS_KEY: Optional[str] = None
<<<<<<< HEAD
    DEFAULT_MODELS: dict = {"default": "us.anthropic.claude-3-haiku-20240307-v1:0"}
    PROMPTS_TO_SYNC: List[str] = ["machine-learning/english-summarization"]
=======
    DEFAULT_MODELS: dict = {"default": "gpt-4o-mini"}
>>>>>>> a9afd634
    CORS_ORIGIN: List[str] = ["*"]
    BEDROCK_READ_TIMEOUT: int = 300
    # Github configuration
    PROMPT_REGISTRY_APP_ID: str
    PROMPT_REGISTRY_APP_PRIVATE_KEY: SecretStr
    GITHUB_REPOSITORY: str = "AirPR/ml-prompt-registry"


class Prediction(JsonApiSchema):
    """Prediction Class."""

    task_id: str
    error: Optional[str]
    status: str
    generated: Optional[Dict[str, str]]


@lru_cache
def get_settings() -> Settings:
    """Returns instanciated Settings class."""
    return Settings()<|MERGE_RESOLUTION|>--- conflicted
+++ resolved
@@ -47,12 +47,9 @@
     AWS_PROFILE: Optional[str] = None
     AWS_ACCESS_KEY_ID: Optional[str] = None
     AWS_SECRET_ACCESS_KEY: Optional[str] = None
-<<<<<<< HEAD
+    DEFAULT_MODELS: dict = {"default": "gpt-4o-mini"}
     DEFAULT_MODELS: dict = {"default": "us.anthropic.claude-3-haiku-20240307-v1:0"}
     PROMPTS_TO_SYNC: List[str] = ["machine-learning/english-summarization"]
-=======
-    DEFAULT_MODELS: dict = {"default": "gpt-4o-mini"}
->>>>>>> a9afd634
     CORS_ORIGIN: List[str] = ["*"]
     BEDROCK_READ_TIMEOUT: int = 300
     # Github configuration

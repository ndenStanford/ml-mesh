--- conflicted
+++ resolved
@@ -186,7 +186,6 @@
     assert response.json() == {"detail": "Not authenticated"}
 
 
-<<<<<<< HEAD
 @pytest.mark.parametrize("alias", ["alias-1", "alias-2", "alias-3"])
 @patch.object(PromptTemplateSchema, "get")
 @patch("src.prompt.schemas.PromptTemplateSchema.delete")
@@ -194,15 +193,6 @@
     """Test delete prompt endpoint."""
     mock_prompt_schema.return_value = PromptTemplateSchema(
         template="test template", alias=alias
-=======
-@pytest.mark.parametrize("id", [1, 124543, "2423"])
-@patch.object(PromptTemplateSchema, "get")
-@patch("src.prompt.schemas.PromptTemplateSchema.delete")
-def test_delete_prompt(mock_prompt_delete, mock_prompt_schema, id, test_client):
-    """Test delete prompt endpoint."""
-    mock_prompt_schema.return_value = PromptTemplateSchema(
-        id=id, template="test template", alias="test alias"
->>>>>>> 61cb52ea
     )
 
     response = test_client.delete(
@@ -212,21 +202,13 @@
     assert mock_prompt_schema.call_count == 1
     assert mock_prompt_delete.call_count == 1
 
-<<<<<<< HEAD
     mock_prompt_schema.assert_called_with(f"{alias}")
-=======
-    mock_prompt_schema.assert_called_with(f"{id}")
->>>>>>> 61cb52ea
 
     assert response.status_code == status.HTTP_200_OK
     assert response.json() == "deleted"
 
 
-<<<<<<< HEAD
-@pytest.mark.parametrize("alias", ["English-Summarization"])
-=======
 @pytest.mark.parametrize("alias", ["english-summarization"])
->>>>>>> 61cb52ea
 @patch.object(PromptTemplateSchema, "get")
 @patch("src.prompt.schemas.PromptTemplateSchema.delete")
 def test_delete_prompt_protection(
@@ -238,24 +220,14 @@
     )
 
     response = test_client.delete(
-<<<<<<< HEAD
         f"/api/v1/prompts/{alias}", headers={"x-api-key": "1234"}
-=======
-        f"/api/v1/prompts/{id}", headers={"x-api-key": "1234"}
->>>>>>> 61cb52ea
     )
 
     assert mock_prompt_schema.call_count == 1
 
-<<<<<<< HEAD
     mock_prompt_schema.assert_called_with(f"{alias}")
 
-    assert response.status_code == status.HTTP_403_FORBIDDEN
-=======
-    mock_prompt_schema.assert_called_with(f"{id}")
-
     assert response.status_code == status.HTTP_409_CONFLICT
->>>>>>> 61cb52ea
 
 
 def test_delete_prompt_unauthenticated(test_client):

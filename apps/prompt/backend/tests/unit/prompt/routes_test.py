"""Test routes"""

# Standard Library
import datetime
import json
from unittest.mock import patch

# 3rd party libraries
import pytest
from fastapi import status

# Source
from src.model.schemas import ModelSchema
from src.prompt.constants import PromptEnum
from src.prompt.schemas import PromptTemplateSchema
from src.prompt.tables import PromptTemplateTable
from src.settings import get_settings


settings = get_settings()


def test_health_route(test_client):
    """Test health endpoint."""
    response = test_client.get("/health")
    assert response.status_code == status.HTTP_200_OK
    assert response.json() == "OK"


@patch.object(PromptTemplateSchema, "get")
def test_get_prompts(mock_prompt_get, test_client):
    """Test get prompts endpoint."""
    mock_prompt_get.return_value = []
    response = test_client.get("/api/v1/prompts", headers={"x-api-key": "1234"})
    mock_prompt_get.assert_called_once()
    assert response.status_code == status.HTTP_200_OK
    assert response.json() == {"prompts": []}


@pytest.mark.parametrize("alias", ["alias-1", "alias-2", "alias-3"])
@patch.object(PromptTemplateSchema, "get")
def test_get_prompt(mock_prompt_get, alias, test_client):
    """Test get prompt endpoint."""
    mock_prompt_get.return_value = [
        PromptTemplateSchema(
            template="test template",
            alias=alias,
            created_at=datetime.datetime(2022, 11, 2, 8, 34, 1),
        )
    ]
    response = test_client.get(
        f"/api/v1/prompts/{alias}", headers={"x-api-key": "1234"}
    )
    mock_prompt_get.assert_called_with(alias, raises_if_not_found=True)
    assert response.status_code == status.HTTP_200_OK
    assert response.json() == {
        "alias": alias,
        "created_at": "2022-11-02T08:34:01",
        "template": "test template",
        "id": None,
        "variables": [],
        "version": 0,
    }


@pytest.mark.parametrize(
    "template, alias",
    [
        ("I want you to act like {character} from {series}.", "alias abcdefg"),
        (
            "How long does it take to become proficient in {language}",
            "alias-123456",
        ),
    ],
)
@patch("src.db.Model.save")
@patch.object(PromptTemplateSchema, "get")
def test_create_prompt(mock_prompt_get, mock_table_save, template, alias, test_client):
    """Test get prompt endpoint."""
    mock_prompt_get.return_value = None
    response = test_client.post(
        f"/api/v1/prompts?template={template}&alias={alias}",
        headers={"x-api-key": "1234"},
    )

    mock_table_save.assert_called_once()

    assert response.status_code == status.HTTP_201_CREATED
    data = response.json()

    assert isinstance(data["id"], str)
    assert isinstance(data["created_at"], str)
    assert isinstance(data["template"], str)
    assert isinstance(data["alias"], str)
    assert isinstance(data["version"], int)
    assert data["version"] == 0


@pytest.mark.parametrize(
    "template, alias, slugified_alias",
    [
        ("I want you to act like {character} from {series}.", "alias 1", "alias-1"),
    ],
)
@patch("src.db.Model.save")
@patch("src.db.Model.query")
def test_create_prompt_same_alias(
    mock_prompt_query, mock_table_save, template, alias, slugified_alias, test_client
):
    """Test get prompt endpoint."""
    mock_prompt_query.return_value = [
        PromptTemplateTable(
            id="5690d5d1-e384-4e7a-a559-4c5ad5c785a3",
            template="test-template",
            alias=slugified_alias,
            created_at=datetime.datetime(2023, 5, 22, 12, 3, 41),
        )
    ]

    response = test_client.post(
        f"/api/v1/prompts?template={template}&alias={alias}",
        headers={"x-api-key": "1234"},
    )
    data = response.json()

    mock_table_save.assert_called_once()

    assert data["version"] == 1
    assert response.status_code == status.HTTP_201_CREATED


@pytest.mark.parametrize(
    "id, template, alias, update",
    [
        (
            53463,
            "Quiero un breve resumen de dos líneas de este texto: {text}",
            "alias1",
            "I would like a brief two-line summary of this text: {text}",
        ),
        (
            "874285",
            "Quel est le framework {type} le plus populaire?",
            "alias2",
            "What's the most popular {type} framework?",
        ),
    ],
)
@patch.object(PromptTemplateSchema, "get")
@patch("src.prompt.schemas.PromptTemplateSchema.update")
def test_update_prompt(
    mock_prompt_update, mock_prompt_get, id, template, alias, update, test_client
):
    """Test update prompt endpoint."""
    mock_prompt_get.return_value = [
        PromptTemplateSchema(id=id, template=template, alias=alias)
    ]
    response = test_client.put(
        f"/api/v1/prompts/{alias}?template={update}", headers={"x-api-key": "1234"}
    )
    assert mock_prompt_get.call_count == 2
    assert mock_prompt_update.call_count == 1
    assert response.status_code == status.HTTP_200_OK
    assert response.json() == {
        "alias": alias,
        "created_at": None,
        "id": f"{id}",
        "template": template,
        "version": 0,
    }


@pytest.mark.parametrize("alias", ["alias-1", "alias-2", "alias-3"])
@patch("src.db.Model.delete")
@patch.object(PromptTemplateTable, "query")
def test_delete_prompt(
    mock_prompt_schema_query, mock_prompt_table_delete, alias, test_client
):
    """Test delete prompt endpoint."""
    mock_prompt_schema_query.return_value = [
        PromptTemplateTable(template="test template", alias=alias)
    ]

    response = test_client.delete(
        f"/api/v1/prompts/{alias}", headers={"x-api-key": "1234"}
    )

    assert mock_prompt_schema_query.call_count == 1
    mock_prompt_schema_query.assert_called_with(alias, scan_index_forward=False)
    mock_prompt_table_delete.assert_called_once()

    assert response.status_code == status.HTTP_200_OK
    assert response.json() == "deleted"


@pytest.mark.parametrize(
    "alias, template", [("english-summarization", PromptEnum.EN.value[0])]
)
@patch("src.db.Model.delete")
@patch.object(PromptTemplateTable, "query")
def test_delete_prompt_protection_409(
    mock_prompt_schema_query, mock_prompt_table_delete, alias, template, test_client
):
    """Test delete prompt endpoint."""
    mock_prompt_schema_query.return_value = [
        PromptTemplateTable(template=template, alias=alias)
    ]
    response = test_client.delete(
        f"/api/v1/prompts/{alias}", headers={"x-api-key": "1234"}
    )

    mock_prompt_schema_query.assert_called_with(alias, scan_index_forward=False)
    assert mock_prompt_schema_query.call_count == 1
    assert mock_prompt_table_delete.call_count == 0

    assert response.status_code == status.HTTP_409_CONFLICT


@pytest.mark.parametrize("alias", ["english-summarization-1"])
@patch("src.db.Model.delete")
@patch.object(PromptTemplateTable, "query")
def test_delete_prompt_protection_404(
    mock_prompt_table_query, mock_prompt_table_delete, alias, test_client
):
    """Test delete prompt endpoint."""
    mock_prompt_table_query.return_value = []
    response = test_client.delete(
        f"/api/v1/prompts/{alias}", headers={"x-api-key": "1234"}
    )

    mock_prompt_table_query.assert_called_with(alias, scan_index_forward=False)
    assert mock_prompt_table_query.call_count == 1
    assert mock_prompt_table_delete.call_count == 0

    assert response.status_code == status.HTTP_404_NOT_FOUND


@pytest.mark.parametrize(
    "id, template, values, alias, generated",
    [
        (
            53463,
            "Write me a {count}-verse poem about {topic}",
            {"count": 3, "topic": "machine learning"},
            "alias1",
            "Verse 1:\nIn the world of tech, there's a buzzword we hear,\nIt's called \"machine learning,\" and it's quite clear,\nIt's a way for computers to learn and adapt,\nTo make predictions and improve how they act.\n\nVerse 2:\nFrom speech recognition to self-driving cars,\nMachine learning is taking us far,\nIt can analyze data and find patterns we miss,\nAnd help us solve problems with greater success.\n\nVerse 3:\nIt's not just for tech, it's used in many fields,\nFrom medicine to finance, it yields great yields,\nWith algorithms that can sort through the noise,\nAnd make sense of data that's vast and diverse.\n\nVerse 4:\nAs we move forward, machine learning will grow,\nAnd change how we work, live, and know,\nIt's a tool that will help us achieve,\nAnd make the impossible, possible, we believe.",  # noqa: E501
        ),
        (
            "874285",
            "What's the most popular {type} framework?",
            {"type": "web"},
            "alias2",
            "As an AI language model, I don't have access to current statistics or current trends. However, some of the most popular web frameworks currently include Angular, React, Vue.js, Django, Ruby on Rails, and Flask.",  # noqa: E501
        ),
    ],
)
@patch.object(PromptTemplateSchema, "get")
@patch("openai.ChatCompletion.create")
def test_generate_text(
    mock_openai_chat,
    mock_prompt_get,
    id,
    template,
    values,
    alias,
    generated,
    test_client,
):
    """Test text generation endpoint."""
    # set mock return values
    mock_openai_chat.return_value = {"choices": [{"message": {"content": generated}}]}
    mock_prompt_get.return_value = [
        PromptTemplateSchema(id=id, template=template, alias=alias)
    ]
    # send request to test client
    response = test_client.post(
        f"/api/v1/prompts/{alias}/generate", headers={"x-api-key": "1234"}, json=values
    )
    # check openai method is called
    mock_openai_chat.assert_called_with(
        model="gpt-3.5-turbo",
        messages=[{"role": "user", "content": template.format(**values)}],
        max_tokens=settings.OPENAI_MAX_TOKENS,
        temperature=settings.OPENAI_TEMPERATURE,
    )

    assert mock_prompt_get.call_count == 1
    assert mock_openai_chat.call_count == 1

    assert response.status_code == status.HTTP_200_OK
    assert response.json() == {
        "prompt": template.format(**values),
        "generated": generated,
    }


@pytest.mark.parametrize(
    "id, template, alias, model_id, model_name, values, generated",
    [
        (
            1,
            "Write me a {count}-verse poem about {topic}",
            "poem",
            2,
            "text-davinci-003",
            {"count": 3, "topic": "machine learning"},
            "Verse 1:\nIn the world of tech, there's a buzzword we hear,\nIt's called \"machine learning,\" and it's quite clear,\nIt's a way for computers to learn and adapt,\nTo make predictions and improve how they act.\n\nVerse 2:\nFrom speech recognition to self-driving cars,\nMachine learning is taking us far,\nIt can analyze data and find patterns we miss,\nAnd help us solve problems with greater success.\n\nVerse 3:\nIt's not just for tech, it's used in many fields,\nFrom medicine to finance, it yields great yields,\nWith algorithms that can sort through the noise,\nAnd make sense of data that's vast and diverse.\n\nVerse 4:\nAs we move forward, machine learning will grow,\nAnd change how we work, live, and know,\nIt's a tool that will help us achieve,\nAnd make the impossible, possible, we believe.",  # noqa: E501
        ),
        (
            "3",
            "What's the most popular {type} framework?",
            "framework",
            "4",
            "text-curie-001",
            {"type": "web"},
            "As an AI language model, I don't have access to current statistics or current trends. However, some of the most popular web frameworks currently include Angular, React, Vue.js, Django, Ruby on Rails, and Flask.",  # noqa: E501
        ),
    ],
)
@patch.object(ModelSchema, "get")
@patch.object(PromptTemplateSchema, "get")
@patch("openai.Completion.create")
def test_generate_text_with_diff_model(
    mock_openai_chat,
    mock_prompt_get,
    mock_model_get,
    id,
    template,
    alias,
    model_id,
    model_name,
    values,
    generated,
    test_client,
):
    """Test text generation endpoint."""
    # set mock return values
<<<<<<< HEAD
    mock_openai_chat.return_value = {"choices": [{"text": generated}]}
    mock_prompt_get.return_value = PromptTemplateSchema(
        id=id, template=template, alias=alias
    )
=======
    mock_openai_chat.return_value = {"choices": [{"message": {"content": generated}}]}
    mock_prompt_get.return_value = [
        PromptTemplateSchema(id=id, template=template, alias=alias)
    ]
>>>>>>> 25e15a73

    parameters = json.dumps(
        {
            "max_tokens": settings.OPENAI_MAX_TOKENS,
            "temperature": settings.OPENAI_TEMPERATURE,
        }
    )
    mock_model_get.return_value = ModelSchema(
        id=model_id, model_name=model_name, parameters=parameters
    )
    # send request to test client
    response = test_client.post(
        f"/api/v1/prompts/{alias}/generate/model/{model_name}",
        headers={"x-api-key": "1234"},
        json=values,
    )
    # check openai method is called
    mock_openai_chat.assert_called_with(
        model=model_name,
        prompt=template.format(**values),
        max_tokens=settings.OPENAI_MAX_TOKENS,
        temperature=settings.OPENAI_TEMPERATURE,
    )

    assert mock_model_get.call_count == 1
    assert mock_prompt_get.call_count == 1
    assert mock_openai_chat.call_count == 1

    assert response.status_code == status.HTTP_200_OK
    assert response.json() == {
        "prompt": template.format(**values),
        "generated": generated,
    }


@pytest.mark.parametrize(
    "id, template, alias, model_id, model_name, values",
    [
        (
            1,
            "Write me a {count}-verse poem about {topic}",
            "poem",
            2,
            "model-x",
            {"count": 3, "topic": "machine learning"},
        ),
    ],
)
@patch.object(ModelSchema, "get")
@patch.object(PromptTemplateSchema, "get")
def test_generate_text_with_diff_model_model_not_found(
    mock_prompt_get,
    mock_model_get,
    id,
    template,
    alias,
    model_id,
    model_name,
    values,
    test_client,
):
    """Test text generation endpoint."""
    # set mock return values
    mock_prompt_get.return_value = [
        PromptTemplateSchema(id=id, template=template, alias=alias)
    ]
    parameters = json.dumps(
        {
            "max_tokens": settings.OPENAI_MAX_TOKENS,
            "temperature": settings.OPENAI_TEMPERATURE,
        }
    )
    mock_model_get.return_value = ModelSchema(
        id=model_id, model_name=model_name, parameters=parameters
    )
    # send request to test client
    response = test_client.post(
        f"/api/v1/prompts/{alias}/generate/model/{model_id}",
        headers={"x-api-key": "1234"},
        json=values,
    )

    assert mock_model_get.call_count == 1
    assert mock_prompt_get.call_count == 1
    assert response.status_code == status.HTTP_200_OK
    assert response.json() == {
<<<<<<< HEAD
        "prompt": template.format(**values),
        "generated": "Sorry, the backend for this model is in development",
    }


def test_generate_unauthenticated(test_client):
    """Test generate endpoint unauthenticated."""
    response = test_client.post("/api/v1/prompts/1/generate")
    assert response.status_code == status.HTTP_403_FORBIDDEN
    assert response.json() == {"detail": "Not authenticated"}


def test_generate_with_diff_model_unauthenticated(test_client):
    """Test generate endpoint unauthenticated."""
    response = test_client.post("/api/v1/prompts/1/generate/model/1")
    assert response.status_code == status.HTTP_403_FORBIDDEN
    assert response.json() == {"detail": "Not authenticated"}
=======
        "generated": "Sorry, the backend for this model is in development"
    }
>>>>>>> 25e15a73
<|MERGE_RESOLUTION|>--- conflicted
+++ resolved
@@ -335,17 +335,10 @@
 ):
     """Test text generation endpoint."""
     # set mock return values
-<<<<<<< HEAD
-    mock_openai_chat.return_value = {"choices": [{"text": generated}]}
-    mock_prompt_get.return_value = PromptTemplateSchema(
-        id=id, template=template, alias=alias
-    )
-=======
     mock_openai_chat.return_value = {"choices": [{"message": {"content": generated}}]}
     mock_prompt_get.return_value = [
         PromptTemplateSchema(id=id, template=template, alias=alias)
     ]
->>>>>>> 25e15a73
 
     parameters = json.dumps(
         {
@@ -432,25 +425,6 @@
     assert mock_prompt_get.call_count == 1
     assert response.status_code == status.HTTP_200_OK
     assert response.json() == {
-<<<<<<< HEAD
         "prompt": template.format(**values),
         "generated": "Sorry, the backend for this model is in development",
-    }
-
-
-def test_generate_unauthenticated(test_client):
-    """Test generate endpoint unauthenticated."""
-    response = test_client.post("/api/v1/prompts/1/generate")
-    assert response.status_code == status.HTTP_403_FORBIDDEN
-    assert response.json() == {"detail": "Not authenticated"}
-
-
-def test_generate_with_diff_model_unauthenticated(test_client):
-    """Test generate endpoint unauthenticated."""
-    response = test_client.post("/api/v1/prompts/1/generate/model/1")
-    assert response.status_code == status.HTTP_403_FORBIDDEN
-    assert response.json() == {"detail": "Not authenticated"}
-=======
-        "generated": "Sorry, the backend for this model is in development"
-    }
->>>>>>> 25e15a73
+    }
"""Test routes"""

# Standard Library
import datetime
import json
from unittest.mock import patch

# 3rd party libraries
import pytest
from fastapi import status

# Source
from src.model.schemas import ModelSchema
from src.prompt.constants import PromptEnum
from src.prompt.schemas import PromptTemplateSchema
from src.prompt.tables import PromptTemplateTable
from src.settings import get_settings


settings = get_settings()


def test_health_route(test_client):
    """Test health endpoint."""
    response = test_client.get("/health")
    assert response.status_code == status.HTTP_200_OK
    assert response.json() == "OK"


@patch.object(PromptTemplateSchema, "get")
def test_get_prompts(mock_prompt_get, test_client):
    """Test get prompts endpoint."""
    mock_prompt_get.return_value = []
    response = test_client.get("/api/v1/prompts", headers={"x-api-key": "1234"})
    mock_prompt_get.assert_called_once()
    assert response.status_code == status.HTTP_200_OK
    assert response.json() == {"prompts": []}


@pytest.mark.parametrize("alias", ["alias-1", "alias-2", "alias-3"])
@patch.object(PromptTemplateSchema, "get")
def test_get_prompt(mock_prompt_get, alias, test_client):
    """Test get prompt endpoint."""
    mock_prompt_get.return_value = [
        PromptTemplateSchema(
            template="test template",
            alias=alias,
            created_at=datetime.datetime(2022, 11, 2, 8, 34, 1),
        )
    ]
    response = test_client.get(
        f"/api/v1/prompts/{alias}", headers={"x-api-key": "1234"}
    )
    mock_prompt_get.assert_called_with(alias, raises_if_not_found=True)
    assert response.status_code == status.HTTP_200_OK
    assert response.json() == {
        "alias": alias,
        "created_at": "2022-11-02T08:34:01",
        "template": "test template",
        "id": None,
        "parameters": "",
        "variables": [],
        "version": 0,
    }


@pytest.mark.parametrize(
    "template, alias",
    [
        ("I want you to act like {character} from {series}.", "alias abcdefg"),
        (
            "How long does it take to become proficient in {language}",
            "alias-123456",
        ),
    ],
)
@patch("src.db.Model.save")
@patch.object(PromptTemplateSchema, "get")
def test_create_prompt(mock_prompt_get, mock_table_save, template, alias, test_client):
    """Test get prompt endpoint."""
    mock_prompt_get.return_value = None
    response = test_client.post(
        f"/api/v1/prompts?template={template}&alias={alias}",
        headers={"x-api-key": "1234"},
    )

    mock_table_save.assert_called_once()

    assert response.status_code == status.HTTP_201_CREATED
    data = response.json()

    assert isinstance(data["id"], str)
    assert isinstance(data["created_at"], str)
    assert isinstance(data["template"], str)
    assert isinstance(data["alias"], str)
    assert isinstance(data["version"], int)
    assert data["version"] == 0


@pytest.mark.parametrize(
    "template, alias, parameters",
    [
        (
            "Tell me a joke in {language}",
            "joke-in-different-language",
            json.dumps(
                {
                    "model_name": "gpt-4",
                    "max_tokens": settings.OPENAI_MAX_TOKENS,
                    "temperature": settings.OPENAI_TEMPERATURE,
                }
            ),
        ),
    ],
)
@patch("src.db.Model.save")
@patch.object(PromptTemplateSchema, "get")
def test_create_prompt_with_parameters(
    mock_prompt_get, mock_table_save, template, alias, parameters, test_client
):
    """Test get prompt endpoint."""
    mock_prompt_get.return_value = None
    response = test_client.post(
        f"/api/v1/prompts?template={template}&alias={alias}&parameters={parameters}",
        headers={"x-api-key": "1234"},
    )

    mock_table_save.assert_called_once()

    assert response.status_code == status.HTTP_201_CREATED
    data = response.json()

    assert isinstance(data["id"], str)
    assert isinstance(data["created_at"], str)
    assert isinstance(data["template"], str)
    assert isinstance(data["alias"], str)
    assert isinstance(data["version"], int)
    assert isinstance(data["parameters"], str)
    assert data["version"] == 0


@pytest.mark.parametrize(
    "template, alias, slugified_alias",
    [
        ("I want you to act like {character} from {series}.", "alias 1", "alias-1"),
    ],
)
@patch("src.db.Model.save")
@patch("src.db.Model.query")
def test_create_prompt_same_alias(
    mock_prompt_query, mock_table_save, template, alias, slugified_alias, test_client
):
    """Test get prompt endpoint."""
    mock_prompt_query.return_value = [
        PromptTemplateTable(
            id="5690d5d1-e384-4e7a-a559-4c5ad5c785a3",
            template="test-template",
            alias=slugified_alias,
            created_at=datetime.datetime(2023, 5, 22, 12, 3, 41),
        )
    ]

    response = test_client.post(
        f"/api/v1/prompts?template={template}&alias={alias}",
        headers={"x-api-key": "1234"},
    )
    data = response.json()

    mock_table_save.assert_called_once()

    assert data["version"] == 1
    assert response.status_code == status.HTTP_201_CREATED


@pytest.mark.parametrize(
    "id, template, alias, parameters, update",
    [
        (
            53463,
            "Quiero un breve resumen de dos líneas de este texto: {text}",
            "alias1",
            "",
            "I would like a brief two-line summary of this text: {text}",
        ),
        (
            "874285",
            "Quel est le framework {type} le plus populaire?",
            "alias2",
            "",
            "What's the most popular {type} framework?",
        ),
    ],
)
@patch.object(PromptTemplateSchema, "get")
@patch("src.prompt.schemas.PromptTemplateSchema.update")
def test_update_prompt(
    mock_prompt_update,
    mock_prompt_get,
    id,
    template,
    alias,
    parameters,
    update,
    test_client,
):
    """Test update prompt endpoint."""
    mock_prompt_get.return_value = [
        PromptTemplateSchema(id=id, template=template, alias=alias)
    ]
    response = test_client.put(
        f"/api/v1/prompts/{alias}?template={update}", headers={"x-api-key": "1234"}
    )
    assert mock_prompt_get.call_count == 2
    assert mock_prompt_update.call_count == 1
    assert response.status_code == status.HTTP_200_OK
    assert response.json() == {
        "alias": alias,
        "created_at": None,
        "id": f"{id}",
        "parameters": parameters,
        "template": template,
        "version": 0,
    }


@pytest.mark.parametrize("alias", ["alias-1", "alias-2", "alias-3"])
@patch("src.db.Model.delete")
@patch.object(PromptTemplateTable, "query")
def test_delete_prompt(
    mock_prompt_schema_query, mock_prompt_table_delete, alias, test_client
):
    """Test delete prompt endpoint."""
    mock_prompt_schema_query.return_value = [
        PromptTemplateTable(template="test template", alias=alias)
    ]

    response = test_client.delete(
        f"/api/v1/prompts/{alias}", headers={"x-api-key": "1234"}
    )

    assert mock_prompt_schema_query.call_count == 1
    mock_prompt_schema_query.assert_called_with(alias, scan_index_forward=False)
    mock_prompt_table_delete.assert_called_once()

    assert response.status_code == status.HTTP_200_OK
    assert response.json() == "deleted"


@pytest.mark.parametrize(
    "alias, template", [("english-summarization", PromptEnum.EN.value[0])]
)
@patch("src.db.Model.delete")
@patch.object(PromptTemplateTable, "query")
def test_delete_prompt_protection_409(
    mock_prompt_schema_query, mock_prompt_table_delete, alias, template, test_client
):
    """Test delete prompt endpoint."""
    mock_prompt_schema_query.return_value = [
        PromptTemplateTable(template=template, alias=alias)
    ]
    response = test_client.delete(
        f"/api/v1/prompts/{alias}", headers={"x-api-key": "1234"}
    )

    mock_prompt_schema_query.assert_called_with(alias, scan_index_forward=False)
    assert mock_prompt_schema_query.call_count == 1
    assert mock_prompt_table_delete.call_count == 0

    assert response.status_code == status.HTTP_409_CONFLICT


@pytest.mark.parametrize("alias", ["english-summarization-1"])
@patch("src.db.Model.delete")
@patch.object(PromptTemplateTable, "query")
def test_delete_prompt_protection_404(
    mock_prompt_table_query, mock_prompt_table_delete, alias, test_client
):
    """Test delete prompt endpoint."""
    mock_prompt_table_query.return_value = []
    response = test_client.delete(
        f"/api/v1/prompts/{alias}", headers={"x-api-key": "1234"}
    )

    mock_prompt_table_query.assert_called_with(alias, scan_index_forward=False)
    assert mock_prompt_table_query.call_count == 1
    assert mock_prompt_table_delete.call_count == 0

    assert response.status_code == status.HTTP_404_NOT_FOUND


@pytest.mark.parametrize(
    "id, template, values, alias, parameters, generated",
    [
        (
            53463,
            "Write me a {count}-verse poem about {topic}",
            {"count": 3, "topic": "machine learning"},
            "alias1",
            None,
            "Verse 1:\nIn the world of tech, there's a buzzword we hear,\nIt's called \"machine learning,\" and it's quite clear,\nIt's a way for computers to learn and adapt,\nTo make predictions and improve how they act.\n\nVerse 2:\nFrom speech recognition to self-driving cars,\nMachine learning is taking us far,\nIt can analyze data and find patterns we miss,\nAnd help us solve problems with greater success.\n\nVerse 3:\nIt's not just for tech, it's used in many fields,\nFrom medicine to finance, it yields great yields,\nWith algorithms that can sort through the noise,\nAnd make sense of data that's vast and diverse.\n\nVerse 4:\nAs we move forward, machine learning will grow,\nAnd change how we work, live, and know,\nIt's a tool that will help us achieve,\nAnd make the impossible, possible, we believe.",  # noqa: E501
        ),
        (
            "874285",
            "What's the most popular {type} framework?",
            {"type": "web"},
            "alias2",
            "",
            "As an AI language model, I don't have access to current statistics or current trends. However, some of the most popular web frameworks currently include Angular, React, Vue.js, Django, Ruby on Rails, and Flask.",  # noqa: E501
        ),
    ],
)
@patch.object(PromptTemplateSchema, "get")
@patch("openai.ChatCompletion.create")
def test_generate_text(
    mock_openai_chat,
    mock_prompt_get,
    id,
    template,
    values,
    alias,
    parameters,
    generated,
    test_client,
):
    """Test text generation endpoint."""
    # set mock return values
    mock_openai_chat.return_value = {"choices": [{"message": {"content": generated}}]}
<<<<<<< HEAD
    mock_prompt_get.return_value = PromptTemplateSchema(
        id=id, template=template, alias=alias, parameters=parameters
    )
=======
    mock_prompt_get.return_value = [
        PromptTemplateSchema(id=id, template=template, alias=alias)
    ]
>>>>>>> 25e15a73
    # send request to test client
    response = test_client.post(
        f"/api/v1/prompts/{alias}/generate", headers={"x-api-key": "1234"}, json=values
    )
    # check openai method is called
    mock_openai_chat.assert_called_with(
        model="gpt-3.5-turbo",
        messages=[{"role": "user", "content": template.format(**values)}],
        max_tokens=settings.OPENAI_MAX_TOKENS,
        temperature=settings.OPENAI_TEMPERATURE,
    )

    assert mock_prompt_get.call_count == 1
    assert mock_openai_chat.call_count == 1

    assert response.status_code == status.HTTP_200_OK
    assert response.json() == {
        "prompt": template.format(**values),
        "generated": generated,
    }


@pytest.mark.parametrize(
    "id, template, values, alias, parameters, generated",
    [
        (
            53463,
            "Write me a {count}-verse poem about {topic}",
            {"count": 3, "topic": "machine learning"},
            "alias1",
            json.dumps(
                {
                    "model_name": "gpt-4",
                    "max_tokens": 100,
                    "temperature": 0.2,
                }
            ),
            "Verse 1:\nIn the world of tech, there's a buzzword we hear,\nIt's called \"machine learning,\" and it's quite clear,\nIt's a way for computers to learn and adapt,\nTo make predictions and improve how they act.\n\nVerse 2:\nFrom speech recognition to self-driving cars,\nMachine learning is taking us far,\nIt can analyze data and find patterns we miss,\nAnd help us solve problems with greater success.\n\nVerse 3:\nIt's not just for tech, it's used in many fields,\nFrom medicine to finance, it yields great yields,\nWith algorithms that can sort through the noise,\nAnd make sense of data that's vast and diverse.\n\nVerse 4:\nAs we move forward, machine learning will grow,\nAnd change how we work, live, and know,\nIt's a tool that will help us achieve,\nAnd make the impossible, possible, we believe.",  # noqa: E501
        )
    ],
)
@patch.object(PromptTemplateSchema, "get")
@patch("openai.ChatCompletion.create")
def test_generate_text_override_parameters(
    mock_openai_chat,
    mock_prompt_get,
    id,
    template,
    values,
    alias,
    parameters,
    generated,
    test_client,
):
    """Test text generation endpoint."""
    # set mock return values
    mock_openai_chat.return_value = {"choices": [{"message": {"content": generated}}]}
    mock_prompt_get.return_value = PromptTemplateSchema(
        id=id, template=template, alias=alias, parameters=parameters
    )
    # send request to test client
    response = test_client.post(
        f"/api/v1/prompts/{alias}/generate", headers={"x-api-key": "1234"}, json=values
    )
    # check openai method is called
    mock_openai_chat.assert_called_with(
        model="gpt-4",
        messages=[{"role": "user", "content": template.format(**values)}],
        max_tokens=100,
        temperature=0.2,
    )

    assert mock_prompt_get.call_count == 1
    assert mock_openai_chat.call_count == 1

    assert response.status_code == status.HTTP_200_OK
    assert response.json() == {
        "prompt": template.format(**values),
        "generated": generated,
    }


@pytest.mark.parametrize(
    "id, template, alias, model_id, model_name, values, generated",
    [
        (
            1,
            "Write me a {count}-verse poem about {topic}",
            "poem",
            2,
            "text-davinci-003",
            {"count": 3, "topic": "machine learning"},
            "Verse 1:\nIn the world of tech, there's a buzzword we hear,\nIt's called \"machine learning,\" and it's quite clear,\nIt's a way for computers to learn and adapt,\nTo make predictions and improve how they act.\n\nVerse 2:\nFrom speech recognition to self-driving cars,\nMachine learning is taking us far,\nIt can analyze data and find patterns we miss,\nAnd help us solve problems with greater success.\n\nVerse 3:\nIt's not just for tech, it's used in many fields,\nFrom medicine to finance, it yields great yields,\nWith algorithms that can sort through the noise,\nAnd make sense of data that's vast and diverse.\n\nVerse 4:\nAs we move forward, machine learning will grow,\nAnd change how we work, live, and know,\nIt's a tool that will help us achieve,\nAnd make the impossible, possible, we believe.",  # noqa: E501
        ),
        (
            "3",
            "What's the most popular {type} framework?",
            "framework",
            "4",
            "text-curie-001",
            {"type": "web"},
            "As an AI language model, I don't have access to current statistics or current trends. However, some of the most popular web frameworks currently include Angular, React, Vue.js, Django, Ruby on Rails, and Flask.",  # noqa: E501
        ),
    ],
)
@patch.object(ModelSchema, "get")
@patch.object(PromptTemplateSchema, "get")
@patch("openai.ChatCompletion.create")
def test_generate_text_with_diff_model(
    mock_openai_chat,
    mock_prompt_get,
    mock_model_get,
    id,
    template,
    alias,
    model_id,
    model_name,
    values,
    generated,
    test_client,
):
    """Test text generation endpoint."""
    # set mock return values
    mock_openai_chat.return_value = {"choices": [{"message": {"content": generated}}]}
    mock_prompt_get.return_value = [
        PromptTemplateSchema(id=id, template=template, alias=alias)
    ]

    parameters = json.dumps(
        {
            "max_tokens": settings.OPENAI_MAX_TOKENS,
            "temperature": settings.OPENAI_TEMPERATURE,
        }
    )
    mock_model_get.return_value = ModelSchema(
        id=model_id, model_name=model_name, parameters=parameters
    )
    # send request to test client
    response = test_client.post(
        f"/api/v1/prompts/{alias}/generate/model/{model_name}",
        headers={"x-api-key": "1234"},
        json=values,
    )
    # check openai method is called
    mock_openai_chat.assert_called_with(
        model=model_name,
        messages=[{"role": "user", "content": template.format(**values)}],
        max_tokens=settings.OPENAI_MAX_TOKENS,
        temperature=settings.OPENAI_TEMPERATURE,
    )

    assert mock_model_get.call_count == 1
    assert mock_prompt_get.call_count == 1
    assert mock_openai_chat.call_count == 1

    assert response.status_code == status.HTTP_200_OK
    assert response.json() == {"generated": generated}


@pytest.mark.parametrize(
    "id, template, alias, model_id, model_name, values",
    [
        (
            1,
            "Write me a {count}-verse poem about {topic}",
            "poem",
            2,
            "model-x",
            {"count": 3, "topic": "machine learning"},
        ),
    ],
)
@patch.object(ModelSchema, "get")
@patch.object(PromptTemplateSchema, "get")
def test_generate_text_with_diff_model_model_not_found(
    mock_prompt_get,
    mock_model_get,
    id,
    template,
    alias,
    model_id,
    model_name,
    values,
    test_client,
):
    """Test text generation endpoint."""
    # set mock return values
    mock_prompt_get.return_value = [
        PromptTemplateSchema(id=id, template=template, alias=alias)
    ]
    parameters = json.dumps(
        {
            "max_tokens": settings.OPENAI_MAX_TOKENS,
            "temperature": settings.OPENAI_TEMPERATURE,
        }
    )
    mock_model_get.return_value = ModelSchema(
        id=model_id, model_name=model_name, parameters=parameters
    )
    # send request to test client
    response = test_client.post(
        f"/api/v1/prompts/{alias}/generate/model/{model_id}",
        headers={"x-api-key": "1234"},
        json=values,
    )

    assert mock_model_get.call_count == 1
    assert mock_prompt_get.call_count == 1
    assert response.status_code == status.HTTP_200_OK
    assert response.json() == {
        "generated": "Sorry, the backend for this model is in development"
    }<|MERGE_RESOLUTION|>--- conflicted
+++ resolved
@@ -325,15 +325,11 @@
     """Test text generation endpoint."""
     # set mock return values
     mock_openai_chat.return_value = {"choices": [{"message": {"content": generated}}]}
-<<<<<<< HEAD
-    mock_prompt_get.return_value = PromptTemplateSchema(
-        id=id, template=template, alias=alias, parameters=parameters
-    )
-=======
     mock_prompt_get.return_value = [
-        PromptTemplateSchema(id=id, template=template, alias=alias)
-    ]
->>>>>>> 25e15a73
+        PromptTemplateSchema(
+            id=id, template=template, alias=alias, parameters=parameters
+        )
+    ]
     # send request to test client
     response = test_client.post(
         f"/api/v1/prompts/{alias}/generate", headers={"x-api-key": "1234"}, json=values
@@ -391,9 +387,11 @@
     """Test text generation endpoint."""
     # set mock return values
     mock_openai_chat.return_value = {"choices": [{"message": {"content": generated}}]}
-    mock_prompt_get.return_value = PromptTemplateSchema(
-        id=id, template=template, alias=alias, parameters=parameters
-    )
+    mock_prompt_get.return_value = [
+        PromptTemplateSchema(
+            id=id, template=template, alias=alias, parameters=parameters
+        )
+    ]
     # send request to test client
     response = test_client.post(
         f"/api/v1/prompts/{alias}/generate", headers={"x-api-key": "1234"}, json=values
